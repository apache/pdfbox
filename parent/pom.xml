<?xml version="1.0" encoding="UTF-8"?>

<!--
! Licensed to the Apache Software Foundation (ASF) under one or more
! contributor license agreements.  See the NOTICE file distributed with
! this work for additional information regarding copyright ownership.
! The ASF licenses this file to You under the Apache License, Version 2.0
! (the "License"); you may not use this file except in compliance with
! the License.  You may obtain a copy of the License at
!
!      http://www.apache.org/licenses/LICENSE-2.0
!
! Unless required by applicable law or agreed to in writing, software
! distributed under the License is distributed on an "AS IS" BASIS,
! WITHOUT WARRANTIES OR CONDITIONS OF ANY KIND, either express or implied.
! See the License for the specific language governing permissions and
! limitations under the License.
!-->

<project xmlns="http://maven.apache.org/POM/4.0.0" xmlns:xsi="http://www.w3.org/2001/XMLSchema-instance" xsi:schemaLocation="http://maven.apache.org/POM/4.0.0 http://maven.apache.org/maven-v4_0_0.xsd">
    <modelVersion>4.0.0</modelVersion>

    <parent>
        <groupId>org.apache</groupId>
        <artifactId>apache</artifactId>
        <version>29</version>
        <relativePath />
    </parent>

    <groupId>org.apache.pdfbox</groupId>
    <artifactId>pdfbox-parent</artifactId>
<<<<<<< HEAD
    <version>4.0.0-SNAPSHOT</version>
=======
    <version>3.0.0</version>
>>>>>>> a1e50587
    <packaging>pom</packaging>

    <name>PDFBox parent</name>
    <inceptionYear>2002</inceptionYear>

    <organization>
        <name>The Apache Software Foundation</name>
        <url>http://pdfbox.apache.org</url>
    </organization>

    <issueManagement>
        <system>jira</system>
        <url>https://issues.apache.org/jira/browse/PDFBOX</url>
    </issueManagement>

    <properties>
        <project.build.sourceEncoding>UTF-8</project.build.sourceEncoding>
        <project.reporting.outputEncoding>UTF-8</project.reporting.outputEncoding>

        <bouncycastle.version>1.76</bouncycastle.version>
        <log4j2.version>2.20.0</log4j2.version>

        <!-- This is a default value to avoid problems when running single tests
             see also https://stackoverflow.com/a/28695766/535646 
             https://maven.apache.org/surefire/maven-surefire-plugin/faq.html#late-property-evaluation
        -->
        <surefireArgLine />
      </properties>

    <dependencyManagement>
        <dependencies>
            <dependency>
	            <groupId>org.junit.jupiter</groupId>
	            <artifactId>junit-jupiter</artifactId>
	            <version>5.10.0</version>
	            <scope>test</scope>
            </dependency>
            <dependency>
                <groupId>commons-logging</groupId>
                <artifactId>commons-logging</artifactId>
                <version>1.2</version>
            </dependency>
            <dependency>
                <groupId>commons-io</groupId>
                <artifactId>commons-io</artifactId>
                <version>2.13.0</version>
                <scope>test</scope>
            </dependency>
            <dependency>
                <groupId>org.bouncycastle</groupId>
                <artifactId>bcprov-jdk18on</artifactId>
                <version>${bouncycastle.version}</version>
            </dependency>
            <dependency>
                <groupId>org.bouncycastle</groupId>
                <artifactId>bcmail-jdk18on</artifactId>
                <version>${bouncycastle.version}</version>
            </dependency>
            <dependency>
                <groupId>org.bouncycastle</groupId>
                <artifactId>bcpkix-jdk18on</artifactId>
                <version>${bouncycastle.version}</version>
            </dependency>

            <dependency>
                <groupId>org.apache.pdfbox</groupId>
                <artifactId>jbig2-imageio</artifactId>
                <version>3.0.4</version>
                <scope>test</scope>
            </dependency>

            <!-- For legal reasons (incompatible license), these two dependencies
            are to be used only in the tests and may not be distributed.
            See also LEGAL-195 -->
            <dependency>
                <groupId>com.github.jai-imageio</groupId>
                <artifactId>jai-imageio-core</artifactId>
                <version>1.4.0</version>
                <scope>test</scope>
            </dependency>
            <dependency>
                <groupId>com.github.jai-imageio</groupId>
                <artifactId>jai-imageio-jpeg2000</artifactId>
                <version>1.4.0</version>
                <scope>test</scope>
            </dependency>
            <dependency>
                <groupId>info.picocli</groupId>
                <artifactId>picocli</artifactId>
                <version>4.7.4</version>
            </dependency>
        </dependencies>
    </dependencyManagement>

    <profiles>
        <profile>
            <id>default</id>
            <activation>
                <activeByDefault>true</activeByDefault>
            </activation>
            <properties>
                <!-- needs to exist even if empty due to problems with jacoco-maven-plugin -->
                <addmod />
            </properties>
        </profile>
        <!-- call mvn with -Pjdk9 or call with -Daddmod="...." -->
        <profile>
            <id>jdk9</id>
            <!--
            allows automatic activation when jdk9 or jdk10 are used
            https://maven.apache.org/guides/introduction/introduction-to-profiles.html
            https://maven.apache.org/enforcer/enforcer-rules/versionRanges.html
            -->
            <activation>
                <jdk>[9,10]</jdk>
            </activation>
            <properties>
                <!-- needs to exist even if empty due to problems with jacoco-maven-plugin -->
                <addmod />
            </properties>
        </profile>
        <!-- need to specify release version so that if PDFBox is built with
        &gt; Java 8, it can still be run with e.g. Java 6; PDFBOX-4715 -->
        <profile>
            <id>jdkGte9</id>
            <activation>
                <jdk>[1.9,)</jdk>
            </activation>
            <build>
                <plugins>
                    <plugin>
                        <artifactId>maven-compiler-plugin</artifactId>
                        <configuration>
                            <release>8</release>
                        </configuration>
                    </plugin>
                </plugins>
            </build>
        </profile>
        <profile>
            <id>jdk11</id>
            <activation>
                <jdk>[11,)</jdk>
            </activation>
            <properties>
                <!-- needs to exist even if empty due to problems with jacoco-maven-plugin -->
                <addmod />
            </properties>
        </profile>
        <profile>
            <id>pedantic</id>
            <properties>
                <!-- needs to exist even if empty due to problems with jacoco-maven-plugin -->
                <addmod />
            </properties>
            <build>
                <plugins>
                    <plugin>
                        <artifactId>maven-surefire-plugin</artifactId>
                        <configuration>
                            <systemPropertyVariables>
                                <!-- we don't want to DoS the TSA server, thus we test this only in pedantic mode -->
                                <org.apache.pdfbox.examples.pdmodel.tsa>http://time.certum.pl</org.apache.pdfbox.examples.pdmodel.tsa>
                            </systemPropertyVariables>
                        </configuration>
                    </plugin>
                    <plugin>
                        <groupId>org.apache.rat</groupId>
                        <artifactId>apache-rat-plugin</artifactId>
                        <executions>
                            <execution>
                                <phase>verify</phase>
                                <goals>
                                    <goal>check</goal>
                                </goals>
                            </execution>
                        </executions>
                    </plugin>
                    <plugin>
                        <groupId>org.owasp</groupId>
                        <artifactId>dependency-check-maven</artifactId>
                        <version>8.3.1</version>
                        <configuration>
                            <failBuildOnAnyVulnerability>true</failBuildOnAnyVulnerability>
                            <!-- https://github.com/jeremylong/DependencyCheck/issues/1574 -->
                            <skipSystemScope>true</skipSystemScope>
                        </configuration>
                        <executions>
                            <execution>
                                <goals>
                                    <goal>check</goal>
                                </goals>
                            </execution>
                        </executions>
                    </plugin>
                </plugins>
            </build>
        </profile>
    </profiles>

    <build>
        <plugins>
            <plugin>
                <groupId>org.jacoco</groupId>
                <artifactId>jacoco-maven-plugin</artifactId>
                <version>0.8.10</version>
                <executions>
                    <execution>
                        <goals>
                            <goal>prepare-agent</goal>
                        </goals>
                        <configuration>
                            <propertyName>surefireArgLine</propertyName>
                        </configuration>
                    </execution>
                    <execution>
                        <id>report</id>
                        <phase>test</phase>
                        <goals>
                            <goal>report</goal>
                        </goals>
                    </execution>                
                </executions>
            </plugin>
            <plugin>
                <artifactId>maven-surefire-plugin</artifactId>
                <configuration>
                    <argLine>${addmod} @{surefireArgLine}</argLine>
                </configuration>
            </plugin>
            <plugin>
                <artifactId>maven-compiler-plugin</artifactId>
                <configuration>
                    <showDeprecation>true</showDeprecation>
                    <target>1.8</target>
                    <source>1.8</source>
                    <encoding>UTF-8</encoding>
                </configuration>
            </plugin>
            <plugin>
                <artifactId>maven-javadoc-plugin</artifactId>
                <configuration>
                    <source>1.8</source>
                    <links>
                        <link>https://docs.oracle.com/javase/8/docs/api/</link>
                    </links>
                    <encoding>UTF-8</encoding>
                    <notimestamp>true</notimestamp>
                    <locale>en</locale>
                </configuration>
            </plugin>
            <plugin>
                <artifactId>maven-release-plugin</artifactId>
                <configuration>
                    <useReleaseProfile>false</useReleaseProfile>
                    <goals>deploy</goals>
                    <arguments>-Papache-release,pedantic</arguments>
                    <autoVersionSubmodules>true</autoVersionSubmodules>
                </configuration>
            </plugin>
            <plugin>
		        <groupId>org.apache.maven.plugins</groupId>
		        <artifactId>maven-jar-plugin</artifactId>
		        <configuration>
		          <archive>
		            <manifest>
		              <addDefaultImplementationEntries>true</addDefaultImplementationEntries>
		              <addDefaultSpecificationEntries>true</addDefaultSpecificationEntries>
		            </manifest>
		          </archive>
		        </configuration>
		    </plugin>
            <plugin>
                <groupId>org.apache.maven.plugins</groupId>
                <artifactId>maven-source-plugin</artifactId>
                <executions>
				   <execution>
				      <id>attach-sources</id>
				      <goals>
				        <goal>jar</goal>
				      </goals>
				   </execution>
				</executions>
            </plugin>
	        <plugin>
	            <groupId>org.codehaus.mojo</groupId>
	            <artifactId>animal-sniffer-maven-plugin</artifactId>
	            <version>1.23</version>
	            <executions>
	               <execution>
	                  <id>check-java-version</id>
	                  <phase>test</phase>
	                  <goals>
	                    <goal>check</goal>
	                  </goals>
	                  <configuration>
                            <skip>${skipTests}</skip>
	                    <signature>
	                      <groupId>org.codehaus.mojo.signature</groupId>
	                      <artifactId>java18</artifactId>
	                      <version>1.0</version>
	                    </signature>
	                    <ignores>
				            <ignore>java.lang.invoke.MethodHandle</ignore>
				        </ignores>
	                  </configuration>
	               </execution>
	            </executions>
                </plugin>
            <plugin>
                <groupId>com.googlecode.maven-download-plugin</groupId>
                <artifactId>download-maven-plugin</artifactId>
                <version>1.7.1</version>
                <configuration>
                    <skip>${skipTests}</skip>
                </configuration>
            </plugin>
        </plugins>
        <pluginManagement>
            <plugins>
                <plugin>
                    <artifactId>maven-enforcer-plugin</artifactId>
                    <version>3.3.0</version>
                    <executions>
                        <execution>
                            <goals>
                                <goal>enforce</goal>
                            </goals>
                            <configuration>
                                <rules combine.children="append">
                                    <requireMavenVersion>
                                        <version>3.5</version>
                                    </requireMavenVersion>
                                </rules>
                            </configuration>
                        </execution>
                    </executions>
                </plugin>
                <plugin>
                    <groupId>org.apache.rat</groupId>
                    <artifactId>apache-rat-plugin</artifactId>
                    <version>0.15</version>
                    <configuration>
                        <excludes>
                            <exclude>release.properties</exclude>
                            <exclude>.github/workflows/codeql-analysis.yml</exclude>
                        </excludes>
                    </configuration>
                </plugin>
                <plugin>
                    <groupId>org.apache.felix</groupId>
                    <artifactId>maven-bundle-plugin</artifactId>
                    <version>5.1.9</version>
                </plugin>
            </plugins>
        </pluginManagement>
    </build>

    <!-- Developers listed by PMC Chair, PMC all alphabetical-->
    <developers>
        <developer>
            <id>lehmi</id>
            <name>Andreas Lehmkühler</name>
            <roles>
                <role>PMC Chair</role>
            </roles>
        </developer>
        <developer>
            <id>adam</id>
            <name>Adam Nichols</name>
            <roles>
                <role>PMC Member</role>
            </roles>
        </developer>
        <developer>
            <id>blitchfield</id>
            <name>Ben Litchfield</name>
            <roles>
                <role>PMC Member</role>
            </roles>
        </developer>
        <developer>
            <id>carrier</id>
            <name>Brian Carrier</name>
            <roles>
                <role>PMC Member</role>
            </roles>
        </developer>
        <developer>
            <id>danielwilson</id>
            <name>Daniel Wilson</name>
            <roles>
                <role>PMC Member</role>
            </roles>
        </developer>
        <developer>
            <id>gbailleul</id>
            <name>Guillaume Bailleul</name>
            <roles>
                <role>PMC Member</role>
            </roles>
        </developer>
        <developer>
            <id>hennejg</id>
            <name>Jörg Henne</name>
            <roles>
                <role>PMC Member</role>
            </roles>
        </developer>
        <developer>
            <id>holdersn</id>
            <name>Sebastian Holder</name>
            <roles>
                <role>PMC Member</role>
            </roles>
        </developer>
        <developer>
            <id>jahewson</id>
            <name>John Hewson</name>
            <roles>
                <role>PMC Member</role>
            </roles>
        </developer>
        <developer>
            <id>jeremias</id>
            <name>Jeremias Maerki</name>
            <roles>
                <role>PMC Member</role>
            </roles>
        </developer>
        <developer>
            <id>kjackson</id>
            <name>Kevin Jackson</name>
            <roles>
                <role>PMC Member</role>
            </roles>
        </developer>
        <developer>
            <id>koch</id>
            <name>Johannes Koch</name>
            <roles>
                <role>PMC Member</role>
            </roles>
        </developer>
        <developer>
            <id>koehlecn</id>
            <name>Carolin Köhler</name>
            <roles>
                <role>PMC Member</role>
            </roles>
        </developer>
        <developer>
            <id>mmayer</id>
            <name>Matthäus Mayer</name>
            <roles>
                <role>PMC Member</role>
            </roles>
        </developer>
        <developer>
            <id>msahyoun</id>
            <name>Maruan Sahyoun</name>
            <roles>
                <role>PMC Member</role>
            </roles>
        </developer>
        <developer>
            <id>pkoch</id>
            <name>Phillipp Koch</name>
            <roles>
                <role>PMC Member</role>
            </roles>
        </developer>
        <developer>
            <id>tallison</id>
            <name>Tim Allison</name>
            <roles>
                <role>PMC Member</role>
            </roles>
        </developer>
        <developer>
            <id>tchojecki</id>
            <name>Thomas Chojecki</name>
            <roles>
                <role>PMC Member</role>
            </roles>
        </developer>
        <developer>
            <id>tboehme</id>
            <name>Timo Boehme</name>
            <roles>
                <role>PMC Member</role>
            </roles>
        </developer>
        <developer>
            <id>tilman</id>
            <name>Tilman Hausherr</name>
            <roles>
                <role>PMC Member</role>
            </roles>
        </developer>
        <developer>
            <id>vfed</id>
            <name>Villu Ruusmann</name>
            <roles>
                <role>PMC Member</role>
            </roles>
        </developer>
        <developer>
            <id>leleueri</id>
            <name>Eric Leleu</name>
            <roles>
                <role>Emeritus PMC Member</role>
            </roles>
        </developer>
        <developer>
            <id>jukka</id>
            <name>Jukka Zitting</name>
            <roles>
                <role>Emeritus PMC Member</role>
            </roles>
        </developer>
    </developers>


  <scm>
    <connection>scm:git:https://gitbox.apache.org/repos/asf/maven-apache-parent.git/pdfbox-parent/tags/3.0.0/pdfbox-parent</connection>
    <developerConnection>scm:git:https://gitbox.apache.org/repos/asf/maven-apache-parent.git/pdfbox-parent/tags/3.0.0/pdfbox-parent</developerConnection>
    <url>https://github.com/apache/maven-apache-parent/tree/apache-29/pdfbox-parent/tags/3.0.0/pdfbox-parent</url>
  </scm>
</project><|MERGE_RESOLUTION|>--- conflicted
+++ resolved
@@ -29,11 +29,7 @@
 
     <groupId>org.apache.pdfbox</groupId>
     <artifactId>pdfbox-parent</artifactId>
-<<<<<<< HEAD
-    <version>4.0.0-SNAPSHOT</version>
-=======
     <version>3.0.0</version>
->>>>>>> a1e50587
     <packaging>pom</packaging>
 
     <name>PDFBox parent</name>
