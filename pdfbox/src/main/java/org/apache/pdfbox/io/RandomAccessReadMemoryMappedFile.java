--- conflicted
+++ resolved
@@ -148,15 +148,9 @@
             return -1;
         }
         int remainingBytes = (int)size - mappedByteBuffer.position();
-<<<<<<< HEAD
-        length = Math.min(remainingBytes, length);
-        mappedByteBuffer.get(b, offset, length);
-        return length;
-=======
         remainingBytes = Math.min(remainingBytes, length);
         mappedByteBuffer.get(b, offset, remainingBytes);
         return remainingBytes;
->>>>>>> 6b5534b0
     }
 
     /**
