/*
 * Licensed to the Apache Software Foundation (ASF) under one or more
 * contributor license agreements.  See the NOTICE file distributed with
 * this work for additional information regarding copyright ownership.
 * The ASF licenses this file to You under the Apache License, Version 2.0
 * (the "License"); you may not use this file except in compliance with
 * the License.  You may obtain a copy of the License at
 *
 *      http://www.apache.org/licenses/LICENSE-2.0
 *
 * Unless required by applicable law or agreed to in writing, software
 * distributed under the License is distributed on an "AS IS" BASIS,
 * WITHOUT WARRANTIES OR CONDITIONS OF ANY KIND, either express or implied.
 * See the License for the specific language governing permissions and
 * limitations under the License.
 */
package org.apache.pdfbox.multipdf;

import java.awt.geom.AffineTransform;
import java.io.Closeable;
import java.io.File;
import java.io.IOException;
import java.io.InputStream;
import java.io.OutputStream;
import java.math.BigDecimal;
import java.nio.charset.StandardCharsets;
import java.util.ArrayList;
import java.util.HashMap;
import java.util.HashSet;
import java.util.List;
import java.util.Map;
import java.util.Set;

import org.apache.pdfbox.Loader;
import org.apache.pdfbox.cos.COSArray;
import org.apache.pdfbox.cos.COSBase;
import org.apache.pdfbox.cos.COSDictionary;
import org.apache.pdfbox.cos.COSName;
import org.apache.pdfbox.cos.COSObject;
import org.apache.pdfbox.cos.COSStream;
import org.apache.pdfbox.io.IOUtils;
import org.apache.pdfbox.pdmodel.PDDocument;
import org.apache.pdfbox.pdmodel.PDPage;
import org.apache.pdfbox.pdmodel.PDPageTree;
import org.apache.pdfbox.pdmodel.PDResources;
import org.apache.pdfbox.pdmodel.common.PDRectangle;
import org.apache.pdfbox.pdmodel.graphics.form.PDFormXObject;

/**
 * Adds an overlay to an existing PDF document.
 * 
 * Based on code contributed by Balazs Jerk.
 * 
 */
public class Overlay implements Closeable
{
    /**
     * Possible location of the overlaid pages: foreground or background.
     */
    public enum Position
    {
        FOREGROUND, BACKGROUND
    }

    private LayoutPage defaultOverlayPage;
    private LayoutPage firstPageOverlayPage;
    private LayoutPage lastPageOverlayPage;
    private LayoutPage oddPageOverlayPage;
    private LayoutPage evenPageOverlayPage;

    private final Set<PDDocument> openDocuments = new HashSet<>();
    private Map<Integer, LayoutPage> specificPageOverlayPage = new HashMap<>();

    private Position position = Position.BACKGROUND;

    private String inputFileName = null;
    private PDDocument inputPDFDocument = null;

    private String defaultOverlayFilename = null;
    private PDDocument defaultOverlay = null;

    private String firstPageOverlayFilename = null;
    private PDDocument firstPageOverlay = null;

    private String lastPageOverlayFilename = null;
    private PDDocument lastPageOverlay = null;
    
    private String allPagesOverlayFilename = null;
    private PDDocument allPagesOverlay = null;
    
    private String oddPageOverlayFilename = null;
    private PDDocument oddPageOverlay = null;
    
    private String evenPageOverlayFilename = null;
    private PDDocument evenPageOverlay = null;

    private int numberOfOverlayPages = 0;
    private boolean useAllOverlayPages = false;

    /**
     * This will add overlays to a document.
     *
     * @param specificPageOverlayFile Optional map of overlay files for specific pages. The page
     * numbers are 1-based. The map must be empty (but not null) if no specific mappings are used.
     *
     * @return The modified input PDF document, which has to be saved and closed by the caller. If
     * the input document was passed by {@link #setInputPDF(PDDocument) setInputPDF(PDDocument)}
     * then it is that object that is returned.
     *
     * @throws IOException if something went wrong
     */
    public PDDocument overlay(Map<Integer, String> specificPageOverlayFile) throws IOException
    {
        Map<String, PDDocument> loadedDocuments = new HashMap<>();
        Map<PDDocument, LayoutPage> layouts = new HashMap<>();
        loadPDFs();
        for (Map.Entry<Integer, String> e : specificPageOverlayFile.entrySet())
        {
            PDDocument doc = loadedDocuments.get(e.getValue());
            if (doc == null)
            {
                doc = loadPDF(e.getValue());
                loadedDocuments.put(e.getValue(), doc);
                layouts.put(doc, getLayoutPage(doc));
            }
            openDocuments.add(doc);
            specificPageOverlayPage.put(e.getKey(), layouts.get(doc));
        }
        processPages(inputPDFDocument);
        return inputPDFDocument;
    }

    /**
     * This will add overlays documents to a document. If you created the overlay documents with
     * subsetted fonts, you need to save them first so that the subsetting gets done.
     *
     * @param specificPageOverlayDocuments Optional map of overlay documents for specific pages. The
     * page numbers are 1-based. The map must be empty (but not null) if no specific mappings are
     * used.
     *
     * @return The modified input PDF document, which has to be saved and closed by the caller. If
     * the input document was passed by {@link #setInputPDF(PDDocument) setInputPDF(PDDocument)}
     * then it is that object that is returned.
     *
     * @throws IOException if something went wrong
     */
    public PDDocument overlayDocuments(Map<Integer, PDDocument> specificPageOverlayDocuments) throws IOException
    {
        loadPDFs();
        for (Map.Entry<Integer, PDDocument> e : specificPageOverlayDocuments.entrySet())
        {
            PDDocument doc = e.getValue();
            if (doc != null)
            {
                specificPageOverlayPage.put(e.getKey(), getLayoutPage(doc));
            }
        }
        processPages(inputPDFDocument);
        return inputPDFDocument;
    }

    /**
     * Close all input documents which were used for the overlay and opened by this class.
     *
     * @throws IOException if something went wrong
     */
    @Override
    public void close() throws IOException
    {
        if (defaultOverlay != null)
        {
            defaultOverlay.close();
        }
        if (firstPageOverlay != null)
        {
            firstPageOverlay.close();
        }
        if (lastPageOverlay != null)
        {
            lastPageOverlay.close();
        }
        if (allPagesOverlay != null)
        {
            allPagesOverlay.close();
        }
        if (oddPageOverlay != null)
        {
            oddPageOverlay.close();
        }
        if (evenPageOverlay != null)
        {
            evenPageOverlay.close();
        }
        for (PDDocument doc : openDocuments)
        {
            doc.close();
        }
        openDocuments.clear();
        specificPageOverlayPage.clear();
    }

    private void loadPDFs() throws IOException
    {
        // input PDF
        if (inputFileName != null)
        {
            inputPDFDocument = loadPDF(inputFileName);
        }
        // default overlay PDF
        if (defaultOverlayFilename != null)
        {
            defaultOverlay = loadPDF(defaultOverlayFilename);
        }
        if (defaultOverlay != null)
        {
            defaultOverlayPage = getLayoutPage(defaultOverlay);
        }
        // first page overlay PDF
        if (firstPageOverlayFilename != null)
        {
            firstPageOverlay = loadPDF(firstPageOverlayFilename);
        }
        if (firstPageOverlay != null)
        {
            firstPageOverlayPage = getLayoutPage(firstPageOverlay);
        }
        // last page overlay PDF
        if (lastPageOverlayFilename != null)
        {
            lastPageOverlay = loadPDF(lastPageOverlayFilename);
        }
        if (lastPageOverlay != null)
        {
            lastPageOverlayPage = getLayoutPage(lastPageOverlay);
        }
        // odd pages overlay PDF
        if (oddPageOverlayFilename != null)
        {
            oddPageOverlay = loadPDF(oddPageOverlayFilename);
        }
        if (oddPageOverlay != null)
        {
            oddPageOverlayPage = getLayoutPage(oddPageOverlay);
        }
        // even pages overlay PDF
        if (evenPageOverlayFilename != null)
        {
            evenPageOverlay = loadPDF(evenPageOverlayFilename);
        }
        if (evenPageOverlay != null)
        {
            evenPageOverlayPage = getLayoutPage(evenPageOverlay);
        }
        // all pages overlay PDF
        if (allPagesOverlayFilename != null)
        {
            allPagesOverlay = loadPDF(allPagesOverlayFilename);
        }
        if (allPagesOverlay != null)
        {
            specificPageOverlayPage = getLayoutPages(allPagesOverlay);
            useAllOverlayPages = true;
            numberOfOverlayPages = specificPageOverlayPage.size();
        }
    }
    
    private PDDocument loadPDF(String pdfName) throws IOException
    {
        return Loader.loadPDF(new File(pdfName));
    }

    /**
     * Stores the overlay page information.
     */
    private static final class LayoutPage
    {
        private final PDRectangle overlayMediaBox;
        private final COSStream overlayContentStream;
        private final COSDictionary overlayResources;
        private final int overlayRotation;

        private LayoutPage(PDRectangle mediaBox, COSStream contentStream, COSDictionary resources, int rotation)
        {
            overlayMediaBox = mediaBox;
            overlayContentStream = contentStream;
            overlayResources = resources;
            overlayRotation = rotation;
        }
    }

    private LayoutPage getLayoutPage(PDDocument doc) throws IOException
    {
        PDPage page = doc.getPage(0);
        COSBase contents = page.getCOSObject().getDictionaryObject(COSName.CONTENTS);
        PDResources resources = page.getResources();
        if (resources == null)
        {
            resources = new PDResources();
        }
        return new LayoutPage(page.getMediaBox(), createCombinedContentStream(contents),
                resources.getCOSObject(), page.getRotation());
    }
    
    private Map<Integer,LayoutPage> getLayoutPages(PDDocument doc) throws IOException
    {
        int i = 0;
        Map<Integer,LayoutPage> layoutPages = new HashMap<>();
        for (PDPage page : doc.getPages())
        {
            COSBase contents = page.getCOSObject().getDictionaryObject(COSName.CONTENTS);
            PDResources resources = page.getResources();
            if (resources == null)
            {
                resources = new PDResources();
            }
            layoutPages.put(i, new LayoutPage(page.getMediaBox(), createCombinedContentStream(contents), 
                    resources.getCOSObject(), page.getRotation()));
            i++;
        }
        return layoutPages;
    }
    
    private COSStream createCombinedContentStream(COSBase contents) throws IOException
    {
        List<COSStream> contentStreams = createContentStreamList(contents);
        // concatenate streams
        COSStream concatStream = inputPDFDocument.getDocument().createCOSStream();
        try (OutputStream out = concatStream.createOutputStream(COSName.FLATE_DECODE))
        {
            for (COSStream contentStream : contentStreams)
            {
                try (InputStream in = contentStream.createInputStream())
                {
                    IOUtils.copy(in, out);
                    out.flush();
                }
            }
        }
        return concatStream;
    }

    // get the content streams as a list
    private List<COSStream> createContentStreamList(COSBase contents) throws IOException
    {
        List<COSStream> contentStreams = new ArrayList<>();
        if (contents == null)
        {
            return contentStreams;
        }
        else if (contents instanceof COSStream)
        {
            contentStreams.add((COSStream) contents);
        }
        else if (contents instanceof COSArray)
        {
            for (COSBase item : (COSArray) contents)
            {
                contentStreams.addAll(createContentStreamList(item));
            }
        }
        else if (contents instanceof COSObject)
        {
            contentStreams.addAll(createContentStreamList(((COSObject) contents).getObject()));
        }
        else
        {
            throw new IOException("Unknown content type: " + contents.getClass().getName());
        }
        return contentStreams;
    }

    private void processPages(PDDocument document) throws IOException
    {
        int pageCounter = 0;
<<<<<<< HEAD
        PDPageTree tree = document.getPages();
        int numberOfPages = tree.getCount();
        for (PDPage page : tree)
=======
        PDPageTree pageTree = document.getPages();
        int numberOfPages = pageTree.getCount();
        for (PDPage page : pageTree)
>>>>>>> 291c737c
        {
            pageCounter++;
            LayoutPage layoutPage = getLayoutPage(pageCounter, numberOfPages);
            if (layoutPage == null)
            {
                continue;
            }
            COSDictionary pageDictionary = page.getCOSObject();
            COSBase originalContent = pageDictionary.getDictionaryObject(COSName.CONTENTS);
            COSArray newContentArray = new COSArray();
            switch (position)
            {
                case FOREGROUND:
                    // save state
                    newContentArray.add(createStream("q\n"));
                    addOriginalContent(originalContent, newContentArray);
                    // restore state
                    newContentArray.add(createStream("Q\n"));
                    // overlay content last
                    overlayPage(page, layoutPage, newContentArray);
                    break;
                case BACKGROUND:
                    // overlay content first
                    overlayPage(page, layoutPage, newContentArray);

                    addOriginalContent(originalContent, newContentArray);
                    break;
                default:
                    throw new IOException("Unknown type of position:" + position);
            }
            pageDictionary.setItem(COSName.CONTENTS, newContentArray);
        }
    }

    private void addOriginalContent(COSBase contents, COSArray contentArray) throws IOException
    {
        if (contents == null)
        {
            return;
        }

        if (contents instanceof COSStream)
        {
            contentArray.add(contents);
        }
        else if (contents instanceof COSArray)
        {
            contentArray.addAll((COSArray) contents);
        }
        else
        {
            throw new IOException("Unknown content type: " + contents.getClass().getName());
        }
    }

    private void overlayPage(PDPage page, LayoutPage layoutPage, COSArray array)
            throws IOException
    {
        PDResources resources = page.getResources();
        if (resources == null)
        {
            resources = new PDResources();
            page.setResources(resources);
        }
        COSName xObjectId = createOverlayXObject(page, layoutPage);
        array.add(createOverlayStream(page, layoutPage, xObjectId));
    }

    private LayoutPage getLayoutPage(int pageNumber, int numberOfPages)
    {
        LayoutPage layoutPage = null;
        if (!useAllOverlayPages && specificPageOverlayPage.containsKey(pageNumber))
        {
            layoutPage = specificPageOverlayPage.get(pageNumber);
        }
        else if ((pageNumber == 1) && (firstPageOverlayPage != null))
        {
            layoutPage = firstPageOverlayPage;
        }
        else if ((pageNumber == numberOfPages) && (lastPageOverlayPage != null))
        {
            layoutPage = lastPageOverlayPage;
        }
        else if ((pageNumber % 2 == 1) && (oddPageOverlayPage != null))
        {
            layoutPage = oddPageOverlayPage;
        }
        else if ((pageNumber % 2 == 0) && (evenPageOverlayPage != null))
        {
            layoutPage = evenPageOverlayPage;
        }
        else if (defaultOverlayPage != null)
        {
            layoutPage = defaultOverlayPage;
        }
        else if (useAllOverlayPages)
        {
            int usePageNum = (pageNumber -1 ) % numberOfOverlayPages;
            layoutPage = specificPageOverlayPage.get(usePageNum);
        }
        return layoutPage;
    }

    private COSName createOverlayXObject(PDPage page, LayoutPage layoutPage)
    {
        PDFormXObject xobjForm = new PDFormXObject(layoutPage.overlayContentStream);
        xobjForm.setResources(new PDResources(layoutPage.overlayResources));
        xobjForm.setFormType(1);
        xobjForm.setBBox(layoutPage.overlayMediaBox.createRetranslatedRectangle());
        AffineTransform at = new AffineTransform();
        switch (layoutPage.overlayRotation)
        {
            case 90:
                at.translate(0, layoutPage.overlayMediaBox.getWidth());
                at.rotate(Math.toRadians(-90));
                break;
            case 180:
                at.translate(layoutPage.overlayMediaBox.getWidth(), layoutPage.overlayMediaBox.getHeight());
                at.rotate(Math.toRadians(-180));
                break;
            case 270:
                at.translate(layoutPage.overlayMediaBox.getHeight(), 0);
                at.rotate(Math.toRadians(-270));
                break;
            default:
                break;
        }
        xobjForm.setMatrix(at);
        PDResources resources = page.getResources();
        return resources.add(xobjForm, "OL");
    }

    private COSStream createOverlayStream(PDPage page, LayoutPage layoutPage, COSName xObjectId)
            throws IOException
    {
        // create a new content stream that executes the XObject content
        StringBuilder overlayStream = new StringBuilder();
        overlayStream.append("q\nq\n");
        PDRectangle overlayMediaBox = new PDRectangle(layoutPage.overlayMediaBox.getCOSArray());
        if (layoutPage.overlayRotation == 90 || layoutPage.overlayRotation == 270)
        {
            overlayMediaBox.setLowerLeftX(layoutPage.overlayMediaBox.getLowerLeftY());
            overlayMediaBox.setLowerLeftY(layoutPage.overlayMediaBox.getLowerLeftX());
            overlayMediaBox.setUpperRightX(layoutPage.overlayMediaBox.getUpperRightY());
            overlayMediaBox.setUpperRightY(layoutPage.overlayMediaBox.getUpperRightX());
        }
        AffineTransform at = calculateAffineTransform(page, overlayMediaBox);
        double[] flatmatrix = new double[6];
        at.getMatrix(flatmatrix);
        for (double v : flatmatrix)
        {
            overlayStream.append(float2String((float) v));
            overlayStream.append(" ");
        }
        overlayStream.append(" cm\n");

        // if debugging, insert
        // 0 0 overlayMediaBox.getHeight() overlayMediaBox.getWidth() re\ns\n
        // into the content stream

        overlayStream.append(" /");
        overlayStream.append(xObjectId.getName());
        overlayStream.append(" Do Q\nQ\n");
        return createStream(overlayStream.toString());
    }

    /**
     * Calculate the transform to be used when positioning the overlay. The default implementation
     * centers on the destination. Override this method to do your own, e.g. move to a corner, or
     * rotate.
     *
     * @param page The page that will get the overlay.
     * @param overlayMediaBox The overlay media box.
     * @return The affine transform to be used.
     */
    protected AffineTransform calculateAffineTransform(PDPage page, PDRectangle overlayMediaBox)
    {
        AffineTransform at = new AffineTransform();
        PDRectangle pageMediaBox = page.getMediaBox();
        float hShift = (pageMediaBox.getWidth() - overlayMediaBox.getWidth()) / 2.0f;
        float vShift = (pageMediaBox.getHeight() - overlayMediaBox.getHeight()) / 2.0f;
        at.translate(hShift, vShift);
        return at;
    }

    private String float2String(float floatValue)
    {
        // use a BigDecimal as intermediate state to avoid 
        // a floating point string representation of the float value
        BigDecimal value = new BigDecimal(String.valueOf(floatValue));
        String stringValue = value.toPlainString();
        // remove fraction digit "0" only
        if (stringValue.indexOf('.') > -1 && !stringValue.endsWith(".0"))
        {
            while (stringValue.endsWith("0") && !stringValue.endsWith(".0"))
            {
                stringValue = stringValue.substring(0,stringValue.length()-1);
            }
        }
        return stringValue;
    }
    
    private COSStream createStream(String content) throws IOException
    {
        COSStream stream = inputPDFDocument.getDocument().createCOSStream();
        try (OutputStream out = stream.createOutputStream(
                content.length() > 20 ? COSName.FLATE_DECODE : null))
        {
            out.write(content.getBytes(StandardCharsets.ISO_8859_1));
        }
        return stream;
    }

    /**
     * Sets the overlay position.
     * 
     * @param overlayPosition the overlay position
     */
    public void setOverlayPosition(Position overlayPosition)
    {
        position = overlayPosition;
    }

    /**
     * Sets the file to be overlaid.
     *
     * @param inputFile the file to be overlaid. The {@link PDDocument} object gathered from
     * opening this file will be returned by
     * {@link #overlay(java.util.Map) overlay(Map&lt;Integer, String&gt;)}.
     */
    public void setInputFile(String inputFile)
    {
        inputFileName = inputFile;
    }

    /**
     * Sets the PDF to be overlaid.
     *
     * @param inputPDF the PDF to be overlaid. This will be the object that is returned by
     * {@link #overlay(java.util.Map) overlay(Map&lt;Integer, String&gt;)}.
     */
    public void setInputPDF(PDDocument inputPDF)
    {
        inputPDFDocument = inputPDF;
    }

    /**
     * Returns the input file.
     * 
     * @return the input file
     */
    public String getInputFile()
    {
        return inputFileName;
    }

    /**
     * Sets the default overlay file.
     * 
     * @param defaultOverlayFile the default overlay file
     */
    public void setDefaultOverlayFile(String defaultOverlayFile)
    {
        defaultOverlayFilename = defaultOverlayFile;
    }

    /**
     * Sets the default overlay PDF. If you created the overlay document with
     * subsetted fonts, you need to save it first so that the subsetting gets done.
     * 
     * @param defaultOverlayPDF the default overlay PDF
     */
    public void setDefaultOverlayPDF(PDDocument defaultOverlayPDF)
    {
        defaultOverlay = defaultOverlayPDF;
    }

    /**
     * Returns the default overlay file.
     * 
     * @return the default overlay file
     */
    public String getDefaultOverlayFile()
    {
        return defaultOverlayFilename;
    }

    /**
     * Sets the first page overlay file.
     * 
     * @param firstPageOverlayFile the first page overlay file
     */
    public void setFirstPageOverlayFile(String firstPageOverlayFile)
    {
        firstPageOverlayFilename = firstPageOverlayFile;
    }

    /**
     * Sets the first page overlay PDF. If you created the overlay document with
     * subsetted fonts, you need to save it first so that the subsetting gets done.
     * 
     * @param firstPageOverlayPDF the first page overlay PDF
     */
    public void setFirstPageOverlayPDF(PDDocument firstPageOverlayPDF)
    {
        firstPageOverlay = firstPageOverlayPDF;
    }

    /**
     * Sets the last page overlay file.
     * 
     * @param lastPageOverlayFile the last page overlay file
     */
    public void setLastPageOverlayFile(String lastPageOverlayFile)
    {
        lastPageOverlayFilename = lastPageOverlayFile;
    }

    /**
     * Sets the last page overlay PDF. If you created the overlay document with
     * subsetted fonts, you need to save it first so that the subsetting gets done.
     * 
     * @param lastPageOverlayPDF the last page overlay PDF
     */
    public void setLastPageOverlayPDF(PDDocument lastPageOverlayPDF)
    {
        lastPageOverlay = lastPageOverlayPDF;
    }

    /**
     * Sets the all pages overlay file.
     * 
     * @param allPagesOverlayFile the all pages overlay file
     */
    public void setAllPagesOverlayFile(String allPagesOverlayFile)
    {
        allPagesOverlayFilename = allPagesOverlayFile;
    }

    /**
     * Sets the all pages overlay PDF. If you created the overlay document with
     * subsetted fonts, you need to save it first so that the subsetting gets done.
     * 
     * @param allPagesOverlayPDF the all pages overlay PDF. This should not be a PDDocument that you
     * created on the fly, it should be saved first, if it contains any fonts that are subset.
     */
    public void setAllPagesOverlayPDF(PDDocument allPagesOverlayPDF)
    {
        allPagesOverlay = allPagesOverlayPDF;
    }

    /**
     * Sets the odd page overlay file.
     * 
     * @param oddPageOverlayFile the odd page overlay file
     */
    public void setOddPageOverlayFile(String oddPageOverlayFile)
    {
        oddPageOverlayFilename = oddPageOverlayFile;
    }

    /**
     * Sets the odd page overlay PDF. If you created the overlay document with
     * subsetted fonts, you need to save it first so that the subsetting gets done.
     * 
     * @param oddPageOverlayPDF the odd page overlay PDF
     */
    public void setOddPageOverlayPDF(PDDocument oddPageOverlayPDF)
    {
        oddPageOverlay = oddPageOverlayPDF;
    }

    /**
     * Sets the even page overlay file.
     * 
     * @param evenPageOverlayFile the even page overlay file
     */
    public void setEvenPageOverlayFile(String evenPageOverlayFile)
    {
        evenPageOverlayFilename = evenPageOverlayFile;
    }

    /**
     * Sets the even page overlay PDF. If you created the overlay document with
     * subsetted fonts, you need to save it first so that the subsetting gets done.
     * 
     * @param evenPageOverlayPDF the even page overlay PDF
     */
    public void setEvenPageOverlayPDF(PDDocument evenPageOverlayPDF)
    {
        evenPageOverlay = evenPageOverlayPDF;
    }
}<|MERGE_RESOLUTION|>--- conflicted
+++ resolved
@@ -372,15 +372,9 @@
     private void processPages(PDDocument document) throws IOException
     {
         int pageCounter = 0;
-<<<<<<< HEAD
-        PDPageTree tree = document.getPages();
-        int numberOfPages = tree.getCount();
-        for (PDPage page : tree)
-=======
         PDPageTree pageTree = document.getPages();
         int numberOfPages = pageTree.getCount();
         for (PDPage page : pageTree)
->>>>>>> 291c737c
         {
             pageCounter++;
             LayoutPage layoutPage = getLayoutPage(pageCounter, numberOfPages);
