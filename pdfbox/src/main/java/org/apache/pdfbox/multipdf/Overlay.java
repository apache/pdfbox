--- conflicted
+++ resolved
@@ -124,10 +124,6 @@
                 layouts.put(doc, getLayoutPage(doc));
                 openDocuments.add(doc);
             }
-<<<<<<< HEAD
-
-=======
->>>>>>> 477ea010
             specificPageOverlayPage.put(e.getKey(), layouts.get(doc));
         }
         processPages(inputPDFDocument);
@@ -295,8 +291,6 @@
     private LayoutPage getLayoutPage(PDDocument doc) throws IOException
     {
         return createLayoutPage(doc.getPage(0));
-<<<<<<< HEAD
-=======
     }
 
     private LayoutPage createLayoutPage(PDPage page) throws IOException
@@ -309,7 +303,6 @@
         }
         return new LayoutPage(page.getMediaBox(), createCombinedContentStream(contents),
                 resources.getCOSObject(), (short) page.getRotation());
->>>>>>> 477ea010
     }
 
     private Map<Integer,LayoutPage> getLayoutPages(PDDocument doc) throws IOException
@@ -322,17 +315,6 @@
             i++;
         }
         return layoutPages;
-    }
-
-    private LayoutPage createLayoutPage(PDPage page) throws IOException {
-        COSBase contents = page.getCOSObject().getDictionaryObject(COSName.CONTENTS);
-        PDResources resources = page.getResources();
-        if (resources == null)
-        {
-            resources = new PDResources();
-        }
-        return new LayoutPage(page.getMediaBox(), createCombinedContentStream(contents),
-                resources.getCOSObject(), (short) page.getRotation());
     }
 
     private COSStream createCombinedContentStream(COSBase contents) throws IOException
