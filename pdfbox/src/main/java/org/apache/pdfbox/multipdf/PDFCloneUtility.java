/*
 * Licensed to the Apache Software Foundation (ASF) under one or more
 * contributor license agreements.  See the NOTICE file distributed with
 * this work for additional information regarding copyright ownership.
 * The ASF licenses this file to You under the Apache License, Version 2.0
 * (the "License"); you may not use this file except in compliance with
 * the License.  You may obtain a copy of the License at
 *
 *      http://www.apache.org/licenses/LICENSE-2.0
 *
 * Unless required by applicable law or agreed to in writing, software
 * distributed under the License is distributed on an "AS IS" BASIS,
 * WITHOUT WARRANTIES OR CONDITIONS OF ANY KIND, either express or implied.
 * See the License for the specific language governing permissions and
 * limitations under the License.
 */
package org.apache.pdfbox.multipdf;

import java.io.IOException;
import java.io.InputStream;
import java.io.OutputStream;
import java.util.HashMap;
import java.util.HashSet;
import java.util.List;
import java.util.Map;
import java.util.Set;
import java.util.Stack;

import org.apache.pdfbox.cos.COSArray;
import org.apache.pdfbox.cos.COSBase;
import org.apache.pdfbox.cos.COSDictionary;
import org.apache.pdfbox.cos.COSName;
import org.apache.pdfbox.cos.COSObject;
import org.apache.pdfbox.cos.COSStream;
import org.apache.pdfbox.io.IOUtils;
import org.apache.pdfbox.pdmodel.PDDocument;
import org.apache.pdfbox.pdmodel.common.COSObjectable;

/**
 * Utility class used to clone PDF objects. It keeps track of objects it has
 * already cloned.
 *
 */
class PDFCloneUtility
{
    private final PDDocument destination;
    private final Map<Object,COSBase> clonedVersion = new HashMap<>();
    private final Set<COSBase> clonedValues = new HashSet<>();
    // It might be useful to use IdentityHashMap like in PDFBOX-4477 for speed,
    // but we need a really huge file to test this. A test with the file from PDFBOX-4477
    // did not show a noticeable speed difference.

    /**
     * Creates a new instance for the given target document.
     * @param dest the destination PDF document that will receive the clones
     */
    PDFCloneUtility(PDDocument dest)
    {
        this.destination = dest;
    }

    /**
     * Returns the destination PDF document this cloner instance is set up for.
     * @return the destination PDF document
     */
    PDDocument getDestination()
    {
        return this.destination;
    }

    /**
     * Deep-clones the given object for inclusion into a different PDF document identified by
     * the destination parameter.
     * @param base the initial object as the root of the deep-clone operation
     * @return the cloned instance of the base object
     * @throws IOException if an I/O error occurs
     */
      COSBase cloneForNewDocument( Object base ) throws IOException
      {
          if( base == null )
          {
              return null;
          }

          COSBase retval;
          Stack<Object> stack = new Stack<>();
          boolean saveClonned;

          do
          {
              if (base != null)
              {
                  retval = clonedVersion.get(base);
                  if (retval != null)
                  {
                      //we are done, it has already been converted.
                  }
                  else
                  {
                      saveClonned = true;

                      if (base instanceof COSBase && clonedValues.contains(base))
                      {
                          // Don't clone a clone
                          retval = (COSBase) base;
                          saveClonned = false;
                      }
                      else
                      if (base instanceof List)
                      {
                          COSArray array = new COSArray();
                          List<?> list = (List<?>) base;
                          for (Object obj : list)
                          {
                              array.add(cloneForNewDocument(obj));
                          }
                          retval = array;
                      }
                      else if (base instanceof COSObjectable && !(base instanceof COSBase))
                      {
                          stack.push(((COSObjectable) base).getCOSObject());
                          saveClonned = false;
                      }
                      else if (base instanceof COSObject)
                      {
                          COSObject object = (COSObject) base;
                          stack.push(object.getObject());
                          saveClonned = false;
                      }
                      else if (base instanceof COSArray)
                      {
                          COSArray newArray = new COSArray();
                          COSArray array = (COSArray) base;
                          for (int i = 0; i < array.size(); i++)
                          {
                              newArray.add(cloneForNewDocument(array.get(i)));
                          }
                          retval = newArray;
                      }
                      else if (base instanceof COSStream)
                      {
                          COSStream originalStream = (COSStream) base;
                          COSStream stream = destination.getDocument().createCOSStream();
                          try (OutputStream output = stream.createRawOutputStream();
                               InputStream input = originalStream.createRawInputStream())
                          {
                              IOUtils.copy(input, output);
                          }
                          clonedVersion.put(base, stream);
                          for (Map.Entry<COSName, COSBase> entry : originalStream.entrySet())
                          {
                              stream.setItem(entry.getKey(), cloneForNewDocument(entry.getValue()));
                          }
                          retval = stream;
                      }
                      else if (base instanceof COSDictionary)
                      {
                          COSDictionary dic = (COSDictionary) base;
                          COSDictionary retvalDic = new COSDictionary();
                          retval = retvalDic;
                          clonedVersion.put(base, retval);
                          for (Map.Entry<COSName, COSBase> entry : dic.entrySet())
                          {
                              retvalDic.setItem(
                                      entry.getKey(),
                                      cloneForNewDocument(entry.getValue()));
                          }
                      }
                      else
                      {
                          retval = (COSBase) base;
                      }

                      if (saveClonned)
                      {
                          clonedVersion.put(base, retval);
                          clonedValues.add(retval);
                      }
                  }
              }
              else
              {
                  retval = null;
              }

              if (stack.isEmpty())
              {
                  break;
              }
              else
              {
                  base = stack.pop();
              }
          }
          while(true);

          return retval;
      }

      /**
       * Merges two objects of the same type by deep-cloning its members.
       * <br>
       * Base and target must be instances of the same class.
       * @param base the base object to be cloned
       * @param target the merge target
       * @throws IOException if an I/O error occurs
       */
      void cloneMerge(COSObjectable base, COSObjectable target) throws IOException
      {
<<<<<<< HEAD
          final Stack<COSObjectable> stack = new Stack<>();

          do{
              if( base != null )
=======
          if (base == null || base == target)
          {
              return;
          }
          COSBase retval = clonedVersion.get( base );
          if( retval != null )
          {
              return;
              //we are done, it has already been converted. // ### Is that correct for cloneMerge???
          }
          //TODO what when clone-merging a clone? Does it ever happen?
          if (!(base instanceof COSBase))
          {
              cloneMerge(base.getCOSObject(), target.getCOSObject());
          }
          else if( base instanceof COSObject )
          {
              if(target instanceof COSObject)
              {
                  cloneMerge(((COSObject) base).getObject(),((COSObject) target).getObject() );
              }
              else if (target instanceof COSDictionary || target instanceof COSArray)
              {
                  cloneMerge(((COSObject) base).getObject(), target);
              }
          }
          else if( base instanceof COSArray )
          {
              if (target instanceof COSObject)
              {
                  cloneMerge(base, ((COSObject) target).getObject());
              }
              else
>>>>>>> 385dee55
              {
                  COSBase retval = clonedVersion.get( base );
                  if( retval != null )
                  {
                      //do nothing.
                      //we are done, it has already been converted. // ### Is that correct for cloneMerge???
                  }
                  else
                  {
                      //TODO what when clone-merging a clone? Does it ever happen?
                      if (!(base instanceof COSBase))
                      {
                          stack.push(base.getCOSObject());
                          stack.push(target.getCOSObject());
                      }
                      else if( base instanceof COSObject )
                      {
                          if(target instanceof COSObject)
                          {
                              stack.push(((COSObject) base).getObject());
                              stack.push(((COSObject) target).getObject());
                          }
                          else if (target instanceof COSDictionary || target instanceof COSArray)
                          {
                              stack.push(((COSObject) base).getObject());
                              stack.push(target);
                          }
                      }
                      else if( base instanceof COSArray )
                      {
                          if (target instanceof COSObject)
                          {
                              stack.push(base);
                              stack.push(((COSObject) target).getObject());
                          }
                          else
                          {
                              COSArray array = (COSArray) base;
                              COSArray targetArr = (COSArray) target;
                              for (int i = 0; i < array.size(); i++)
                              {
                                  targetArr.add(cloneForNewDocument(array.get(i)));
                              }
                          }
                      }
                      else if( base instanceof COSStream )
                      {
                          // does that make sense???
                          COSStream originalStream = (COSStream)base;
                          COSStream stream = destination.getDocument().createCOSStream();
                          try (OutputStream output = stream.createOutputStream(originalStream.getFilters()))
                          {
                              IOUtils.copy(originalStream.createInputStream(), output);
                          }
                          clonedVersion.put( base, stream );
                          for( Map.Entry<COSName, COSBase> entry : originalStream.entrySet() )
                          {
                              stream.setItem(entry.getKey(), cloneForNewDocument(entry.getValue()));
                          }
                          retval = stream;
                      }
                      else if( base instanceof COSDictionary )
                      {
                          if (target instanceof COSObject)
                          {
                              stack.push(base);
                              stack.push(((COSObject) target).getObject());
                          }
                          else
                          {
                              COSDictionary targetDic = (COSDictionary) target;
                              COSDictionary dic = (COSDictionary) base;
                              clonedVersion.put(base, retval);
                              for (Map.Entry<COSName, COSBase> entry : dic.entrySet())
                              {
                                  COSName key = entry.getKey();
                                  COSBase value = entry.getValue();
                                  COSBase targetDicItem = targetDic.getItem(key);
                                  if (targetDicItem != null)
                                  {
                                      cloneMerge(value, targetDicItem);
                                  }
                                  else
                                  {
                                      targetDic.setItem(key, cloneForNewDocument(value));
                                  }
                              }
                          }
                      }
                      else
                      {
                          retval = (COSBase)base;
                      }
                      clonedVersion.put( base, retval );
                      clonedValues.add(retval);
                  }
              }

              if (stack.isEmpty())
              {
                  break;
              }
              else
              {
                  target = stack.pop();
                  base = stack.pop();
              }
          }while(true);
      }
}<|MERGE_RESOLUTION|>--- conflicted
+++ resolved
@@ -205,14 +205,8 @@
        * @param target the merge target
        * @throws IOException if an I/O error occurs
        */
-      void cloneMerge(COSObjectable base, COSObjectable target) throws IOException
+      void cloneMerge( final COSObjectable base, COSObjectable target) throws IOException
       {
-<<<<<<< HEAD
-          final Stack<COSObjectable> stack = new Stack<>();
-
-          do{
-              if( base != null )
-=======
           if (base == null || base == target)
           {
               return;
@@ -246,114 +240,60 @@
                   cloneMerge(base, ((COSObject) target).getObject());
               }
               else
->>>>>>> 385dee55
-              {
-                  COSBase retval = clonedVersion.get( base );
-                  if( retval != null )
-                  {
-                      //do nothing.
-                      //we are done, it has already been converted. // ### Is that correct for cloneMerge???
-                  }
-                  else
-                  {
-                      //TODO what when clone-merging a clone? Does it ever happen?
-                      if (!(base instanceof COSBase))
-                      {
-                          stack.push(base.getCOSObject());
-                          stack.push(target.getCOSObject());
-                      }
-                      else if( base instanceof COSObject )
-                      {
-                          if(target instanceof COSObject)
-                          {
-                              stack.push(((COSObject) base).getObject());
-                              stack.push(((COSObject) target).getObject());
-                          }
-                          else if (target instanceof COSDictionary || target instanceof COSArray)
-                          {
-                              stack.push(((COSObject) base).getObject());
-                              stack.push(target);
-                          }
-                      }
-                      else if( base instanceof COSArray )
-                      {
-                          if (target instanceof COSObject)
-                          {
-                              stack.push(base);
-                              stack.push(((COSObject) target).getObject());
-                          }
-                          else
-                          {
-                              COSArray array = (COSArray) base;
-                              COSArray targetArr = (COSArray) target;
-                              for (int i = 0; i < array.size(); i++)
-                              {
-                                  targetArr.add(cloneForNewDocument(array.get(i)));
-                              }
-                          }
-                      }
-                      else if( base instanceof COSStream )
-                      {
-                          // does that make sense???
-                          COSStream originalStream = (COSStream)base;
-                          COSStream stream = destination.getDocument().createCOSStream();
-                          try (OutputStream output = stream.createOutputStream(originalStream.getFilters()))
-                          {
-                              IOUtils.copy(originalStream.createInputStream(), output);
-                          }
-                          clonedVersion.put( base, stream );
-                          for( Map.Entry<COSName, COSBase> entry : originalStream.entrySet() )
-                          {
-                              stream.setItem(entry.getKey(), cloneForNewDocument(entry.getValue()));
-                          }
-                          retval = stream;
-                      }
-                      else if( base instanceof COSDictionary )
-                      {
-                          if (target instanceof COSObject)
-                          {
-                              stack.push(base);
-                              stack.push(((COSObject) target).getObject());
-                          }
-                          else
-                          {
-                              COSDictionary targetDic = (COSDictionary) target;
-                              COSDictionary dic = (COSDictionary) base;
-                              clonedVersion.put(base, retval);
-                              for (Map.Entry<COSName, COSBase> entry : dic.entrySet())
-                              {
-                                  COSName key = entry.getKey();
-                                  COSBase value = entry.getValue();
-                                  COSBase targetDicItem = targetDic.getItem(key);
-                                  if (targetDicItem != null)
-                                  {
-                                      cloneMerge(value, targetDicItem);
-                                  }
-                                  else
-                                  {
-                                      targetDic.setItem(key, cloneForNewDocument(value));
-                                  }
-                              }
-                          }
+              {
+                  COSArray array = (COSArray) base;
+                  for (int i = 0; i < array.size(); i++)
+                  {
+                      ((COSArray) target).add(cloneForNewDocument(array.get(i)));
+                  }
+              }
+          }
+          else if( base instanceof COSStream )
+          {
+            // does that make sense???
+              COSStream originalStream = (COSStream)base;
+              COSStream stream = destination.getDocument().createCOSStream();
+              try (OutputStream output = stream.createOutputStream(originalStream.getFilters()))
+              {
+                  IOUtils.copy(originalStream.createInputStream(), output);
+              }
+              clonedVersion.put( base, stream );
+              for( Map.Entry<COSName, COSBase> entry : originalStream.entrySet() )
+              {
+                  stream.setItem(entry.getKey(), cloneForNewDocument(entry.getValue()));
+              }
+              retval = stream;
+          }
+          else if( base instanceof COSDictionary )
+          {
+              if (target instanceof COSObject)
+              {
+                  cloneMerge(base, ((COSObject) target).getObject());
+              }
+              else
+              {
+                  COSDictionary dic = (COSDictionary) base;
+                  clonedVersion.put(base, retval);
+                  for (Map.Entry<COSName, COSBase> entry : dic.entrySet())
+                  {
+                      COSName key = entry.getKey();
+                      COSBase value = entry.getValue();
+                      if (((COSDictionary) target).getItem(key) != null)
+                      {
+                          cloneMerge(value, ((COSDictionary) target).getItem(key));
                       }
                       else
                       {
-                          retval = (COSBase)base;
-                      }
-                      clonedVersion.put( base, retval );
-                      clonedValues.add(retval);
-                  }
-              }
-
-              if (stack.isEmpty())
-              {
-                  break;
-              }
-              else
-              {
-                  target = stack.pop();
-                  base = stack.pop();
-              }
-          }while(true);
+                          ((COSDictionary) target).setItem(key, cloneForNewDocument(value));
+                      }
+                  }
+              }
+          }
+          else
+          {
+              retval = (COSBase)base;
+          }
+          clonedVersion.put( base, retval );
+          clonedValues.add(retval);
       }
 }