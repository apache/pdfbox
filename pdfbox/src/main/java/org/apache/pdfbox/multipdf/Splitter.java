--- conflicted
+++ resolved
@@ -21,13 +21,10 @@
 import java.util.List;
 import java.util.function.ObjIntConsumer;
 
-<<<<<<< HEAD
-=======
 import org.apache.commons.logging.Log;
 import org.apache.commons.logging.LogFactory;
 import org.apache.pdfbox.cos.COSBase;
 import org.apache.pdfbox.cos.COSDictionary;
->>>>>>> 6a628c1e
 import org.apache.pdfbox.cos.COSName;
 import org.apache.pdfbox.io.MemoryUsageSetting;
 import org.apache.pdfbox.pdmodel.PDDocument;
@@ -48,12 +45,10 @@
  */
 public class Splitter
 {
-<<<<<<< HEAD
+    private static final Log LOG = LogFactory.getLog(Splitter.class);
+
     private static final ObjIntConsumer<PDDocument> defaultDocConsumer = (doc, pageNumber) -> {/*empty*/};
-=======
-    private static final Log LOG = LogFactory.getLog(Splitter.class);
-
->>>>>>> 6a628c1e
+
     private PDDocument sourceDocument;
     private PDDocument currentDestinationDocument;
 
@@ -299,11 +294,7 @@
         if (page.getResources() != null && !page.getCOSObject().containsKey(COSName.RESOURCES))
         {
             imported.setResources(page.getResources());
-<<<<<<< HEAD
-            //LOG.info("Resources imported in PageExtractor"); // follow-up to warning in importPage
-=======
             LOG.info("Resources imported in Splitter"); // follow-up to warning in importPage
->>>>>>> 6a628c1e
         }
         // remove page links to avoid copying not needed resources 
         processAnnotations(imported);
