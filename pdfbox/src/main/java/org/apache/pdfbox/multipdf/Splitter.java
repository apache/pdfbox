--- conflicted
+++ resolved
@@ -57,12 +57,8 @@
     private int endPage = Integer.MAX_VALUE;
     private List<PDDocument> destinationDocuments;
     private int currentPageNumber;
-<<<<<<< HEAD
-    private MemoryUsageSetting memoryUsageSetting;
-=======
 
     private StreamCacheCreateFunction streamCacheCreateFunction = null;
->>>>>>> b9436cf0
 
     /**
      * @return the current function to be used to create an instance of stream cache.
