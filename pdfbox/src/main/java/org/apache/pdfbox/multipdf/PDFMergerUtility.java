--- conflicted
+++ resolved
@@ -309,16 +309,9 @@
     /**
      * Add a list of sources to the list of documents to merge.
      *
-<<<<<<< HEAD
-     * @param inputStreams Collection of InputStream objects representing source
-     * documents
-     */
-    public void addSources(Collection<InputStream> inputStreams)
-=======
-     * @param sourcesList List of RandomAccessRead objects representing source documents
-     */
-    public void addSources(List<RandomAccessRead> sourcesList)
->>>>>>> bc996b06
+     * @param sourcesList Collection of RandomAccessRead objects representing source documents
+     */
+    public void addSources(Collection<RandomAccessRead> sourcesList)
     {
         sources.addAll(inputStreams);
     }
@@ -381,12 +374,7 @@
                     }
                     for (PDPage page : sourceDoc.getPages())
                     {
-<<<<<<< HEAD
-                        PDPage newPage = new PDPage(
-                                cloner.cloneForNewDocument(page.getCOSObject()));
-=======
                         PDPage newPage = new PDPage(cloner.cloneForNewDocument(page.getCOSObject()));
->>>>>>> bc996b06
                         newPage.setCropBox(page.getCropBox());
                         newPage.setMediaBox(page.getMediaBox());
                         newPage.setRotation(page.getRotation());
@@ -396,12 +384,7 @@
                             // this is smart enough to just create references for resources that are used on multiple
                             // pages
                             newPage.setResources(new PDResources(
-<<<<<<< HEAD
-                                    cloner
-                                            .cloneForNewDocument(resources.getCOSObject())));
-=======
                                     cloner.cloneForNewDocument(resources.getCOSObject())));
->>>>>>> bc996b06
                         }
                         else
                         {
@@ -659,12 +642,7 @@
                 {
                     // get each child, clone its dictionary, remove siblings info,
                     // append outline item created from there
-<<<<<<< HEAD
-                    COSDictionary clonedDict = cloner
-                            .cloneForNewDocument(item.getCOSObject());
-=======
                     COSDictionary clonedDict = cloner.cloneForNewDocument(item.getCOSObject());
->>>>>>> bc996b06
                     clonedDict.removeItem(COSName.PREV);
                     clonedDict.removeItem(COSName.NEXT);
                     PDOutlineItem clonedItem = new PDOutlineItem(clonedDict);
@@ -1139,11 +1117,7 @@
             else
             {
                 destNames.put(entry.getKey(),
-<<<<<<< HEAD
-                        new PDStructureElement(cloner.cloneForNewDocument(entry.getValue().getCOSObject())));
-=======
                               new PDStructureElement(cloner.cloneForNewDocument(entry.getValue().getCOSObject())));
->>>>>>> bc996b06
             }
         }
         destIDTree = new PDStructureElementNameTreeNode();
