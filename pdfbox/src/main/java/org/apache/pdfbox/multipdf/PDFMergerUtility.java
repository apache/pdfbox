/*
 * Licensed to the Apache Software Foundation (ASF) under one or more
 * contributor license agreements.  See the NOTICE file distributed with
 * this work for additional information regarding copyright ownership.
 * The ASF licenses this file to You under the Apache License, Version 2.0
 * (the "License"); you may not use this file except in compliance with
 * the License.  You may obtain a copy of the License at
 *
 *      http://www.apache.org/licenses/LICENSE-2.0
 *
 * Unless required by applicable law or agreed to in writing, software
 * distributed under the License is distributed on an "AS IS" BASIS,
 * WITHOUT WARRANTIES OR CONDITIONS OF ANY KIND, either express or implied.
 * See the License for the specific language governing permissions and
 * limitations under the License.
 */
package org.apache.pdfbox.multipdf;

import java.io.File;
import java.io.FileNotFoundException;
import java.io.IOException;
import java.io.InputStream;
import java.io.OutputStream;
import java.util.ArrayList;
import java.util.Arrays;
import java.util.Collections;
import java.util.HashMap;
import java.util.HashSet;
import java.util.LinkedHashMap;
import java.util.List;
import java.util.Map;
import java.util.Set;

import org.apache.commons.logging.Log;
import org.apache.commons.logging.LogFactory;
import org.apache.pdfbox.Loader;
import org.apache.pdfbox.cos.COSArray;
import org.apache.pdfbox.cos.COSBase;
import org.apache.pdfbox.cos.COSDictionary;
import org.apache.pdfbox.cos.COSInteger;
import org.apache.pdfbox.cos.COSName;
import org.apache.pdfbox.cos.COSNumber;
import org.apache.pdfbox.cos.COSObject;
import org.apache.pdfbox.cos.COSStream;
import org.apache.pdfbox.io.IOUtils;
import org.apache.pdfbox.io.MemoryUsageSetting;
import org.apache.pdfbox.pdfwriter.compress.CompressParameters;
import org.apache.pdfbox.pdmodel.PDDocument;
import org.apache.pdfbox.pdmodel.PDDocumentCatalog;
import org.apache.pdfbox.pdmodel.PDDocumentInformation;
import org.apache.pdfbox.pdmodel.PDDocumentNameDestinationDictionary;
import org.apache.pdfbox.pdmodel.PDDocumentNameDictionary;
import org.apache.pdfbox.pdmodel.PDPage;
import org.apache.pdfbox.pdmodel.PDResources;
import org.apache.pdfbox.pdmodel.PDStructureElementNameTreeNode;
import org.apache.pdfbox.pdmodel.PageMode;
import org.apache.pdfbox.pdmodel.common.COSObjectable;
import org.apache.pdfbox.pdmodel.common.PDDestinationOrAction;
import org.apache.pdfbox.pdmodel.common.PDMetadata;
import org.apache.pdfbox.pdmodel.common.PDNameTreeNode;
import org.apache.pdfbox.pdmodel.common.PDNumberTreeNode;
import org.apache.pdfbox.pdmodel.common.PDStream;
import org.apache.pdfbox.pdmodel.documentinterchange.logicalstructure.PDMarkInfo;
import org.apache.pdfbox.pdmodel.documentinterchange.logicalstructure.PDParentTreeValue;
import org.apache.pdfbox.pdmodel.documentinterchange.logicalstructure.PDStructureElement;
import org.apache.pdfbox.pdmodel.documentinterchange.logicalstructure.PDStructureTreeRoot;
import org.apache.pdfbox.pdmodel.graphics.color.PDOutputIntent;
import org.apache.pdfbox.pdmodel.interactive.action.PDActionGoTo;
import org.apache.pdfbox.pdmodel.interactive.annotation.PDAnnotation;
import org.apache.pdfbox.pdmodel.interactive.documentnavigation.destination.PDDestination;
import org.apache.pdfbox.pdmodel.interactive.documentnavigation.destination.PDPageDestination;
import org.apache.pdfbox.pdmodel.interactive.documentnavigation.outline.PDDocumentOutline;
import org.apache.pdfbox.pdmodel.interactive.documentnavigation.outline.PDOutlineItem;
import org.apache.pdfbox.pdmodel.interactive.form.PDAcroForm;
import org.apache.pdfbox.pdmodel.interactive.form.PDField;
import org.apache.pdfbox.pdmodel.interactive.viewerpreferences.PDViewerPreferences;

/**
 * This class will take a list of pdf documents and merge them, saving the
 * result in a new document.
 *
 * @author Ben Litchfield
 */
public class PDFMergerUtility
{
    /**
     * Log instance.
     */
    private static final Log LOG = LogFactory.getLog(PDFMergerUtility.class);

    private final List<Object> sources;
    private String destinationFileName;
    private OutputStream destinationStream;
    private boolean ignoreAcroFormErrors = false;
    private PDDocumentInformation destinationDocumentInformation = null;
    private PDMetadata destinationMetadata = null;

    private DocumentMergeMode documentMergeMode = DocumentMergeMode.PDFBOX_LEGACY_MODE;
    private AcroFormMergeMode acroFormMergeMode = AcroFormMergeMode.PDFBOX_LEGACY_MODE;
    
    /**
     * The mode to use when merging documents:
     * 
     * <ul>
     * <li>{@link DocumentMergeMode#OPTIMIZE_RESOURCES_MODE} Optimizes resource handling such as
     *      closing documents early. <strong>Not all document elements are merged</strong> compared to
     *      the PDFBOX_LEGACY_MODE. Currently supported are:
     *      <ul>
     *          <li>Page content and resources
     *      </ul>  
     * <li>{@link DocumentMergeMode#PDFBOX_LEGACY_MODE} Keeps all files open until the
     *      merge has been completed. This is  currently necessary to merge documents
     *      containing a Structure Tree.
     * </ul>
     */
    public enum DocumentMergeMode
    {
        OPTIMIZE_RESOURCES_MODE,
        PDFBOX_LEGACY_MODE
    }
    
    /**
     * The mode to use when merging AcroForm between documents:
     * 
     * <ul>
     * <li>{@link AcroFormMergeMode#JOIN_FORM_FIELDS_MODE} fields with the same fully qualified name
     *      will be merged into one with the widget annotations of the merged fields 
     *      becoming part of the same field.
     * <li>{@link AcroFormMergeMode#PDFBOX_LEGACY_MODE} fields with the same fully qualified name
     *      will be renamed and treated as independent. This mode was used in versions
     *      of PDFBox up to 2.x.
     * </ul>
     */
    public enum AcroFormMergeMode
    {
        JOIN_FORM_FIELDS_MODE,
        PDFBOX_LEGACY_MODE
    }

    /**
     * Instantiate a new PDFMergerUtility.
     */
    public PDFMergerUtility()
    {
        sources = new ArrayList<>();
    }

    /**
     * Get the merge mode to be used for merging AcroForms between documents
     * 
     * {@link AcroFormMergeMode}
     */
    public AcroFormMergeMode getAcroFormMergeMode()
    {
        return acroFormMergeMode;
    }

    /**
     * Set the merge mode to be used for merging AcroForms between documents
     * 
     * {@link AcroFormMergeMode}
     */
    public void setAcroFormMergeMode(AcroFormMergeMode theAcroFormMergeMode)
    {
        this.acroFormMergeMode = theAcroFormMergeMode;
    }
    
    /**
     * Get the merge mode to be used for merging documents
     * 
     * {@link DocumentMergeMode}
     */
    public DocumentMergeMode getDocumentMergeMode()
    {
        return documentMergeMode;
    }

    /**
     * Set the merge mode to be used for merging documents
     * 
     * {@link DocumentMergeMode}
     */
    public void setDocumentMergeMode(DocumentMergeMode theDocumentMergeMode)
    {
        this.documentMergeMode = theDocumentMergeMode;
    }

    
    /**
     * Set the mode to be used for merging the documents
     * 
     * {@link DocumentMergeMode}
     */
    public void setAcroFormMergeMode(DocumentMergeMode theDocumentMergeMode)
    {
        this.documentMergeMode = theDocumentMergeMode;
    }

    /**
     * Get the name of the destination file.
     *
     * @return Returns the destination.
     */
    public String getDestinationFileName()
    {
        return destinationFileName;
    }

    /**
     * Set the name of the destination file.
     *
     * @param destination The destination to set.
     */
    public void setDestinationFileName(String destination)
    {
        destinationFileName = destination;
    }

    /**
     * Get the destination OutputStream.
     *
     * @return Returns the destination OutputStream.
     */
    public OutputStream getDestinationStream()
    {
        return destinationStream;
    }

    /**
     * Set the destination OutputStream.
     *
     * @param destStream The destination to set.
     */
    public void setDestinationStream(OutputStream destStream)
    {
        destinationStream = destStream;
    }

    /**
     * Get the destination document information that is to be set in {@link #mergeDocuments(org.apache.pdfbox.io.MemoryUsageSetting)
     * }. The default is null, which means that it is ignored.
     *
     * @return The destination document information.
     */
    public PDDocumentInformation getDestinationDocumentInformation()
    {
        return destinationDocumentInformation;
    }

    /**
     * Set the destination document information that is to be set in {@link #mergeDocuments(org.apache.pdfbox.io.MemoryUsageSetting)
     * }. The default is null, which means that it is ignored.
     *
     * @param info The destination document information.
     */
    public void setDestinationDocumentInformation(PDDocumentInformation info)
    {
        destinationDocumentInformation = info;
    }

    /**
     * Set the destination metadata that is to be set in {@link #mergeDocuments(org.apache.pdfbox.io.MemoryUsageSetting)
     * }. The default is null, which means that it is ignored.
     *
     * @return The destination metadata.
     */
    public PDMetadata getDestinationMetadata()
    {
        return destinationMetadata;
    }

    /**
     * Set the destination metadata that is to be set in {@link #mergeDocuments(org.apache.pdfbox.io.MemoryUsageSetting)
     * }. The default is null, which means that it is ignored.
     *
     * @param meta The destination metadata.
     */
    public void setDestinationMetadata(PDMetadata meta)
    {
        destinationMetadata = meta;
    }

    /**
     * Add a source file to the list of files to merge.
     *
     * @param source Full path and file name of source document.
     * 
     * @throws FileNotFoundException If the file doesn't exist
     */
    public void addSource(String source) throws FileNotFoundException
    {
        addSource(new File(source));
    }

    /**
     * Add a source file to the list of files to merge.
     *
     * @param source File representing source document
     * 
     * @throws FileNotFoundException If the file doesn't exist
     */
    public void addSource(File source) throws FileNotFoundException
    {
        sources.add(source);
    }

    /**
     * Add a source to the list of documents to merge.
     *
     * @param source InputStream representing source document
     */
    public void addSource(InputStream source)
    {
        sources.add(source);
    }

    /**
     * Add a list of sources to the list of documents to merge.
     *
     * @param sourcesList List of InputStream objects representing source
     * documents
     */
    public void addSources(List<InputStream> sourcesList)
    {
        sources.addAll(sourcesList);
    }

    /**
     * Merge the list of source documents, saving the result in the destination
     * file.
     *
     * @param memUsageSetting defines how memory is used for buffering PDF streams;
     *                        in case of <code>null</code> unrestricted main memory is used 
     * 
     * @throws IOException If there is an error saving the document.
     */
    public void mergeDocuments(MemoryUsageSetting memUsageSetting) throws IOException
    {
        mergeDocuments(memUsageSetting, CompressParameters.DEFAULT_COMPRESSION);
    }

    /**
     * Merge the list of source documents, saving the result in the destination file.
     *
     * @param memUsageSetting defines how memory is used for buffering PDF streams; in case of <code>null</code>
     * unrestricted main memory is used
     * @param compressParameters defines if compressed object streams are enabled
     * 
     * @throws IOException If there is an error saving the document.
     */
    public void mergeDocuments(MemoryUsageSetting memUsageSetting, CompressParameters compressParameters) throws IOException
    {
        if (documentMergeMode == DocumentMergeMode.PDFBOX_LEGACY_MODE)
        {
            legacyMergeDocuments(memUsageSetting, compressParameters);
        }
        else if (documentMergeMode == DocumentMergeMode.OPTIMIZE_RESOURCES_MODE)
        {
            optimizedMergeDocuments(memUsageSetting, compressParameters);
        }
    }
    
    private void optimizedMergeDocuments(MemoryUsageSetting memUsageSetting,
            CompressParameters compressParameters) throws IOException
    {
        try (PDDocument destination = new PDDocument(memUsageSetting))
        {
            PDFCloneUtility cloner = new PDFCloneUtility(destination);
            for (Object sourceObject : sources)
            {
                PDDocument sourceDoc = null;
                try
                {
                    if (sourceObject instanceof File)
                    {
                        sourceDoc = Loader.loadPDF((File) sourceObject, memUsageSetting);
                    }
                    else
                    {
                        sourceDoc = Loader.loadPDF((InputStream) sourceObject, memUsageSetting);
                    }
                    for (PDPage page : sourceDoc.getPages())
                    {
                        PDPage newPage = new PDPage(
                                (COSDictionary) cloner.cloneForNewDocument(page.getCOSObject()));
                        newPage.setCropBox(page.getCropBox());
                        newPage.setMediaBox(page.getMediaBox());
                        newPage.setRotation(page.getRotation());
                        PDResources resources = page.getResources();
                        if (resources != null)
                        {
                            // this is smart enough to just create references for resources that are used on multiple
                            // pages
                            newPage.setResources(new PDResources(
                                    (COSDictionary) cloner.cloneForNewDocument(resources)));
                        }
                        else
                        {
                            newPage.setResources(new PDResources());
                        }
                        destination.addPage(newPage);
                    }
                }
                finally
                {
                    IOUtils.closeQuietly(sourceDoc);
                }
            }
            
            if (destinationStream == null)
            {
                destination.save(destinationFileName, compressParameters);
            }
            else
            {
                destination.save(destinationStream, compressParameters);
            }
        }
    }
    
    
    /**
     * Merge the list of source documents, saving the result in the destination
     * file.
     *
     * @param memUsageSetting defines how memory is used for buffering PDF streams;
     *                        in case of <code>null</code> unrestricted main memory is used 
     * 
     * @throws IOException If there is an error saving the document.
     */
    private void legacyMergeDocuments(MemoryUsageSetting memUsageSetting,
            CompressParameters compressParameters) throws IOException
    {
        if (sources != null && !sources.isEmpty())
        {
            // Make sure that:
            // - first Exception is kept
            // - all PDDocuments are closed
            // - all FileInputStreams are closed
            // - there's a way to see which errors occurred

            List<PDDocument> tobeclosed = new ArrayList<>(sources.size());
            MemoryUsageSetting partitionedMemSetting = memUsageSetting != null ? 
                    memUsageSetting.getPartitionedCopy(sources.size()+1) :
                    MemoryUsageSetting.setupMainMemoryOnly();
            try (PDDocument destination = new PDDocument(partitionedMemSetting))
            {
                for (Object sourceObject : sources)
                {
                    PDDocument sourceDoc = null;
                    if (sourceObject instanceof File)
                    {
                        sourceDoc = Loader.loadPDF((File) sourceObject, partitionedMemSetting);
                    }
                    else
                    {
                        sourceDoc = Loader.loadPDF((InputStream) sourceObject,
                                partitionedMemSetting);
                    }
                    tobeclosed.add(sourceDoc);
                    appendDocument(destination, sourceDoc);
                }
                
                // optionally set meta data
                if (destinationDocumentInformation != null)
                {
                    destination.setDocumentInformation(destinationDocumentInformation);
                }
                if (destinationMetadata != null)
                {
                    destination.getDocumentCatalog().setMetadata(destinationMetadata);
                }
                
                if (destinationStream == null)
                {
                    destination.save(destinationFileName, compressParameters);
                }
                else
                {
                    destination.save(destinationStream, compressParameters);
                }
            }
            finally
            {
                for (PDDocument doc : tobeclosed)
                {
                    IOUtils.closeAndLogException(doc, LOG, "PDDocument", null);
                }
            }
        }
    }

    /**
     * append all pages from source to destination.
     *
     * @param destination the document to receive the pages
     * @param source the document originating the new pages
     *
     * @throws IOException If there is an error accessing data from either
     * document.
     */
    public void appendDocument(PDDocument destination, PDDocument source) throws IOException
    {
        if (source.getDocument().isClosed())
        {
            throw new IOException("Error: source PDF is closed.");
        }
        if (destination.getDocument().isClosed())
        {
            throw new IOException("Error: destination PDF is closed.");
        }

        PDDocumentCatalog destCatalog = destination.getDocumentCatalog();
        PDDocumentCatalog srcCatalog = source.getDocumentCatalog();
        
        if (isDynamicXfa(srcCatalog.getAcroForm()))
        {
            throw new IOException("Error: can't merge source document containing dynamic XFA form content.");
        }   
        
        PDDocumentInformation destInfo = destination.getDocumentInformation();
        PDDocumentInformation srcInfo = source.getDocumentInformation();
        mergeInto(srcInfo.getCOSObject(), destInfo.getCOSObject(), Collections.<COSName>emptySet());

        // use the highest version number for the resulting pdf
        float destVersion = destination.getVersion();
        float srcVersion = source.getVersion();

        if (destVersion < srcVersion)
        {
            destination.setVersion(srcVersion);
        }

        int pageIndexOpenActionDest = -1;
        if (destCatalog.getOpenAction() == null)
        {
            // PDFBOX-3972: get local dest page index, it must be reassigned after the page cloning
            PDDestinationOrAction openAction = null;
            try
            {
                openAction = srcCatalog.getOpenAction();
            }
            catch (IOException ex)
            {
                // PDFBOX-4223
                LOG.error("Invalid OpenAction ignored", ex);
            }
            PDDestination openActionDestination = null;
            if (openAction instanceof PDActionGoTo)
            {
                openActionDestination = ((PDActionGoTo) openAction).getDestination();
            }
            else if (openAction instanceof PDDestination)
            {
                openActionDestination = (PDDestination) openAction;
            }
            // note that it can also be something else, e.g. PDActionJavaScript, then do nothing

            if (openActionDestination instanceof PDPageDestination)
            {
                PDPage page = ((PDPageDestination) openActionDestination).getPage();
                if (page != null)
                {
                    pageIndexOpenActionDest = srcCatalog.getPages().indexOf(page);
                }
            }

            destCatalog.setOpenAction(openAction);
        }

        PDFCloneUtility cloner = new PDFCloneUtility(destination);

        mergeAcroForm(cloner, destCatalog, srcCatalog);

        COSArray destThreads = (COSArray) destCatalog.getCOSObject().getDictionaryObject(COSName.THREADS);
        COSArray srcThreads = (COSArray) cloner.cloneForNewDocument(destCatalog.getCOSObject().getDictionaryObject(
                COSName.THREADS));
        if (destThreads == null)
        {
            destCatalog.getCOSObject().setItem(COSName.THREADS, srcThreads);
        }
        else
        {
            destThreads.addAll(srcThreads);
        }

        PDDocumentNameDictionary destNames = destCatalog.getNames();
        PDDocumentNameDictionary srcNames = srcCatalog.getNames();
        if (srcNames != null)
        {
            if (destNames == null)
            {
                destCatalog.getCOSObject().setItem(COSName.NAMES, cloner.cloneForNewDocument(srcNames));
            }
            else
            {
                cloner.cloneMerge(srcNames, destNames);
            }
        }
        
        if (destNames != null && destNames.getCOSObject().containsKey(COSName.ID_TREE))
        {
            // found in 001031.pdf from PDFBOX-4417 and doesn't belong there
            destNames.getCOSObject().removeItem(COSName.ID_TREE);
            LOG.warn("Removed /IDTree from /Names dictionary, doesn't belong there");
        }

        PDDocumentNameDestinationDictionary destDests = destCatalog.getDests();
        PDDocumentNameDestinationDictionary srcDests = srcCatalog.getDests();
        if (srcDests != null)
        {
            if (destDests == null)
            {
                destCatalog.getCOSObject().setItem(COSName.DESTS, cloner.cloneForNewDocument(srcDests));
            }
            else
            {
                cloner.cloneMerge(srcDests, destDests);
            }
        }

        PDDocumentOutline destOutline = destCatalog.getDocumentOutline();
        PDDocumentOutline srcOutline = srcCatalog.getDocumentOutline();
        if (srcOutline != null)
        {
            if (destOutline == null || destOutline.getFirstChild() == null)
            {
                PDDocumentOutline cloned = new PDDocumentOutline((COSDictionary) cloner.cloneForNewDocument(srcOutline));
                destCatalog.setDocumentOutline(cloned);
            }
            else
            {
                // search last sibling for dest, because /Last entry is sometimes wrong
                PDOutlineItem destLastOutlineItem = destOutline.getFirstChild();
                while (destLastOutlineItem.getNextSibling() != null)
                {
                    destLastOutlineItem = destLastOutlineItem.getNextSibling();
                }
                for (PDOutlineItem item : srcOutline.children())
                {
                    // get each child, clone its dictionary, remove siblings info,
                    // append outline item created from there
                    COSDictionary clonedDict = (COSDictionary) cloner.cloneForNewDocument(item);
                    clonedDict.removeItem(COSName.PREV);
                    clonedDict.removeItem(COSName.NEXT);
                    PDOutlineItem clonedItem = new PDOutlineItem(clonedDict);
                    destLastOutlineItem.insertSiblingAfter(clonedItem);
                    destLastOutlineItem = destLastOutlineItem.getNextSibling();
                }
            }
        }

        PageMode destPageMode = destCatalog.getPageMode();
        PageMode srcPageMode = srcCatalog.getPageMode();
        if (destPageMode == null)
        {
            destCatalog.setPageMode(srcPageMode);
        }

        COSDictionary destLabels = destCatalog.getCOSObject().getCOSDictionary(COSName.PAGE_LABELS);
        COSDictionary srcLabels = srcCatalog.getCOSObject().getCOSDictionary(COSName.PAGE_LABELS);
        if (srcLabels != null)
        {
            int destPageCount = destination.getNumberOfPages();
            COSArray destNums;
            if (destLabels == null)
            {
                destLabels = new COSDictionary();
                destNums = new COSArray();
                destLabels.setItem(COSName.NUMS, destNums);
                destCatalog.getCOSObject().setItem(COSName.PAGE_LABELS, destLabels);
            }
            else
            {
                destNums = (COSArray) destLabels.getDictionaryObject(COSName.NUMS);
            }
            COSArray srcNums = (COSArray) srcLabels.getDictionaryObject(COSName.NUMS);
            if (srcNums != null)
            {
                int startSize = destNums.size();
                for (int i = 0; i < srcNums.size(); i += 2)
                {
                    COSBase base = srcNums.getObject(i);
                    if (!(base instanceof COSNumber))
                    {
                        LOG.error("page labels ignored, index " + i + " should be a number, but is " + base);
                        // remove what we added
                        while (destNums.size() > startSize)
                        {
                            destNums.remove(startSize);
                        }
                        break;
                    }
                    COSNumber labelIndex = (COSNumber) base;
                    long labelIndexValue = labelIndex.intValue();
                    destNums.add(COSInteger.get(labelIndexValue + destPageCount));
                    destNums.add(cloner.cloneForNewDocument(srcNums.getObject(i + 1)));
                }
            }
        }

        COSStream destMetadata = destCatalog.getCOSObject().getCOSStream(COSName.METADATA);
        COSStream srcMetadata = srcCatalog.getCOSObject().getCOSStream(COSName.METADATA);
        if (destMetadata == null && srcMetadata != null)
        {
            try
            {
                PDStream newStream = new PDStream(destination, srcMetadata.createInputStream(), (COSName) null);                
                mergeInto(srcMetadata, newStream.getCOSObject(),
                        new HashSet<>(Arrays.asList(COSName.FILTER, COSName.LENGTH)));                
                destCatalog.getCOSObject().setItem(COSName.METADATA, newStream);
            }
            catch (IOException ex)
            {
                // PDFBOX-4227 cleartext XMP stream with /Flate 
                LOG.error("Metadata skipped because it could not be read", ex);
            }
        }

        COSDictionary destOCP = destCatalog.getCOSObject().getCOSDictionary(COSName.OCPROPERTIES);
        COSDictionary srcOCP = srcCatalog.getCOSObject().getCOSDictionary(COSName.OCPROPERTIES);
        if (destOCP == null && srcOCP != null)
        {
            destCatalog.getCOSObject().setItem(COSName.OCPROPERTIES, cloner.cloneForNewDocument(srcOCP));
        }
        else if (destOCP != null && srcOCP != null)
        {
            cloner.cloneMerge(srcOCP, destOCP);
        }

        mergeOutputIntents(cloner, srcCatalog, destCatalog);

        // merge logical structure hierarchy
        boolean mergeStructTree = false;
        int destParentTreeNextKey = -1;
        Map<Integer, COSObjectable> srcNumberTreeAsMap = null;
        Map<Integer, COSObjectable> destNumberTreeAsMap = null;
        PDStructureTreeRoot srcStructTree = srcCatalog.getStructureTreeRoot();
        PDStructureTreeRoot destStructTree = destCatalog.getStructureTreeRoot();
        if (destStructTree == null && srcStructTree != null)
        {
            // create a dummy structure tree in the destination, so that the source
            // tree is cloned. (We can't just copy the tree reference due to PDFBOX-3999)
            destStructTree = new PDStructureTreeRoot();
            destCatalog.setStructureTreeRoot(destStructTree);
            destStructTree.setParentTree(new PDNumberTreeNode(PDParentTreeValue.class));
            // PDFBOX-4429: remove bogus StructParent(s)
            for (PDPage page : destCatalog.getPages())
            {
                page.getCOSObject().removeItem(COSName.STRUCT_PARENTS);
                for (PDAnnotation ann : page.getAnnotations())
                {
                    ann.getCOSObject().removeItem(COSName.STRUCT_PARENT);
                }
            }
        }
        if (destStructTree != null)
        {
            PDNumberTreeNode destParentTree = destStructTree.getParentTree();
            destParentTreeNextKey = destStructTree.getParentTreeNextKey();
            if (destParentTree != null)
            {
                destNumberTreeAsMap = getNumberTreeAsMap(destParentTree);
                if (destParentTreeNextKey < 0)
                {
                    if (destNumberTreeAsMap.isEmpty())
                    {
                        destParentTreeNextKey = 0;
                    }
                    else
                    {
                        destParentTreeNextKey = Collections.max(destNumberTreeAsMap.keySet()) + 1;
                    }
                }
                if (destParentTreeNextKey >= 0 && srcStructTree != null)
                {
                    PDNumberTreeNode srcParentTree = srcStructTree.getParentTree();
                    if (srcParentTree != null)
                    {
                        srcNumberTreeAsMap = getNumberTreeAsMap(srcParentTree);
                        if (!srcNumberTreeAsMap.isEmpty())
                        {
                            mergeStructTree = true;
                        }
                    }
                }
            }
        }

        Map<COSDictionary, COSDictionary> objMapping = new HashMap<>();
        int pageIndex = 0;
        for (PDPage page : srcCatalog.getPages())
        {
            PDPage newPage = new PDPage((COSDictionary) cloner.cloneForNewDocument(page.getCOSObject()));
            if (!mergeStructTree)
            {
                // PDFBOX-4429: remove bogus StructParent(s)
                newPage.getCOSObject().removeItem(COSName.STRUCT_PARENTS);
                for (PDAnnotation ann : newPage.getAnnotations())
                {
                    ann.getCOSObject().removeItem(COSName.STRUCT_PARENT);
                }
            }
            newPage.setCropBox(page.getCropBox());
            newPage.setMediaBox(page.getMediaBox());
            newPage.setRotation(page.getRotation());
            PDResources resources = page.getResources();
            if (resources != null)
            {
                // this is smart enough to just create references for resources that are used on multiple pages
                newPage.setResources(new PDResources((COSDictionary) cloner.cloneForNewDocument(resources)));
            }
            else
            {
                newPage.setResources(new PDResources());
            }
            if (mergeStructTree)
            {
                // add the value of the destination ParentTreeNextKey to every source element 
                // StructParent(s) value so that these don't overlap with the existing values
                updateStructParentEntries(newPage, destParentTreeNextKey);
                objMapping.put(page.getCOSObject(), newPage.getCOSObject());
                List<PDAnnotation> oldAnnots = page.getAnnotations();
                List<PDAnnotation> newAnnots = newPage.getAnnotations();
                for (int i = 0; i < oldAnnots.size(); i++)
                {
                    objMapping.put(oldAnnots.get(i).getCOSObject(), newAnnots.get(i).getCOSObject());
                }
                // TODO update mapping for XObjects
            }
            destination.addPage(newPage);
            
            if (pageIndex == pageIndexOpenActionDest)
            {
                // PDFBOX-3972: reassign the page.
                // The openAction is either a PDActionGoTo or a PDPageDestination
                PDDestinationOrAction openAction = destCatalog.getOpenAction();
                PDPageDestination pageDestination;
                if (openAction instanceof PDActionGoTo)
                {
                    pageDestination = (PDPageDestination) ((PDActionGoTo) openAction).getDestination();
                }
                else
                {
                    pageDestination = (PDPageDestination) openAction;
                }
                pageDestination.setPage(newPage);
            }
            ++pageIndex;
        }
        if (mergeStructTree)
        {
            updatePageReferences(cloner, srcNumberTreeAsMap, objMapping);
            int maxSrcKey = -1;
            for (Map.Entry<Integer, COSObjectable> entry : srcNumberTreeAsMap.entrySet())
            {
                int srcKey = entry.getKey();
                maxSrcKey = Math.max(srcKey, maxSrcKey);
                destNumberTreeAsMap.put(destParentTreeNextKey + srcKey, cloner.cloneForNewDocument(entry.getValue()));
            }
            destParentTreeNextKey += maxSrcKey + 1;
            PDNumberTreeNode newParentTreeNode = new PDNumberTreeNode(PDParentTreeValue.class);

            // Note that all elements are stored flatly. This could become a problem for large files
            // when these are opened in a viewer that uses the tagging information.
            // If this happens, then ​PDNumberTreeNode should be improved with a convenience method that
            // stores the map into a B+Tree, see https://en.wikipedia.org/wiki/B+_tree
            newParentTreeNode.setNumbers(destNumberTreeAsMap);

            destStructTree.setParentTree(newParentTreeNode);
            destStructTree.setParentTreeNextKey(destParentTreeNextKey);

            mergeKEntries(cloner, srcStructTree, destStructTree);
            mergeRoleMap(srcStructTree, destStructTree);
            mergeIDTree(cloner, srcStructTree, destStructTree);
            mergeMarkInfo(destCatalog, srcCatalog);
            mergeLanguage(destCatalog, srcCatalog);
            mergeViewerPreferences(destCatalog, srcCatalog);
        }
    }

    private void mergeViewerPreferences(PDDocumentCatalog destCatalog, PDDocumentCatalog srcCatalog)
    {
        PDViewerPreferences srcViewerPreferences = srcCatalog.getViewerPreferences();
        if (srcViewerPreferences == null)
        {
            return;
        }
        PDViewerPreferences destViewerPreferences = destCatalog.getViewerPreferences();
        if (destViewerPreferences == null)
        {
            destViewerPreferences = new PDViewerPreferences(new COSDictionary());
            destCatalog.setViewerPreferences(destViewerPreferences);
        }
        mergeInto(srcViewerPreferences.getCOSObject(), destViewerPreferences.getCOSObject(),
                  Collections.<COSName>emptySet());

        // check the booleans - set to true if one is set and true
        if (srcViewerPreferences.hideToolbar() || destViewerPreferences.hideToolbar())
        {
            destViewerPreferences.setHideToolbar(true);
        }
        if (srcViewerPreferences.hideMenubar() || destViewerPreferences.hideMenubar())
        {
            destViewerPreferences.setHideMenubar(true);
        }
        if (srcViewerPreferences.hideWindowUI() || destViewerPreferences.hideWindowUI())
        {
            destViewerPreferences.setHideWindowUI(true);
        }
        if (srcViewerPreferences.fitWindow() || destViewerPreferences.fitWindow())
        {
            destViewerPreferences.setFitWindow(true);
        }
        if (srcViewerPreferences.centerWindow() || destViewerPreferences.centerWindow())
        {
            destViewerPreferences.setCenterWindow(true);
        }
        if (srcViewerPreferences.displayDocTitle() || destViewerPreferences.displayDocTitle())
        {
            destViewerPreferences.setDisplayDocTitle(true);
        }
    }

    private void mergeLanguage(PDDocumentCatalog destCatalog, PDDocumentCatalog srcCatalog)
    {
        if (destCatalog.getLanguage() == null && srcCatalog.getLanguage() != null)
        {
            destCatalog.setLanguage(srcCatalog.getLanguage());
        }
    }

    private void mergeMarkInfo(PDDocumentCatalog destCatalog, PDDocumentCatalog srcCatalog)
    {
        PDMarkInfo destMark = destCatalog.getMarkInfo();
        PDMarkInfo srcMark = srcCatalog.getMarkInfo();
        if (destMark == null)
        {
            destMark = new PDMarkInfo();
        }
        if (srcMark == null)
        {
            srcMark = new PDMarkInfo();
        }
        destMark.setMarked(true);
        destMark.setSuspect(srcMark.isSuspect() || destMark.isSuspect());
        destMark.setSuspect(srcMark.usesUserProperties() || destMark.usesUserProperties());
        destCatalog.setMarkInfo(destMark);
    }

    private void mergeKEntries(PDFCloneUtility cloner,
                      PDStructureTreeRoot srcStructTree,
                      PDStructureTreeRoot destStructTree) throws IOException
    {
        // make new /K with array that has the input /K entries
        COSArray newKArray = new COSArray();
        if (destStructTree.getK() != null)
        {
            COSBase base = destStructTree.getK();
            if (base instanceof COSArray)
            {
                newKArray.addAll((COSArray) base);
            }
            else
            {
                newKArray.add(base);
            }
        }
        if (srcStructTree.getK() != null)
        {
            COSBase base = cloner.cloneForNewDocument(srcStructTree.getK());
            if (base instanceof COSArray)
            {
                newKArray.addAll((COSArray) base);
            }
            else
            {
                newKArray.add(base);
            }
        }
        if (newKArray.size() > 0)
        {
            COSDictionary kDictLevel0 = new COSDictionary();
            updateParentEntry(newKArray, kDictLevel0);
            kDictLevel0.setItem(COSName.K, newKArray);
            kDictLevel0.setItem(COSName.P, destStructTree);
            kDictLevel0.setItem(COSName.S, COSName.DOCUMENT);
            destStructTree.setK(kDictLevel0);
        }
    }

    private void mergeIDTree(PDFCloneUtility cloner,
            PDStructureTreeRoot srcStructTree,
            PDStructureTreeRoot destStructTree) throws IOException
    {
        PDNameTreeNode<PDStructureElement> srcIDTree = srcStructTree.getIDTree();
        PDNameTreeNode<PDStructureElement> destIDTree = destStructTree.getIDTree();
        if (srcIDTree == null)
        {
            return;
        }
        if (destIDTree == null)
        {
            destIDTree = new PDStructureElementNameTreeNode();
        }
        Map<String, PDStructureElement> srcNames = getIDTreeAsMap(srcIDTree);
        Map<String, PDStructureElement> destNames = getIDTreeAsMap(destIDTree);
        for (Map.Entry<String, PDStructureElement> entry : srcNames.entrySet())
        {
            if (destNames.containsKey(entry.getKey()))
            {
                LOG.warn("key " + entry.getKey() + " already exists in destination IDTree");
            }
            else
            {
                destNames.put(entry.getKey(),
                              new PDStructureElement((COSDictionary) cloner.cloneForNewDocument(entry.getValue().getCOSObject())));
            }
        }
        destIDTree = new PDStructureElementNameTreeNode();
        destIDTree.setNames(destNames);
        destStructTree.setIDTree(destIDTree);
        // Note that all elements are stored flatly. This could become a problem for large files
        // when these are opened in a viewer that uses the tagging information.
        // If this happens, then PDNameTreeNode should be improved with a convenience method that
        // stores the map into a B+Tree, see https://en.wikipedia.org/wiki/B+_tree
    }

    // PDNameTreeNode.getNames() only brings one level, this is why we need this
    // might be made public at a later time, or integrated into PDNameTreeNode with template.
    static Map<String, PDStructureElement> getIDTreeAsMap(PDNameTreeNode<PDStructureElement> idTree)
            throws IOException
    {
        Map<String, PDStructureElement> names = idTree.getNames();
        if (names == null)
        {
            names = new LinkedHashMap<>();
        }
        else
        {
            // must copy because the map is read only
            names = new LinkedHashMap<>(names);
        }
        List<PDNameTreeNode<PDStructureElement>> kids = idTree.getKids();
        if (kids != null)
        {
            for (PDNameTreeNode<PDStructureElement> kid : kids)
            {
                names.putAll(getIDTreeAsMap(kid));
            }
        }
        return names;
    }

    // PDNumberTreeNode.getNumbers() only brings one level, this is why we need this
    // might be made public at a later time, or integrated into PDNumberTreeNode.
    static Map<Integer, COSObjectable> getNumberTreeAsMap(PDNumberTreeNode tree)
            throws IOException
    {
        Map<Integer, COSObjectable> numbers = tree.getNumbers();
        if (numbers == null)
        {
            numbers = new LinkedHashMap<>();
        }
        else
        {
            // must copy because the map is read only
            numbers = new LinkedHashMap<>(numbers);
        }
        List<PDNumberTreeNode> kids = tree.getKids();
        if (kids != null)
        {
            for (PDNumberTreeNode kid : kids)
            {
                numbers.putAll(getNumberTreeAsMap(kid));
            }
        }
        return numbers;
    }

    private void mergeRoleMap(PDStructureTreeRoot srcStructTree, PDStructureTreeRoot destStructTree)
    {
        COSDictionary srcDict = srcStructTree.getCOSObject().getCOSDictionary(COSName.ROLE_MAP);
        COSDictionary destDict = destStructTree.getCOSObject().getCOSDictionary(COSName.ROLE_MAP);
        if (srcDict == null)
        {
            return;
        }
        if (destDict == null)
        {
            destStructTree.getCOSObject().setItem(COSName.ROLE_MAP, srcDict); // clone not needed
            return;
        }
        for (Map.Entry<COSName, COSBase> entry : srcDict.entrySet())
        {
            COSBase destValue = destDict.getDictionaryObject(entry.getKey());
            if (destValue != null && destValue.equals(entry.getValue()))
            {
                // already exists, but identical
                continue;
            }
            if (destDict.containsKey(entry.getKey()))
            {
                LOG.warn("key " + entry.getKey() + " already exists in destination RoleMap");
            }
            else
            {
                destDict.setItem(entry.getKey(), entry.getValue());
            }
        }
    }

    private void mergeAcroForm(PDFCloneUtility cloner, PDDocumentCatalog destCatalog,
            PDDocumentCatalog srcCatalog ) throws IOException
    {
        try
        {
            PDAcroForm destAcroForm = destCatalog.getAcroForm();
            PDAcroForm srcAcroForm = srcCatalog.getAcroForm();
            
            if (destAcroForm == null && srcAcroForm != null)
            {
                destCatalog.getCOSObject().setItem(COSName.ACRO_FORM,
                        cloner.cloneForNewDocument(srcAcroForm.getCOSObject()));       
                
            }
            else
            {
                if (srcAcroForm != null)
                {
                    if (acroFormMergeMode == AcroFormMergeMode.PDFBOX_LEGACY_MODE)
                    {
                        acroFormLegacyMode(cloner, destAcroForm, srcAcroForm);
                    }
                    else if (acroFormMergeMode == AcroFormMergeMode.JOIN_FORM_FIELDS_MODE)
                    {
                        acroFormJoinFieldsMode(cloner, destAcroForm, srcAcroForm);
                    }
                }
            }
        }
        catch (IOException e)
        {
            // if we are not ignoring exceptions, we'll re-throw this
            if (!ignoreAcroFormErrors)
            {
                throw new IOException(e);
            }
        }
    }
    
    /*
     * Merge the contents of the source form into the destination form for the
     * destination file.
     *
     * @param cloner the object cloner for the destination document
     * @param destAcroForm the destination form
     * @param srcAcroForm the source form
     * @throws IOException If an error occurs while adding the field.
     */
    private void acroFormJoinFieldsMode(PDFCloneUtility cloner, PDAcroForm destAcroForm, PDAcroForm srcAcroForm)
            throws IOException
    {
        acroFormLegacyMode(cloner, destAcroForm, srcAcroForm);
    }
    
    /*
     * Merge the contents of the source form into the destination form for the
     * destination file.
     *
     * @param cloner the object cloner for the destination document
     * @param destAcroForm the destination form
     * @param srcAcroForm the source form
     * @throws IOException If an error occurs while adding the field.
     */
    private void acroFormLegacyMode(PDFCloneUtility cloner, PDAcroForm destAcroForm, PDAcroForm srcAcroForm)
            throws IOException
    {
        List<PDField> srcFields = srcAcroForm.getFields();
        COSArray destFields;

        if (srcFields != null && !srcFields.isEmpty())
        {
            // if a form is merged multiple times using PDFBox the newly generated
            // fields starting with dummyFieldName may already exist. We need to determine the last unique 
            // number used and increment that.
            final String prefix = "dummyFieldName";
            final int prefixLength = prefix.length();

            for (PDField destField : destAcroForm.getFieldTree())
            {
                String fieldName = destField.getPartialName();
                if (fieldName.startsWith(prefix))
                {
                    nextFieldNum = Math.max(nextFieldNum, Integer.parseInt(fieldName.substring(prefixLength, fieldName.length())) + 1);
                }
            }

            // get the destinations root fields. Could be that the entry doesn't exist
            // or is of wrong type
            COSBase base = destAcroForm.getCOSObject().getItem(COSName.FIELDS);
            if (base instanceof COSArray)
            {
                destFields = (COSArray) base;
            }
            else
            {
                destFields = new COSArray();
            }
            
            for (PDField srcField : srcAcroForm.getFields())
            {
                COSDictionary dstField = (COSDictionary) cloner.cloneForNewDocument(srcField.getCOSObject());
                // if the form already has a field with this name then we need to rename this field
                // to prevent merge conflicts.
                if (destAcroForm.getField(srcField.getFullyQualifiedName()) != null)
                {
                    dstField.setString(COSName.T, prefix + nextFieldNum++);
                }
                destFields.add(dstField);
            }
            destAcroForm.getCOSObject().setItem(COSName.FIELDS,destFields);
        }
    }


    // copy outputIntents to destination, but avoid duplicate OutputConditionIdentifier,
    // except when it is missing or is named "Custom".
    private void mergeOutputIntents(PDFCloneUtility cloner, 
            PDDocumentCatalog srcCatalog, PDDocumentCatalog destCatalog) throws IOException
    {
        List<PDOutputIntent> srcOutputIntents = srcCatalog.getOutputIntents();
        List<PDOutputIntent> dstOutputIntents = destCatalog.getOutputIntents();
        for (PDOutputIntent srcOI : srcOutputIntents)
        {
            String srcOCI = srcOI.getOutputConditionIdentifier();
            if (srcOCI != null && !"Custom".equals(srcOCI))
            {
                // is that identifier already there?
                boolean skip = false;
                for (PDOutputIntent dstOI : dstOutputIntents)
                {
                    if (dstOI.getOutputConditionIdentifier().equals(srcOCI))
                    {
                        skip = true;
                        break;
                    }
                }
                if (skip)
                {
                    continue;
                }
            }
            destCatalog.addOutputIntent(new PDOutputIntent((COSDictionary) cloner.cloneForNewDocument(srcOI)));
            dstOutputIntents.add(srcOI);
        }
    }

    private int nextFieldNum = 1;


    /**
     * Indicates if acroform errors are ignored or not.
     *
     * @return true if acroform errors are ignored
     */
    public boolean isIgnoreAcroFormErrors()
    {
        return ignoreAcroFormErrors;
    }

    /**
     * Set to true to ignore acroform errors.
     *
     * @param ignoreAcroFormErrorsValue true if acroform errors should be
     * ignored
     */
    public void setIgnoreAcroFormErrors(boolean ignoreAcroFormErrorsValue)
    {
        ignoreAcroFormErrors = ignoreAcroFormErrorsValue;
    }

    /**
     * Update the Pg and Obj references to the new (merged) page.
     */
    private void updatePageReferences(PDFCloneUtility cloner,
            Map<Integer, COSObjectable> numberTreeAsMap,
            Map<COSDictionary, COSDictionary> objMapping) throws IOException
    {
        for (COSObjectable obj : numberTreeAsMap.values())
        {
            if (obj == null)
            {
                continue;
            }
            PDParentTreeValue val = (PDParentTreeValue) obj;
            COSBase base = val.getCOSObject();
            if (base instanceof COSArray)
            {
                updatePageReferences(cloner, (COSArray) base, objMapping);
            }
            else
            {
                updatePageReferences(cloner, (COSDictionary) base, objMapping);
            }
        }
    }

    /**
     * Update the Pg and Obj references to the new (merged) page.
     *
     * @param parentTreeEntry
     * @param objMapping mapping between old and new references
     */
    private void updatePageReferences(PDFCloneUtility cloner,
            COSDictionary parentTreeEntry, Map<COSDictionary, COSDictionary> objMapping)
            throws IOException
    {
        COSDictionary pageDict = parentTreeEntry.getCOSDictionary(COSName.PG);
        if (objMapping.containsKey(pageDict))
        {
            parentTreeEntry.setItem(COSName.PG, objMapping.get(pageDict));
        }
        COSBase obj = parentTreeEntry.getDictionaryObject(COSName.OBJ);
        if (obj instanceof COSDictionary)
        {
            COSDictionary objDict = (COSDictionary) obj;
            if (objMapping.containsKey(objDict))
            {
                parentTreeEntry.setItem(COSName.OBJ, objMapping.get(objDict));
            }
            else
            {
                // PDFBOX-3999: clone objects that are not in mapping to make sure that
                // these don't remain attached to the source document
                COSBase item = parentTreeEntry.getItem(COSName.OBJ);
                if (item instanceof COSObject)
                {
                    LOG.debug("clone potential orphan object in structure tree: " + item +
                            ", Type: " + objDict.getNameAsString(COSName.TYPE) +
                            ", Subtype: " + objDict.getNameAsString(COSName.SUBTYPE) +
                            ", T: " + objDict.getNameAsString(COSName.T));
                }
                else
                {
                    // don't display in full because of stack overflow
                    LOG.debug("clone potential orphan object in structure tree" +
                            ", Type: " + objDict.getNameAsString(COSName.TYPE) +
                            ", Subtype: " + objDict.getNameAsString(COSName.SUBTYPE) +
                            ", T: " + objDict.getNameAsString(COSName.T));
                }
                parentTreeEntry.setItem(COSName.OBJ, cloner.cloneForNewDocument(obj));
            }
        }
        COSBase kSubEntry = parentTreeEntry.getDictionaryObject(COSName.K);
        if (kSubEntry instanceof COSArray)
        {
            updatePageReferences(cloner, (COSArray) kSubEntry, objMapping);
        }
        else if (kSubEntry instanceof COSDictionary)
        {
            updatePageReferences(cloner, (COSDictionary) kSubEntry, objMapping);
        }
    }

    private void updatePageReferences(PDFCloneUtility cloner,
            COSArray parentTreeEntry, Map<COSDictionary, COSDictionary> objMapping)
            throws IOException
    {
        for (int i = 0; i < parentTreeEntry.size(); i++)
        {
            COSBase subEntry = parentTreeEntry.getObject(i);
            if (subEntry instanceof COSArray)
            {
                updatePageReferences(cloner, (COSArray) subEntry, objMapping);
            }
            else if (subEntry instanceof COSDictionary)
            {
                updatePageReferences(cloner, (COSDictionary) subEntry, objMapping);
            }
        }
    }

    /**
     * Update the P reference to the new parent dictionary.
     *
     * @param kArray the kids array
     * @param newParent the new parent
     */
    private void updateParentEntry(COSArray kArray, COSDictionary newParent)
    {
        for (int i = 0; i < kArray.size(); i++)
        {
            COSBase subEntry = kArray.getObject(i);
            if (subEntry instanceof COSDictionary)
            {
                COSDictionary dictEntry = (COSDictionary) subEntry;
                if (dictEntry.getDictionaryObject(COSName.P) != null)
                {
                    dictEntry.setItem(COSName.P, newParent);
                }
            }
        }
    }

    /**
     * Update the StructParents and StructParent values in a PDPage.
     *
     * @param page the new page
     * @param structParentOffset the offset which should be applied
     */
    private void updateStructParentEntries(PDPage page, int structParentOffset) throws IOException
    {
        if (page.getStructParents() >= 0)
        {
            page.setStructParents(page.getStructParents() + structParentOffset);
        }
        List<PDAnnotation> annots = page.getAnnotations();
        List<PDAnnotation> newannots = new ArrayList<>(annots.size());
<<<<<<< HEAD
        for (PDAnnotation annot : annots)
=======
        annots.forEach(annot ->
>>>>>>> 524c0f2d
        {
            if (annot.getStructParent() >= 0)
            {
                annot.setStructParent(annot.getStructParent() + structParentOffset);
            }
            newannots.add(annot);
        });
        page.setAnnotations(newannots);
    }
    
    /**
     * Test for dynamic XFA content.
     * 
     * @param acroForm the AcroForm
     * @return true if there is a dynamic XFA form.
     */
    private boolean isDynamicXfa(PDAcroForm acroForm)
    {
        return acroForm != null && acroForm.xfaIsDynamic();
    }

    /**
     * This will add all of the dictionaries keys/values to this dictionary, but
     * only if they are not in an exclusion list and if they don't already
     * exist. If a key already exists in this dictionary then nothing is
     * changed.
     *
     * @param src The source dictionary to get the keys/values from.
     * @param dst The destination dictionary to merge the keys/values into.
     * @param exclude Names of keys that shall be skipped.
     */
    private void mergeInto(COSDictionary src, COSDictionary dst, Set<COSName> exclude)
    {
        for (Map.Entry<COSName, COSBase> entry : src.entrySet())
        {
            if (!exclude.contains(entry.getKey()) && !dst.containsKey(entry.getKey()))
            {
                dst.setItem(entry.getKey(), entry.getValue());
            }
        }
    }
}<|MERGE_RESOLUTION|>--- conflicted
+++ resolved
@@ -1417,11 +1417,7 @@
         }
         List<PDAnnotation> annots = page.getAnnotations();
         List<PDAnnotation> newannots = new ArrayList<>(annots.size());
-<<<<<<< HEAD
-        for (PDAnnotation annot : annots)
-=======
         annots.forEach(annot ->
->>>>>>> 524c0f2d
         {
             if (annot.getStructParent() >= 0)
             {
