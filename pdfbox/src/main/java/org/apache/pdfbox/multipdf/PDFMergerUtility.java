/*
 * Licensed to the Apache Software Foundation (ASF) under one or more
 * contributor license agreements.  See the NOTICE file distributed with
 * this work for additional information regarding copyright ownership.
 * The ASF licenses this file to You under the Apache License, Version 2.0
 * (the "License"); you may not use this file except in compliance with
 * the License.  You may obtain a copy of the License at
 *
 *      http://www.apache.org/licenses/LICENSE-2.0
 *
 * Unless required by applicable law or agreed to in writing, software
 * distributed under the License is distributed on an "AS IS" BASIS,
 * WITHOUT WARRANTIES OR CONDITIONS OF ANY KIND, either express or implied.
 * See the License for the specific language governing permissions and
 * limitations under the License.
 */
package org.apache.pdfbox.multipdf;

import java.io.File;
import java.io.FileNotFoundException;
import java.io.IOException;
import java.io.InputStream;
import java.io.OutputStream;
import java.util.ArrayList;
import java.util.Arrays;
import java.util.Collections;
import java.util.HashMap;
import java.util.HashSet;
import java.util.LinkedHashMap;
import java.util.List;
import java.util.Map;
import java.util.Set;

import org.apache.commons.logging.Log;
import org.apache.commons.logging.LogFactory;
import org.apache.pdfbox.Loader;
import org.apache.pdfbox.cos.COSArray;
import org.apache.pdfbox.cos.COSBase;
import org.apache.pdfbox.cos.COSDictionary;
import org.apache.pdfbox.cos.COSInteger;
import org.apache.pdfbox.cos.COSName;
import org.apache.pdfbox.cos.COSNumber;
import org.apache.pdfbox.cos.COSObject;
import org.apache.pdfbox.cos.COSStream;
import org.apache.pdfbox.io.IOUtils;
import org.apache.pdfbox.io.MemoryUsageSetting;
import org.apache.pdfbox.pdfwriter.compress.CompressParameters;
import org.apache.pdfbox.pdmodel.PDDocument;
import org.apache.pdfbox.pdmodel.PDDocumentCatalog;
import org.apache.pdfbox.pdmodel.PDDocumentInformation;
import org.apache.pdfbox.pdmodel.PDDocumentNameDestinationDictionary;
import org.apache.pdfbox.pdmodel.PDDocumentNameDictionary;
import org.apache.pdfbox.pdmodel.PDPage;
import org.apache.pdfbox.pdmodel.PDResources;
import org.apache.pdfbox.pdmodel.PDStructureElementNameTreeNode;
import org.apache.pdfbox.pdmodel.PageMode;
import org.apache.pdfbox.pdmodel.common.COSObjectable;
import org.apache.pdfbox.pdmodel.common.PDDestinationOrAction;
import org.apache.pdfbox.pdmodel.common.PDMetadata;
import org.apache.pdfbox.pdmodel.common.PDNameTreeNode;
import org.apache.pdfbox.pdmodel.common.PDNumberTreeNode;
import org.apache.pdfbox.pdmodel.common.PDStream;
import org.apache.pdfbox.pdmodel.documentinterchange.logicalstructure.PDMarkInfo;
import org.apache.pdfbox.pdmodel.documentinterchange.logicalstructure.PDParentTreeValue;
import org.apache.pdfbox.pdmodel.documentinterchange.logicalstructure.PDStructureElement;
import org.apache.pdfbox.pdmodel.documentinterchange.logicalstructure.PDStructureTreeRoot;
import org.apache.pdfbox.pdmodel.graphics.color.PDOutputIntent;
import org.apache.pdfbox.pdmodel.interactive.action.PDActionGoTo;
import org.apache.pdfbox.pdmodel.interactive.annotation.PDAnnotation;
import org.apache.pdfbox.pdmodel.interactive.documentnavigation.destination.PDDestination;
import org.apache.pdfbox.pdmodel.interactive.documentnavigation.destination.PDPageDestination;
import org.apache.pdfbox.pdmodel.interactive.documentnavigation.outline.PDDocumentOutline;
import org.apache.pdfbox.pdmodel.interactive.documentnavigation.outline.PDOutlineItem;
import org.apache.pdfbox.pdmodel.interactive.form.PDAcroForm;
import org.apache.pdfbox.pdmodel.interactive.form.PDField;
import org.apache.pdfbox.pdmodel.interactive.viewerpreferences.PDViewerPreferences;

/**
 * This class will take a list of pdf documents and merge them, saving the
 * result in a new document.
 *
 * @author Ben Litchfield
 */
public class PDFMergerUtility
{
    /**
     * Log instance.
     */
    private static final Log LOG = LogFactory.getLog(PDFMergerUtility.class);

    private final List<Object> sources;
    private String destinationFileName;
    private OutputStream destinationStream;
    private boolean ignoreAcroFormErrors = false;
    private PDDocumentInformation destinationDocumentInformation = null;
    private PDMetadata destinationMetadata = null;

    private DocumentMergeMode documentMergeMode = DocumentMergeMode.PDFBOX_LEGACY_MODE;
    private AcroFormMergeMode acroFormMergeMode = AcroFormMergeMode.PDFBOX_LEGACY_MODE;
    
    /**
     * The mode to use when merging documents:
     * 
     * <ul>
     * <li>{@link DocumentMergeMode#OPTIMIZE_RESOURCES_MODE} Optimizes resource handling such as
     *      closing documents early. <strong>Not all document elements are merged</strong> compared to
     *      the PDFBOX_LEGACY_MODE. Currently supported are:
     *      <ul>
     *          <li>Page content and resources
     *      </ul>  
     * <li>{@link DocumentMergeMode#PDFBOX_LEGACY_MODE} Keeps all files open until the
     *      merge has been completed. This is  currently necessary to merge documents
     *      containing a Structure Tree.
     * </ul>
     */
    public enum DocumentMergeMode
    {
        OPTIMIZE_RESOURCES_MODE,
        PDFBOX_LEGACY_MODE
    }
    
    /**
     * The mode to use when merging AcroForm between documents:
     * 
     * <ul>
     * <li>{@link AcroFormMergeMode#JOIN_FORM_FIELDS_MODE} fields with the same fully qualified name
     *      will be merged into one with the widget annotations of the merged fields 
     *      becoming part of the same field.
     * <li>{@link AcroFormMergeMode#PDFBOX_LEGACY_MODE} fields with the same fully qualified name
     *      will be renamed and treated as independent. This mode was used in versions
     *      of PDFBox up to 2.x.
     * </ul>
     */
    public enum AcroFormMergeMode
    {
        JOIN_FORM_FIELDS_MODE,
        PDFBOX_LEGACY_MODE
    }

    /**
     * Instantiate a new PDFMergerUtility.
     */
    public PDFMergerUtility()
    {
        sources = new ArrayList<>();
    }

    /**
     * Get the merge mode to be used for merging AcroForms between documents
     * 
     * {@link AcroFormMergeMode}
     */
    public AcroFormMergeMode getAcroFormMergeMode()
    {
        return acroFormMergeMode;
    }

    /**
     * Set the merge mode to be used for merging AcroForms between documents
     * 
     * {@link AcroFormMergeMode}
     */
    public void setAcroFormMergeMode(AcroFormMergeMode theAcroFormMergeMode)
    {
        this.acroFormMergeMode = theAcroFormMergeMode;
    }
    
    /**
     * Get the merge mode to be used for merging documents
     * 
     * {@link DocumentMergeMode}
     */
    public DocumentMergeMode getDocumentMergeMode()
    {
        return documentMergeMode;
    }

    /**
     * Set the merge mode to be used for merging documents
     * 
     * {@link DocumentMergeMode}
     */
    public void setDocumentMergeMode(DocumentMergeMode theDocumentMergeMode)
    {
        this.documentMergeMode = theDocumentMergeMode;
    }

    
    /**
     * Set the mode to be used for merging the documents
     * 
     * {@link DocumentMergeMode}
     */
    public void setAcroFormMergeMode(DocumentMergeMode theDocumentMergeMode)
    {
        this.documentMergeMode = theDocumentMergeMode;
    }

    /**
     * Get the name of the destination file.
     *
     * @return Returns the destination.
     */
    public String getDestinationFileName()
    {
        return destinationFileName;
    }

    /**
     * Set the name of the destination file.
     *
     * @param destination The destination to set.
     */
    public void setDestinationFileName(String destination)
    {
        destinationFileName = destination;
    }

    /**
     * Get the destination OutputStream.
     *
     * @return Returns the destination OutputStream.
     */
    public OutputStream getDestinationStream()
    {
        return destinationStream;
    }

    /**
     * Set the destination OutputStream.
     *
     * @param destStream The destination to set.
     */
    public void setDestinationStream(OutputStream destStream)
    {
        destinationStream = destStream;
    }

    /**
     * Get the destination document information that is to be set in {@link #mergeDocuments(org.apache.pdfbox.io.MemoryUsageSetting)
     * }. The default is null, which means that it is ignored.
     *
     * @return The destination document information.
     */
    public PDDocumentInformation getDestinationDocumentInformation()
    {
        return destinationDocumentInformation;
    }

    /**
     * Set the destination document information that is to be set in {@link #mergeDocuments(org.apache.pdfbox.io.MemoryUsageSetting)
     * }. The default is null, which means that it is ignored.
     *
     * @param info The destination document information.
     */
    public void setDestinationDocumentInformation(PDDocumentInformation info)
    {
        destinationDocumentInformation = info;
    }

    /**
     * Set the destination metadata that is to be set in {@link #mergeDocuments(org.apache.pdfbox.io.MemoryUsageSetting)
     * }. The default is null, which means that it is ignored.
     *
     * @return The destination metadata.
     */
    public PDMetadata getDestinationMetadata()
    {
        return destinationMetadata;
    }

    /**
     * Set the destination metadata that is to be set in {@link #mergeDocuments(org.apache.pdfbox.io.MemoryUsageSetting)
     * }. The default is null, which means that it is ignored.
     *
     * @param meta The destination metadata.
     */
    public void setDestinationMetadata(PDMetadata meta)
    {
        destinationMetadata = meta;
    }

    /**
     * Add a source file to the list of files to merge.
     *
     * @param source Full path and file name of source document.
     * 
     * @throws FileNotFoundException If the file doesn't exist
     */
    public void addSource(String source) throws FileNotFoundException
    {
        addSource(new File(source));
    }

    /**
     * Add a source file to the list of files to merge.
     *
     * @param source File representing source document
     * 
     * @throws FileNotFoundException If the file doesn't exist
     */
    public void addSource(File source) throws FileNotFoundException
    {
        sources.add(source);
    }

    /**
     * Add a source to the list of documents to merge.
     *
     * @param source InputStream representing source document
     */
    public void addSource(InputStream source)
    {
        sources.add(source);
    }

    /**
     * Add a list of sources to the list of documents to merge.
     *
     * @param sourcesList List of InputStream objects representing source
     * documents
     */
    public void addSources(List<InputStream> sourcesList)
    {
        sources.addAll(sourcesList);
    }

    /**
     * Merge the list of source documents, saving the result in the destination
     * file.
     *
     * @param memUsageSetting defines how memory is used for buffering PDF streams;
     *                        in case of <code>null</code> unrestricted main memory is used 
     * 
     * @throws IOException If there is an error saving the document.
     */
    public void mergeDocuments(MemoryUsageSetting memUsageSetting) throws IOException
    {
        mergeDocuments(memUsageSetting, CompressParameters.DEFAULT_COMPRESSION);
    }

    /**
     * Merge the list of source documents, saving the result in the destination file.
     *
     * @param memUsageSetting defines how memory is used for buffering PDF streams; in case of <code>null</code>
     * unrestricted main memory is used
     * @param compressParameters defines if compressed object streams are enabled
     * 
     * @throws IOException If there is an error saving the document.
     */
    public void mergeDocuments(MemoryUsageSetting memUsageSetting, CompressParameters compressParameters) throws IOException
    {
        if (documentMergeMode == DocumentMergeMode.PDFBOX_LEGACY_MODE)
        {
            legacyMergeDocuments(memUsageSetting, compressParameters);
        }
        else if (documentMergeMode == DocumentMergeMode.OPTIMIZE_RESOURCES_MODE)
        {
            optimizedMergeDocuments(memUsageSetting, compressParameters);
        }
    }
    
    private void optimizedMergeDocuments(MemoryUsageSetting memUsageSetting,
            CompressParameters compressParameters) throws IOException
    {
        try (PDDocument destination = new PDDocument(memUsageSetting))
        {
            PDFCloneUtility cloner = new PDFCloneUtility(destination);
            for (Object sourceObject : sources)
            {
                PDDocument sourceDoc = null;
                try
                {
                    if (sourceObject instanceof File)
                    {
                        sourceDoc = Loader.loadPDF((File) sourceObject, memUsageSetting);
                    }
                    else
                    {
                        sourceDoc = Loader.loadPDF((InputStream) sourceObject, memUsageSetting);
                    }
                    for (PDPage page : sourceDoc.getPages())
                    {
                        PDPage newPage = new PDPage(
                                (COSDictionary) cloner.cloneForNewDocument(page.getCOSObject()));
                        newPage.setCropBox(page.getCropBox());
                        newPage.setMediaBox(page.getMediaBox());
                        newPage.setRotation(page.getRotation());
                        PDResources resources = page.getResources();
                        if (resources != null)
                        {
                            // this is smart enough to just create references for resources that are used on multiple
                            // pages
                            newPage.setResources(new PDResources(
                                    (COSDictionary) cloner.cloneForNewDocument(resources)));
                        }
                        else
                        {
                            newPage.setResources(new PDResources());
                        }
                        destination.addPage(newPage);
                    }
                }
                finally
                {
                    IOUtils.closeQuietly(sourceDoc);
                }
            }
            
            if (destinationStream == null)
            {
                destination.save(destinationFileName, compressParameters);
            }
            else
            {
                destination.save(destinationStream, compressParameters);
            }
        }
    }
    
    
    /**
     * Merge the list of source documents, saving the result in the destination
     * file.
     *
     * @param memUsageSetting defines how memory is used for buffering PDF streams;
     *                        in case of <code>null</code> unrestricted main memory is used 
     * 
     * @throws IOException If there is an error saving the document.
     */
    private void legacyMergeDocuments(MemoryUsageSetting memUsageSetting,
            CompressParameters compressParameters) throws IOException
    {
        if (!sources.isEmpty())
        {
            // Make sure that:
            // - first Exception is kept
            // - all PDDocuments are closed
            // - all FileInputStreams are closed
            // - there's a way to see which errors occurred

            List<PDDocument> tobeclosed = new ArrayList<>(sources.size());
            MemoryUsageSetting partitionedMemSetting = memUsageSetting != null ? 
                    memUsageSetting.getPartitionedCopy(sources.size()+1) :
                    MemoryUsageSetting.setupMainMemoryOnly();
            try (PDDocument destination = new PDDocument(partitionedMemSetting))
            {
                for (Object sourceObject : sources)
                {
                    PDDocument sourceDoc = null;
                    if (sourceObject instanceof File)
                    {
                        sourceDoc = Loader.loadPDF((File) sourceObject, partitionedMemSetting);
                    }
                    else
                    {
                        sourceDoc = Loader.loadPDF((InputStream) sourceObject,
                                partitionedMemSetting);
                    }
                    tobeclosed.add(sourceDoc);
                    appendDocument(destination, sourceDoc);
                }
                
                // optionally set meta data
                if (destinationDocumentInformation != null)
                {
                    destination.setDocumentInformation(destinationDocumentInformation);
                }
                if (destinationMetadata != null)
                {
                    destination.getDocumentCatalog().setMetadata(destinationMetadata);
                }
                
                if (destinationStream == null)
                {
                    destination.save(destinationFileName, compressParameters);
                }
                else
                {
                    destination.save(destinationStream, compressParameters);
                }
            }
            finally
            {
                for (PDDocument doc : tobeclosed)
                {
                    IOUtils.closeAndLogException(doc, LOG, "PDDocument", null);
                }
            }
        }
    }
  
    /**
     * append all pages from source to destination.
     *
     * @param destination the document to receive the pages
     * @param source the document originating the new pages
     *
     * @throws IOException If there is an error accessing data from either
     * document.
     */
    public void appendDocument(PDDocument destination, PDDocument source) throws IOException
    {
        if (source.getDocument().isClosed())
        {
            throw new IOException("Error: source PDF is closed.");
        }
        if (destination.getDocument().isClosed())
        {
            throw new IOException("Error: destination PDF is closed.");
        }

        PDDocumentCatalog srcCatalog = source.getDocumentCatalog();
        if (isDynamicXfa(srcCatalog.getAcroForm()))
        {
            throw new IOException("Error: can't merge source document containing dynamic XFA form content.");
        }

        PDDocumentInformation destInfo = destination.getDocumentInformation();
        PDDocumentInformation srcInfo = source.getDocumentInformation();
        mergeInto(srcInfo.getCOSObject(), destInfo.getCOSObject(), Collections.<COSName>emptySet());

        // use the highest version number for the resulting pdf
        float destVersion = destination.getVersion();
        float srcVersion = source.getVersion();

        if (destVersion < srcVersion)
        {
            destination.setVersion(srcVersion);
        }

        int pageIndexOpenActionDest = -1;
        PDDocumentCatalog destCatalog = destination.getDocumentCatalog();
        if (destCatalog.getOpenAction() == null)
        {
            // PDFBOX-3972: get local dest page index, it must be reassigned after the page cloning
            PDDestinationOrAction openAction = null;
            try
            {
                openAction = srcCatalog.getOpenAction();
            }
            catch (IOException ex)
            {
                // PDFBOX-4223
                LOG.error("Invalid OpenAction ignored", ex);
            }
            PDDestination openActionDestination = null;
            if (openAction instanceof PDActionGoTo)
            {
                openActionDestination = ((PDActionGoTo) openAction).getDestination();
            }
            else if (openAction instanceof PDDestination)
            {
                openActionDestination = (PDDestination) openAction;
            }
            // note that it can also be something else, e.g. PDActionJavaScript, then do nothing

            if (openActionDestination instanceof PDPageDestination)
            {
                PDPage page = ((PDPageDestination) openActionDestination).getPage();
                if (page != null)
                {
                    pageIndexOpenActionDest = srcCatalog.getPages().indexOf(page);
                }
            }

            destCatalog.setOpenAction(openAction);
        }

        PDFCloneUtility cloner = new PDFCloneUtility(destination);

        mergeAcroForm(cloner, destCatalog, srcCatalog);

        COSArray destThreads = destCatalog.getCOSObject().getCOSArray(COSName.THREADS);
        COSArray srcThreads = (COSArray) cloner.cloneForNewDocument(destCatalog.getCOSObject().getDictionaryObject(
                COSName.THREADS));
        if (destThreads == null)
        {
            destCatalog.getCOSObject().setItem(COSName.THREADS, srcThreads);
        }
        else
        {
            destThreads.addAll(srcThreads);
        }

        PDDocumentNameDictionary destNames = destCatalog.getNames();
        PDDocumentNameDictionary srcNames = srcCatalog.getNames();
        if (srcNames != null)
        {
            if (destNames == null)
            {
                destCatalog.getCOSObject().setItem(COSName.NAMES, cloner.cloneForNewDocument(srcNames));
            }
            else
            {
                cloner.cloneMerge(srcNames, destNames);
            }
        }
        
        if (destNames != null && destNames.getCOSObject().containsKey(COSName.ID_TREE))
        {
            // found in 001031.pdf from PDFBOX-4417 and doesn't belong there
            destNames.getCOSObject().removeItem(COSName.ID_TREE);
            LOG.warn("Removed /IDTree from /Names dictionary, doesn't belong there");
        }

        PDDocumentNameDestinationDictionary srcDests = srcCatalog.getDests();
        if (srcDests != null)
        {
            PDDocumentNameDestinationDictionary destDests = destCatalog.getDests();
            if (destDests == null)
            {
                destCatalog.getCOSObject().setItem(COSName.DESTS, cloner.cloneForNewDocument(srcDests));
            }
            else
            {
                cloner.cloneMerge(srcDests, destDests);
            }
        }

        PDDocumentOutline srcOutline = srcCatalog.getDocumentOutline();
        if (srcOutline != null)
        {
            PDDocumentOutline destOutline = destCatalog.getDocumentOutline();
            if (destOutline == null || destOutline.getFirstChild() == null)
            {
                PDDocumentOutline cloned = new PDDocumentOutline((COSDictionary) cloner.cloneForNewDocument(srcOutline));
                destCatalog.setDocumentOutline(cloned);
            }
            else
            {
                // search last sibling for dest, because /Last entry is sometimes wrong
                PDOutlineItem destLastOutlineItem = destOutline.getFirstChild();
                while (true)
                {
                    PDOutlineItem outlineItem = destLastOutlineItem.getNextSibling();
                    if (outlineItem == null)
                    {
                        break;
                    }
                    destLastOutlineItem = outlineItem;
                }

                for (PDOutlineItem item : srcOutline.children())
                {
                    // get each child, clone its dictionary, remove siblings info,
                    // append outline item created from there
                    COSDictionary clonedDict = (COSDictionary) cloner.cloneForNewDocument(item);
                    clonedDict.removeItem(COSName.PREV);
                    clonedDict.removeItem(COSName.NEXT);
                    PDOutlineItem clonedItem = new PDOutlineItem(clonedDict);
                    destLastOutlineItem.insertSiblingAfter(clonedItem);
                    destLastOutlineItem = destLastOutlineItem.getNextSibling();
                }
            }
        }

        PageMode destPageMode = destCatalog.getPageMode();
        if (destPageMode == null)
        {
            PageMode srcPageMode = srcCatalog.getPageMode();
            destCatalog.setPageMode(srcPageMode);
        }

        COSDictionary srcLabels = srcCatalog.getCOSObject().getCOSDictionary(COSName.PAGE_LABELS);
        if (srcLabels != null)
        {
            int destPageCount = destination.getNumberOfPages();
            COSArray destNums;
            COSDictionary destLabels = destCatalog.getCOSObject().getCOSDictionary(COSName.PAGE_LABELS);
            if (destLabels == null)
            {
                destLabels = new COSDictionary();
                destNums = new COSArray();
                destLabels.setItem(COSName.NUMS, destNums);
                destCatalog.getCOSObject().setItem(COSName.PAGE_LABELS, destLabels);
            }
            else
            {
                destNums = (COSArray) destLabels.getDictionaryObject(COSName.NUMS);
            }
            COSArray srcNums = (COSArray) srcLabels.getDictionaryObject(COSName.NUMS);
            if (srcNums != null)
            {
                int startSize = destNums.size();
                for (int i = 0; i < srcNums.size(); i += 2)
                {
                    COSBase base = srcNums.getObject(i);
                    if (!(base instanceof COSNumber))
                    {
                        LOG.error("page labels ignored, index " + i + " should be a number, but is " + base);
                        // remove what we added
                        while (destNums.size() > startSize)
                        {
                            destNums.remove(startSize);
                        }
                        break;
                    }
                    COSNumber labelIndex = (COSNumber) base;
                    long labelIndexValue = labelIndex.intValue();
                    destNums.add(COSInteger.get(labelIndexValue + destPageCount));
                    destNums.add(cloner.cloneForNewDocument(srcNums.getObject(i + 1)));
                }
            }
        }

        COSStream destMetadata = destCatalog.getCOSObject().getCOSStream(COSName.METADATA);
        COSStream srcMetadata = srcCatalog.getCOSObject().getCOSStream(COSName.METADATA);
        if (destMetadata == null && srcMetadata != null)
        {
            try
            {
                PDStream newStream = new PDStream(destination, srcMetadata.createInputStream(), (COSName) null);
                HashSet<COSName> set = new HashSet<>(2);
                set.add(COSName.FILTER);
                set.add(COSName.LENGTH);
                mergeInto(srcMetadata, newStream.getCOSObject(), set);
                destCatalog.getCOSObject().setItem(COSName.METADATA, newStream);
            }
            catch (IOException ex)
            {
                // PDFBOX-4227 cleartext XMP stream with /Flate 
                LOG.error("Metadata skipped because it could not be read", ex);
            }
        }

        COSDictionary destOCP = destCatalog.getCOSObject().getCOSDictionary(COSName.OCPROPERTIES);
        COSDictionary srcOCP = srcCatalog.getCOSObject().getCOSDictionary(COSName.OCPROPERTIES);
        if (destOCP == null && srcOCP != null)
        {
            destCatalog.getCOSObject().setItem(COSName.OCPROPERTIES, cloner.cloneForNewDocument(srcOCP));
        }
        else if (destOCP != null && srcOCP != null)
        {
            cloner.cloneMerge(srcOCP, destOCP);
        }

        mergeOutputIntents(cloner, srcCatalog, destCatalog);

        // merge logical structure hierarchy
        boolean mergeStructTree = false;
        int destParentTreeNextKey = -1;
        Map<Integer, COSObjectable> srcNumberTreeAsMap = null;
        Map<Integer, COSObjectable> destNumberTreeAsMap = null;
        PDStructureTreeRoot srcStructTree = srcCatalog.getStructureTreeRoot();
        PDStructureTreeRoot destStructTree = destCatalog.getStructureTreeRoot();
        if (destStructTree == null && srcStructTree != null)
        {
            // create a dummy structure tree in the destination, so that the source
            // tree is cloned. (We can't just copy the tree reference due to PDFBOX-3999)
            destStructTree = new PDStructureTreeRoot();
            destCatalog.setStructureTreeRoot(destStructTree);
            destStructTree.setParentTree(new PDNumberTreeNode(PDParentTreeValue.class));
            // PDFBOX-4429: remove bogus StructParent(s)
            for (PDPage page : destCatalog.getPages())
            {
                page.getCOSObject().removeItem(COSName.STRUCT_PARENTS);
                for (PDAnnotation ann : page.getAnnotations())
                {
                    ann.getCOSObject().removeItem(COSName.STRUCT_PARENT);
                }
            }
        }
        if (destStructTree != null)
        {
            PDNumberTreeNode destParentTree = destStructTree.getParentTree();
            destParentTreeNextKey = destStructTree.getParentTreeNextKey();
            if (destParentTree != null)
            {
                destNumberTreeAsMap = getNumberTreeAsMap(destParentTree);
                if (destParentTreeNextKey < 0)
                {
                    if (destNumberTreeAsMap.isEmpty())
                    {
                        destParentTreeNextKey = 0;
                    }
                    else
                    {
                        destParentTreeNextKey = Collections.max(destNumberTreeAsMap.keySet()) + 1;
                    }
                }
                if (destParentTreeNextKey >= 0 && srcStructTree != null)
                {
                    PDNumberTreeNode srcParentTree = srcStructTree.getParentTree();
                    if (srcParentTree != null)
                    {
                        srcNumberTreeAsMap = getNumberTreeAsMap(srcParentTree);
                        if (!srcNumberTreeAsMap.isEmpty())
                        {
                            mergeStructTree = true;
                        }
                    }
                }
            }
        }

        Map<COSDictionary, COSDictionary> objMapping = new HashMap<>();
        int pageIndex = 0;
        for (PDPage page : srcCatalog.getPages())
        {
            PDPage newPage = new PDPage((COSDictionary) cloner.cloneForNewDocument(page.getCOSObject()));
            if (!mergeStructTree)
            {
                // PDFBOX-4429: remove bogus StructParent(s)
                newPage.getCOSObject().removeItem(COSName.STRUCT_PARENTS);
                for (PDAnnotation ann : newPage.getAnnotations())
                {
                    ann.getCOSObject().removeItem(COSName.STRUCT_PARENT);
                }
            }
            newPage.setCropBox(page.getCropBox());
            newPage.setMediaBox(page.getMediaBox());
            newPage.setRotation(page.getRotation());
            PDResources resources = page.getResources();
            if (resources != null)
            {
                // this is smart enough to just create references for resources that are used on multiple pages
                newPage.setResources(new PDResources((COSDictionary) cloner.cloneForNewDocument(resources)));
            }
            else
            {
                newPage.setResources(new PDResources());
            }
            if (mergeStructTree)
            {
                // add the value of the destination ParentTreeNextKey to every source element 
                // StructParent(s) value so that these don't overlap with the existing values
                updateStructParentEntries(newPage, destParentTreeNextKey);
                objMapping.put(page.getCOSObject(), newPage.getCOSObject());
                List<PDAnnotation> oldAnnots = page.getAnnotations();
                List<PDAnnotation> newAnnots = newPage.getAnnotations();
                for (int i = 0; i < oldAnnots.size(); i++)
                {
                    objMapping.put(oldAnnots.get(i).getCOSObject(), newAnnots.get(i).getCOSObject());
                }
                // TODO update mapping for XObjects
            }
            destination.addPage(newPage);
            
            if (pageIndex == pageIndexOpenActionDest)
            {
                // PDFBOX-3972: reassign the page.
                // The openAction is either a PDActionGoTo or a PDPageDestination
                PDDestinationOrAction openAction = destCatalog.getOpenAction();
                PDPageDestination pageDestination;
                if (openAction instanceof PDActionGoTo)
                {
                    pageDestination = (PDPageDestination) ((PDActionGoTo) openAction).getDestination();
                }
                else
                {
                    pageDestination = (PDPageDestination) openAction;
                }
                pageDestination.setPage(newPage);
            }
            ++pageIndex;
        }
        if (mergeStructTree)
        {
            updatePageReferences(cloner, srcNumberTreeAsMap, objMapping);
            int maxSrcKey = -1;
            for (Map.Entry<Integer, COSObjectable> entry : srcNumberTreeAsMap.entrySet())
            {
                int srcKey = entry.getKey();
                maxSrcKey = Math.max(srcKey, maxSrcKey);
                destNumberTreeAsMap.put(destParentTreeNextKey + srcKey, cloner.cloneForNewDocument(entry.getValue()));
            }
            destParentTreeNextKey += maxSrcKey + 1;
            PDNumberTreeNode newParentTreeNode = new PDNumberTreeNode(PDParentTreeValue.class);

            // Note that all elements are stored flatly. This could become a problem for large files
            // when these are opened in a viewer that uses the tagging information.
            // If this happens, then ​PDNumberTreeNode should be improved with a convenience method that
            // stores the map into a B+Tree, see https://en.wikipedia.org/wiki/B+_tree
            newParentTreeNode.setNumbers(destNumberTreeAsMap);

            destStructTree.setParentTree(newParentTreeNode);
            destStructTree.setParentTreeNextKey(destParentTreeNextKey);

            mergeKEntries(cloner, srcStructTree, destStructTree);
            mergeRoleMap(srcStructTree, destStructTree);
            mergeIDTree(cloner, srcStructTree, destStructTree);
            mergeMarkInfo(destCatalog, srcCatalog);
            mergeLanguage(destCatalog, srcCatalog);
            mergeViewerPreferences(destCatalog, srcCatalog);
        }
    }

    private void mergeViewerPreferences(PDDocumentCatalog destCatalog, PDDocumentCatalog srcCatalog)
    {
        PDViewerPreferences srcViewerPreferences = srcCatalog.getViewerPreferences();
        if (srcViewerPreferences == null)
        {
            return;
        }
        PDViewerPreferences destViewerPreferences = destCatalog.getViewerPreferences();
        if (destViewerPreferences == null)
        {
            destViewerPreferences = new PDViewerPreferences(new COSDictionary());
            destCatalog.setViewerPreferences(destViewerPreferences);
        }
        mergeInto(srcViewerPreferences.getCOSObject(), destViewerPreferences.getCOSObject(),
                  Collections.<COSName>emptySet());

        // check the booleans - set to true if one is set and true
        if (srcViewerPreferences.hideToolbar() || destViewerPreferences.hideToolbar())
        {
            destViewerPreferences.setHideToolbar(true);
        }
        if (srcViewerPreferences.hideMenubar() || destViewerPreferences.hideMenubar())
        {
            destViewerPreferences.setHideMenubar(true);
        }
        if (srcViewerPreferences.hideWindowUI() || destViewerPreferences.hideWindowUI())
        {
            destViewerPreferences.setHideWindowUI(true);
        }
        if (srcViewerPreferences.fitWindow() || destViewerPreferences.fitWindow())
        {
            destViewerPreferences.setFitWindow(true);
        }
        if (srcViewerPreferences.centerWindow() || destViewerPreferences.centerWindow())
        {
            destViewerPreferences.setCenterWindow(true);
        }
        if (srcViewerPreferences.displayDocTitle() || destViewerPreferences.displayDocTitle())
        {
            destViewerPreferences.setDisplayDocTitle(true);
        }
    }

    private void mergeLanguage(PDDocumentCatalog destCatalog, PDDocumentCatalog srcCatalog)
    {
        if (destCatalog.getLanguage() == null)
        {
            String srcLanguage = srcCatalog.getLanguage();
            if (srcLanguage != null)
            {
                destCatalog.setLanguage(srcLanguage);
            }
        }
    }

    private void mergeMarkInfo(PDDocumentCatalog destCatalog, PDDocumentCatalog srcCatalog)
    {
        PDMarkInfo destMark = destCatalog.getMarkInfo();
        PDMarkInfo srcMark = srcCatalog.getMarkInfo();
        if (destMark == null)
        {
            destMark = new PDMarkInfo();
        }
        if (srcMark == null)
        {
            srcMark = new PDMarkInfo();
        }
        destMark.setMarked(true);
        destMark.setSuspect(srcMark.isSuspect() || destMark.isSuspect());
        destMark.setSuspect(srcMark.usesUserProperties() || destMark.usesUserProperties());
        destCatalog.setMarkInfo(destMark);
    }

    private void mergeKEntries(PDFCloneUtility cloner,
                      PDStructureTreeRoot srcStructTree,
                      PDStructureTreeRoot destStructTree) throws IOException
    {
<<<<<<< HEAD
        COSArray srcKArray = new COSArray();
        COSBase kEntry = srcStructTree.getK();
        COSBase base = cloner.cloneForNewDocument(kEntry);
        if (base instanceof COSArray)
        {
            srcKArray.addAll((COSArray) base);
        }
        else if (base instanceof COSDictionary)
        {
            srcKArray.add(base);
=======
        COSBase srcKEntry = srcStructTree.getK();
        COSArray srcKArray = new COSArray();
        COSBase clonedSrcKEntry = cloner.cloneForNewDocument(srcKEntry);
        if (clonedSrcKEntry instanceof COSArray)
        {
            srcKArray.addAll((COSArray) clonedSrcKEntry);
        }
        else if (clonedSrcKEntry instanceof COSDictionary)
        {
            srcKArray.add(clonedSrcKEntry);
>>>>>>> 4896c6f5
        }

        if (srcKArray.size() == 0)
        {
            return;
        }

        COSArray dstKArray = new COSArray();
<<<<<<< HEAD
        kEntry = destStructTree.getK();
        if (kEntry instanceof COSArray)
        {
            dstKArray.addAll((COSArray) kEntry);
        }
        else if (kEntry instanceof COSDictionary)
        {
            dstKArray.add(kEntry);
=======
        COSBase dstKEntry = destStructTree.getK();
        if (dstKEntry instanceof COSArray)
        {
            dstKArray.addAll((COSArray) dstKEntry);
        }
        else if (dstKEntry instanceof COSDictionary)
        {
            dstKArray.add(dstKEntry);
>>>>>>> 4896c6f5
        }

        if (dstKArray.size() == 1 && dstKArray.getObject(0) instanceof COSDictionary)
        {
            // Only one element in the destination. If it is a /Document and its children
            // are /Document or /Part, then we can insert there
            COSDictionary topKDict = (COSDictionary) dstKArray.getObject(0);
            if (COSName.DOCUMENT.equals(topKDict.getCOSName(COSName.S)))
            {
                COSArray kLevelOneArray = topKDict.getCOSArray(COSName.K);
                if (kLevelOneArray != null)
                {
                    boolean onlyDocuments = hasOnlyDocumentsOrParts(kLevelOneArray);
                    if (onlyDocuments)
                    {
                        // insert src elements at level 1
                        kLevelOneArray.addAll(srcKArray);
                        updateParentEntry(kLevelOneArray, topKDict, COSName.PART);
                        return;
                    }
                }
            }
        }

        if (dstKArray.size() == 0)
        {
            updateParentEntry(srcKArray, destStructTree.getCOSObject(), null);
            destStructTree.setK(srcKArray);
            return;
        }

        // whatever this is, merge this under a new /Document element
        dstKArray.addAll(srcKArray);
        COSDictionary kLevelZeroDict = new COSDictionary();
        // If it is all Document, then make it all Part
        COSName newStructureType = hasOnlyDocumentsOrParts(dstKArray) ? COSName.PART : null;
        updateParentEntry(dstKArray, kLevelZeroDict, newStructureType);
        kLevelZeroDict.setItem(COSName.K, dstKArray);
        kLevelZeroDict.setItem(COSName.P, destStructTree);
        kLevelZeroDict.setItem(COSName.S, COSName.DOCUMENT);
        destStructTree.setK(kLevelZeroDict);
    }

    private boolean hasOnlyDocumentsOrParts(COSArray kLevelOneArray)
    {
        for (int i = 0; i < kLevelOneArray.size(); ++i)
        {
            COSBase base = kLevelOneArray.getObject(i);
            if (!(base instanceof COSDictionary))
            {
                return false;
            }
            COSDictionary dict = (COSDictionary) base;
<<<<<<< HEAD
            COSName cosName = dict.getCOSName(COSName.S);
            if (!COSName.DOCUMENT.equals(cosName) &&
                !COSName.PART.equals(cosName))
=======
            COSName sEntry = dict.getCOSName(COSName.S);
            if (!COSName.DOCUMENT.equals(sEntry) && !COSName.PART.equals(sEntry))
>>>>>>> 4896c6f5
            {
                return false;
            }
        }
        return true;
    }

    /**
     * Update the P reference to the new parent dictionary.
     *
     * @param kArray the kids array
     * @param newParent the new parent
     * @param newStructureType the new structure type in /S or null so it doesn't get replaced
     */
    private void updateParentEntry(COSArray kArray, COSDictionary newParent, COSName newStructureType)
    {
        for (int i = 0; i < kArray.size(); i++)
        {
            COSBase subEntry = kArray.getObject(i);
            if (subEntry instanceof COSDictionary)
            {
                COSDictionary dictEntry = (COSDictionary) subEntry;
                dictEntry.setItem(COSName.P, newParent);
                if (newStructureType != null)
                {
                    dictEntry.setItem(COSName.S, newStructureType);
                }
            }
        }
    }

    private void mergeIDTree(PDFCloneUtility cloner,
            PDStructureTreeRoot srcStructTree,
            PDStructureTreeRoot destStructTree) throws IOException
    {
        PDNameTreeNode<PDStructureElement> srcIDTree = srcStructTree.getIDTree();
        if (srcIDTree == null)
        {
            return;
        }
        PDNameTreeNode<PDStructureElement> destIDTree = destStructTree.getIDTree();
        if (destIDTree == null)
        {
            destIDTree = new PDStructureElementNameTreeNode();
        }
        Map<String, PDStructureElement> srcNames = getIDTreeAsMap(srcIDTree);
        Map<String, PDStructureElement> destNames = getIDTreeAsMap(destIDTree);
        for (Map.Entry<String, PDStructureElement> entry : srcNames.entrySet())
        {
            if (destNames.containsKey(entry.getKey()))
            {
                LOG.warn("key " + entry.getKey() + " already exists in destination IDTree");
            }
            else
            {
                destNames.put(entry.getKey(),
                              new PDStructureElement((COSDictionary) cloner.cloneForNewDocument(entry.getValue().getCOSObject())));
            }
        }
        destIDTree = new PDStructureElementNameTreeNode();
        destIDTree.setNames(destNames);
        destStructTree.setIDTree(destIDTree);
        // Note that all elements are stored flatly. This could become a problem for large files
        // when these are opened in a viewer that uses the tagging information.
        // If this happens, then PDNameTreeNode should be improved with a convenience method that
        // stores the map into a B+Tree, see https://en.wikipedia.org/wiki/B+_tree
    }

    // PDNameTreeNode.getNames() only brings one level, this is why we need this
    // might be made public at a later time, or integrated into PDNameTreeNode with template.
    static Map<String, PDStructureElement> getIDTreeAsMap(PDNameTreeNode<PDStructureElement> idTree)
            throws IOException
    {
        Map<String, PDStructureElement> names = idTree.getNames();
        if (names == null)
        {
            names = new LinkedHashMap<>();
        }
        else
        {
            // must copy because the map is read only
            names = new LinkedHashMap<>(names);
        }
        List<PDNameTreeNode<PDStructureElement>> kids = idTree.getKids();
        if (kids != null)
        {
            for (PDNameTreeNode<PDStructureElement> kid : kids)
            {
                names.putAll(getIDTreeAsMap(kid));
            }
        }
        return names;
    }

    // PDNumberTreeNode.getNumbers() only brings one level, this is why we need this
    // might be made public at a later time, or integrated into PDNumberTreeNode.
    static Map<Integer, COSObjectable> getNumberTreeAsMap(PDNumberTreeNode tree)
            throws IOException
    {
        Map<Integer, COSObjectable> numbers = tree.getNumbers();
        if (numbers == null)
        {
            numbers = new LinkedHashMap<>();
        }
        else
        {
            // must copy because the map is read only
            numbers = new LinkedHashMap<>(numbers);
        }
        List<PDNumberTreeNode> kids = tree.getKids();
        if (kids != null)
        {
            for (PDNumberTreeNode kid : kids)
            {
                numbers.putAll(getNumberTreeAsMap(kid));
            }
        }
        return numbers;
    }

    private void mergeRoleMap(PDStructureTreeRoot srcStructTree, PDStructureTreeRoot destStructTree)
    {
        COSDictionary srcDict = srcStructTree.getCOSObject().getCOSDictionary(COSName.ROLE_MAP);
        COSDictionary destDict = destStructTree.getCOSObject().getCOSDictionary(COSName.ROLE_MAP);
        if (srcDict == null)
        {
            return;
        }
        if (destDict == null)
        {
            destStructTree.getCOSObject().setItem(COSName.ROLE_MAP, srcDict); // clone not needed
            return;
        }
        for (Map.Entry<COSName, COSBase> entry : srcDict.entrySet())
        {
            COSBase destValue = destDict.getDictionaryObject(entry.getKey());
            if (destValue != null && destValue.equals(entry.getValue()))
            {
                // already exists, but identical
                continue;
            }
            if (destDict.containsKey(entry.getKey()))
            {
                LOG.warn("key " + entry.getKey() + " already exists in destination RoleMap");
            }
            else
            {
                destDict.setItem(entry.getKey(), entry.getValue());
            }
        }
    }

    private void mergeAcroForm(PDFCloneUtility cloner, PDDocumentCatalog destCatalog,
            PDDocumentCatalog srcCatalog ) throws IOException
    {
        try
        {
            PDAcroForm destAcroForm = destCatalog.getAcroForm();
            PDAcroForm srcAcroForm = srcCatalog.getAcroForm();
            
            if (destAcroForm == null && srcAcroForm != null)
            {
                destCatalog.getCOSObject().setItem(COSName.ACRO_FORM,
                        cloner.cloneForNewDocument(srcAcroForm.getCOSObject()));       
                
            }
            else
            {
                if (srcAcroForm != null)
                {
                    if (acroFormMergeMode == AcroFormMergeMode.PDFBOX_LEGACY_MODE)
                    {
                        acroFormLegacyMode(cloner, destAcroForm, srcAcroForm);
                    }
                    else if (acroFormMergeMode == AcroFormMergeMode.JOIN_FORM_FIELDS_MODE)
                    {
                        acroFormJoinFieldsMode(cloner, destAcroForm, srcAcroForm);
                    }
                }
            }
        }
        catch (IOException e)
        {
            // if we are not ignoring exceptions, we'll re-throw this
            if (!ignoreAcroFormErrors)
            {
                throw new IOException(e);
            }
        }
    }
    
    /*
     * Merge the contents of the source form into the destination form for the
     * destination file.
     *
     * @param cloner the object cloner for the destination document
     * @param destAcroForm the destination form
     * @param srcAcroForm the source form
     * @throws IOException If an error occurs while adding the field.
     */
    private void acroFormJoinFieldsMode(PDFCloneUtility cloner, PDAcroForm destAcroForm, PDAcroForm srcAcroForm)
            throws IOException
    {
        acroFormLegacyMode(cloner, destAcroForm, srcAcroForm);
    }
    
    /*
     * Merge the contents of the source form into the destination form for the
     * destination file.
     *
     * @param cloner the object cloner for the destination document
     * @param destAcroForm the destination form
     * @param srcAcroForm the source form
     * @throws IOException If an error occurs while adding the field.
     */
    private void acroFormLegacyMode(PDFCloneUtility cloner, PDAcroForm destAcroForm, PDAcroForm srcAcroForm)
            throws IOException
    {
        List<PDField> srcFields = srcAcroForm.getFields();
        COSArray destFields;

        if (srcFields != null && !srcFields.isEmpty())
        {
            // if a form is merged multiple times using PDFBox the newly generated
            // fields starting with dummyFieldName may already exist. We need to determine the last unique 
            // number used and increment that.
            final String prefix = "dummyFieldName";
            final int prefixLength = prefix.length();

            for (PDField destField : destAcroForm.getFieldTree())
            {
                String fieldName = destField.getPartialName();
                if (fieldName.startsWith(prefix))
                {
                    String suffix = fieldName.substring(prefixLength);
                    if (suffix.matches("\\d+"))
                    {
                        nextFieldNum = Math.max(nextFieldNum, Integer.parseInt(suffix) + 1);
                    }
                }
            }

            // get the destinations root fields. Could be that the entry doesn't exist
            // or is of wrong type
            COSBase base = destAcroForm.getCOSObject().getItem(COSName.FIELDS);
            if (base instanceof COSArray)
            {
                destFields = (COSArray) base;
            }
            else
            {
                destFields = new COSArray();
            }
            
            for (PDField srcField : srcAcroForm.getFields())
            {
                COSDictionary dstField = (COSDictionary) cloner.cloneForNewDocument(srcField.getCOSObject());
                // if the form already has a field with this name then we need to rename this field
                // to prevent merge conflicts.
                if (destAcroForm.getField(srcField.getFullyQualifiedName()) != null)
                {
                    dstField.setString(COSName.T, prefix + nextFieldNum++);
                }
                destFields.add(dstField);
            }
            destAcroForm.getCOSObject().setItem(COSName.FIELDS,destFields);
        }
    }


    // copy outputIntents to destination, but avoid duplicate OutputConditionIdentifier,
    // except when it is missing or is named "Custom".
    private void mergeOutputIntents(PDFCloneUtility cloner, 
            PDDocumentCatalog srcCatalog, PDDocumentCatalog destCatalog) throws IOException
    {
        List<PDOutputIntent> srcOutputIntents = srcCatalog.getOutputIntents();
        List<PDOutputIntent> dstOutputIntents = destCatalog.getOutputIntents();
        for (PDOutputIntent srcOI : srcOutputIntents)
        {
            String srcOCI = srcOI.getOutputConditionIdentifier();
            if (srcOCI != null && !"Custom".equals(srcOCI))
            {
                // is that identifier already there?
                boolean skip = false;
                for (PDOutputIntent dstOI : dstOutputIntents)
                {
                    if (dstOI.getOutputConditionIdentifier().equals(srcOCI))
                    {
                        skip = true;
                        break;
                    }
                }
                if (skip)
                {
                    continue;
                }
            }
            destCatalog.addOutputIntent(new PDOutputIntent((COSDictionary) cloner.cloneForNewDocument(srcOI)));
            dstOutputIntents.add(srcOI);
        }
    }

    private int nextFieldNum = 1;


    /**
     * Indicates if acroform errors are ignored or not.
     *
     * @return true if acroform errors are ignored
     */
    public boolean isIgnoreAcroFormErrors()
    {
        return ignoreAcroFormErrors;
    }

    /**
     * Set to true to ignore acroform errors.
     *
     * @param ignoreAcroFormErrorsValue true if acroform errors should be
     * ignored
     */
    public void setIgnoreAcroFormErrors(boolean ignoreAcroFormErrorsValue)
    {
        ignoreAcroFormErrors = ignoreAcroFormErrorsValue;
    }

    /**
     * Update the Pg and Obj references to the new (merged) page.
     */
    private void updatePageReferences(PDFCloneUtility cloner,
            Map<Integer, COSObjectable> numberTreeAsMap,
            Map<COSDictionary, COSDictionary> objMapping) throws IOException
    {
        for (COSObjectable obj : numberTreeAsMap.values())
        {
            if (obj == null)
            {
                continue;
            }
            PDParentTreeValue val = (PDParentTreeValue) obj;
            COSBase base = val.getCOSObject();
            if (base instanceof COSArray)
            {
                updatePageReferences(cloner, (COSArray) base, objMapping);
            }
            else
            {
                updatePageReferences(cloner, (COSDictionary) base, objMapping);
            }
        }
    }

    /**
     * Update the Pg and Obj references to the new (merged) page.
     *
     * @param parentTreeEntry
     * @param objMapping mapping between old and new references
     */
    private void updatePageReferences(PDFCloneUtility cloner,
            COSDictionary parentTreeEntry, Map<COSDictionary, COSDictionary> objMapping)
            throws IOException
    {
        COSDictionary pageDict = parentTreeEntry.getCOSDictionary(COSName.PG);
        if (objMapping.containsKey(pageDict))
        {
            parentTreeEntry.setItem(COSName.PG, objMapping.get(pageDict));
        }
        COSDictionary objDict = parentTreeEntry.getCOSDictionary(COSName.OBJ);
        if (objDict != null)
        {
            if (objMapping.containsKey(objDict))
            {
                parentTreeEntry.setItem(COSName.OBJ, objMapping.get(objDict));
            }
            else
            {
                // PDFBOX-3999: clone objects that are not in mapping to make sure that
                // these don't remain attached to the source document
                COSBase item = parentTreeEntry.getItem(COSName.OBJ);
                if (item instanceof COSObject)
                {
                    LOG.debug("clone potential orphan object in structure tree: " + item +
                            ", Type: " + objDict.getNameAsString(COSName.TYPE) +
                            ", Subtype: " + objDict.getNameAsString(COSName.SUBTYPE) +
                            ", T: " + objDict.getNameAsString(COSName.T));
                }
                else
                {
                    // don't display in full because of stack overflow
                    LOG.debug("clone potential orphan object in structure tree" +
                            ", Type: " + objDict.getNameAsString(COSName.TYPE) +
                            ", Subtype: " + objDict.getNameAsString(COSName.SUBTYPE) +
                            ", T: " + objDict.getNameAsString(COSName.T));
                }
                parentTreeEntry.setItem(COSName.OBJ, cloner.cloneForNewDocument(objDict));
            }
        }
        COSBase kSubEntry = parentTreeEntry.getDictionaryObject(COSName.K);
        if (kSubEntry instanceof COSArray)
        {
            updatePageReferences(cloner, (COSArray) kSubEntry, objMapping);
        }
        else if (kSubEntry instanceof COSDictionary)
        {
            updatePageReferences(cloner, (COSDictionary) kSubEntry, objMapping);
        }
    }

    private void updatePageReferences(PDFCloneUtility cloner,
            COSArray parentTreeEntry, Map<COSDictionary, COSDictionary> objMapping)
            throws IOException
    {
        for (int i = 0; i < parentTreeEntry.size(); i++)
        {
            COSBase subEntry = parentTreeEntry.getObject(i);
            if (subEntry instanceof COSArray)
            {
                updatePageReferences(cloner, (COSArray) subEntry, objMapping);
            }
            else if (subEntry instanceof COSDictionary)
            {
                updatePageReferences(cloner, (COSDictionary) subEntry, objMapping);
            }
        }
    }

    /**
     * Update the StructParents and StructParent values in a PDPage.
     *
     * @param page the new page
     * @param structParentOffset the offset which should be applied
     */
    private void updateStructParentEntries(PDPage page, int structParentOffset) throws IOException
    {
        int structParents = page.getStructParents();
        if (structParents >= 0)
        {
            page.setStructParents(structParents + structParentOffset);
        }
        List<PDAnnotation> annots = page.getAnnotations();
        List<PDAnnotation> newannots = new ArrayList<>(annots.size());
        annots.forEach(annot ->
        {
            int structParent = annot.getStructParent();
            if (structParent >= 0)
            {
                annot.setStructParent(structParent + structParentOffset);
            }
            newannots.add(annot);
        });
        page.setAnnotations(newannots);
    }
    
    /**
     * Test for dynamic XFA content.
     * 
     * @param acroForm the AcroForm
     * @return true if there is a dynamic XFA form.
     */
    private boolean isDynamicXfa(PDAcroForm acroForm)
    {
        return acroForm != null && acroForm.xfaIsDynamic();
    }

    /**
     * This will add all of the dictionaries keys/values to this dictionary, but
     * only if they are not in an exclusion list and if they don't already
     * exist. If a key already exists in this dictionary then nothing is
     * changed.
     *
     * @param src The source dictionary to get the keys/values from.
     * @param dst The destination dictionary to merge the keys/values into.
     * @param exclude Names of keys that shall be skipped.
     */
    private void mergeInto(COSDictionary src, COSDictionary dst, Set<COSName> exclude)
    {
        for (Map.Entry<COSName, COSBase> entry : src.entrySet())
        {
            if (!exclude.contains(entry.getKey()) && !dst.containsKey(entry.getKey()))
            {
                dst.setItem(entry.getKey(), entry.getValue());
            }
        }
    }
}<|MERGE_RESOLUTION|>--- conflicted
+++ resolved
@@ -963,18 +963,6 @@
                       PDStructureTreeRoot srcStructTree,
                       PDStructureTreeRoot destStructTree) throws IOException
     {
-<<<<<<< HEAD
-        COSArray srcKArray = new COSArray();
-        COSBase kEntry = srcStructTree.getK();
-        COSBase base = cloner.cloneForNewDocument(kEntry);
-        if (base instanceof COSArray)
-        {
-            srcKArray.addAll((COSArray) base);
-        }
-        else if (base instanceof COSDictionary)
-        {
-            srcKArray.add(base);
-=======
         COSBase srcKEntry = srcStructTree.getK();
         COSArray srcKArray = new COSArray();
         COSBase clonedSrcKEntry = cloner.cloneForNewDocument(srcKEntry);
@@ -985,25 +973,14 @@
         else if (clonedSrcKEntry instanceof COSDictionary)
         {
             srcKArray.add(clonedSrcKEntry);
->>>>>>> 4896c6f5
-        }
-
+        }
+      
         if (srcKArray.size() == 0)
         {
             return;
         }
-
+      
         COSArray dstKArray = new COSArray();
-<<<<<<< HEAD
-        kEntry = destStructTree.getK();
-        if (kEntry instanceof COSArray)
-        {
-            dstKArray.addAll((COSArray) kEntry);
-        }
-        else if (kEntry instanceof COSDictionary)
-        {
-            dstKArray.add(kEntry);
-=======
         COSBase dstKEntry = destStructTree.getK();
         if (dstKEntry instanceof COSArray)
         {
@@ -1012,9 +989,8 @@
         else if (dstKEntry instanceof COSDictionary)
         {
             dstKArray.add(dstKEntry);
->>>>>>> 4896c6f5
-        }
-
+        }
+      
         if (dstKArray.size() == 1 && dstKArray.getObject(0) instanceof COSDictionary)
         {
             // Only one element in the destination. If it is a /Document and its children
@@ -1066,14 +1042,8 @@
                 return false;
             }
             COSDictionary dict = (COSDictionary) base;
-<<<<<<< HEAD
-            COSName cosName = dict.getCOSName(COSName.S);
-            if (!COSName.DOCUMENT.equals(cosName) &&
-                !COSName.PART.equals(cosName))
-=======
             COSName sEntry = dict.getCOSName(COSName.S);
             if (!COSName.DOCUMENT.equals(sEntry) && !COSName.PART.equals(sEntry))
->>>>>>> 4896c6f5
             {
                 return false;
             }
