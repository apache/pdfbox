--- conflicted
+++ resolved
@@ -431,10 +431,6 @@
     private void legacyMergeDocuments(MemoryUsageSetting memUsageSetting,
             CompressParameters compressParameters) throws IOException
     {
-<<<<<<< HEAD
-        if (sources.isEmpty())
-            return;
-=======
         if (!sources.isEmpty())
         {
             // Make sure that:
@@ -442,63 +438,58 @@
             // - all PDDocuments are closed
             // - all FileInputStreams are closed
             // - there's a way to see which errors occurred
->>>>>>> cf772d81
-
-        // Make sure that:
-        // - first Exception is kept
-        // - all PDDocuments are closed
-        // - all FileInputStreams are closed
-        // - there's a way to see which errors occurred
-
-        MemoryUsageSetting partitionedMemSetting = memUsageSetting != null ?
+
+            List<PDDocument> tobeclosed = new ArrayList<>(sources.size());
+            MemoryUsageSetting partitionedMemSetting = memUsageSetting != null ? 
                     memUsageSetting.getPartitionedCopy(sources.size()+1) :
                     MemoryUsageSetting.setupMainMemoryOnly();
-
-        PDDocument sourceDoc = null;
-        try (PDDocument destination = new PDDocument(partitionedMemSetting))
-        {
-            for (Object sourceObject : sources)
-            {
-                if (sourceObject instanceof File)
-                {
-                    sourceDoc = Loader.loadPDF((File) sourceObject, partitionedMemSetting);
+            try (PDDocument destination = new PDDocument(partitionedMemSetting))
+            {
+                for (Object sourceObject : sources)
+                {
+                    PDDocument sourceDoc = null;
+                    if (sourceObject instanceof File)
+                    {
+                        sourceDoc = Loader.loadPDF((File) sourceObject, partitionedMemSetting);
+                    }
+                    else
+                    {
+                        sourceDoc = Loader.loadPDF((InputStream) sourceObject,
+                                partitionedMemSetting);
+                    }
+                    tobeclosed.add(sourceDoc);
+                    appendDocument(destination, sourceDoc);
+                }
+                
+                // optionally set meta data
+                if (destinationDocumentInformation != null)
+                {
+                    destination.setDocumentInformation(destinationDocumentInformation);
+                }
+                if (destinationMetadata != null)
+                {
+                    destination.getDocumentCatalog().setMetadata(destinationMetadata);
+                }
+                
+                if (destinationStream == null)
+                {
+                    destination.save(destinationFileName, compressParameters);
                 }
                 else
                 {
-                    sourceDoc = Loader.loadPDF((InputStream) sourceObject,
-                            partitionedMemSetting);
-                }
-                appendDocument(destination, sourceDoc);
-                IOUtils.closeAndLogException(sourceDoc, LOG, "PDDocument", null);
-                sourceDoc = null;
-            }
-                
-            // optionally set meta data
-            if (destinationDocumentInformation != null)
-            {
-                destination.setDocumentInformation(destinationDocumentInformation);
-            }
-            if (destinationMetadata != null)
-            {
-                destination.getDocumentCatalog().setMetadata(destinationMetadata);
-            }
-                
-            if (destinationStream == null)
-            {
-                destination.save(destinationFileName, compressParameters);
-            }
-            else
-            {
-                destination.save(destinationStream, compressParameters);
-            }
-        }
-        finally
-        {
-            if (sourceDoc != null)
-               IOUtils.closeAndLogException(sourceDoc, LOG, "PDDocument", null);
-        }
-    }
-
+                    destination.save(destinationStream, compressParameters);
+                }
+            }
+            finally
+            {
+                for (PDDocument doc : tobeclosed)
+                {
+                    IOUtils.closeAndLogException(doc, LOG, "PDDocument", null);
+                }
+            }
+        }
+    }
+  
     /**
      * append all pages from source to destination.
      *
@@ -526,10 +517,7 @@
             throw new IOException("Error: can't merge source document containing dynamic XFA form content.");
         }
 
-<<<<<<< HEAD
         PDDocumentCatalog destCatalog = destination.getDocumentCatalog();
-=======
->>>>>>> cf772d81
         PDDocumentInformation destInfo = destination.getDocumentInformation();
         PDDocumentInformation srcInfo = source.getDocumentInformation();
         mergeInto(srcInfo.getCOSObject(), destInfo.getCOSObject(), Collections.<COSName>emptySet());
@@ -621,10 +609,6 @@
         if (srcDests != null)
         {
             PDDocumentNameDestinationDictionary destDests = destCatalog.getDests();
-<<<<<<< HEAD
-
-=======
->>>>>>> cf772d81
             if (destDests == null)
             {
                 destCatalog.getCOSObject().setItem(COSName.DESTS, cloner.cloneForNewDocument(srcDests));
@@ -639,10 +623,6 @@
         if (srcOutline != null)
         {
             PDDocumentOutline destOutline = destCatalog.getDocumentOutline();
-<<<<<<< HEAD
-
-=======
->>>>>>> cf772d81
             if (destOutline == null || destOutline.getFirstChild() == null)
             {
                 PDDocumentOutline cloned = new PDDocumentOutline((COSDictionary) cloner.cloneForNewDocument(srcOutline));
@@ -947,16 +927,10 @@
         if (destCatalog.getLanguage() == null)
         {
             String srcLanguage = srcCatalog.getLanguage();
-<<<<<<< HEAD
-
             if (srcLanguage != null)
+            {
                 destCatalog.setLanguage(srcLanguage);
-=======
-            if (srcLanguage != null)
-            {
-                destCatalog.setLanguage(srcLanguage);
-            }
->>>>>>> cf772d81
+            }
         }
     }
 
@@ -1024,21 +998,11 @@
             PDStructureTreeRoot destStructTree) throws IOException
     {
         PDNameTreeNode<PDStructureElement> srcIDTree = srcStructTree.getIDTree();
-<<<<<<< HEAD
-
-=======
->>>>>>> cf772d81
         if (srcIDTree == null)
         {
             return;
         }
-<<<<<<< HEAD
-
         PDNameTreeNode<PDStructureElement> destIDTree = destStructTree.getIDTree();
-
-=======
-        PDNameTreeNode<PDStructureElement> destIDTree = destStructTree.getIDTree();
->>>>>>> cf772d81
         if (destIDTree == null)
         {
             destIDTree = new PDStructureElementNameTreeNode();
