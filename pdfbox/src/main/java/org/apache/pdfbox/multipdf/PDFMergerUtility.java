/*
 * Licensed to the Apache Software Foundation (ASF) under one or more
 * contributor license agreements.  See the NOTICE file distributed with
 * this work for additional information regarding copyright ownership.
 * The ASF licenses this file to You under the Apache License, Version 2.0
 * (the "License"); you may not use this file except in compliance with
 * the License.  You may obtain a copy of the License at
 *
 *      http://www.apache.org/licenses/LICENSE-2.0
 *
 * Unless required by applicable law or agreed to in writing, software
 * distributed under the License is distributed on an "AS IS" BASIS,
 * WITHOUT WARRANTIES OR CONDITIONS OF ANY KIND, either express or implied.
 * See the License for the specific language governing permissions and
 * limitations under the License.
 */
package org.apache.pdfbox.multipdf;

import java.io.File;
import java.io.FileNotFoundException;
import java.io.IOException;
import java.io.OutputStream;
import java.util.*;

import org.apache.commons.logging.Log;
import org.apache.commons.logging.LogFactory;
import org.apache.pdfbox.Loader;
import org.apache.pdfbox.cos.COSArray;
import org.apache.pdfbox.cos.COSBase;
import org.apache.pdfbox.cos.COSDictionary;
import org.apache.pdfbox.cos.COSInteger;
import org.apache.pdfbox.cos.COSName;
import org.apache.pdfbox.cos.COSNumber;
import org.apache.pdfbox.cos.COSObject;
import org.apache.pdfbox.cos.COSStream;
import org.apache.pdfbox.io.IOUtils;
import org.apache.pdfbox.io.RandomAccessRead;
import org.apache.pdfbox.io.RandomAccessStreamCache.StreamCacheCreateFunction;
import org.apache.pdfbox.pdfwriter.compress.CompressParameters;
import org.apache.pdfbox.pdmodel.PDDocument;
import org.apache.pdfbox.pdmodel.PDDocumentCatalog;
import org.apache.pdfbox.pdmodel.PDDocumentInformation;
import org.apache.pdfbox.pdmodel.PDDocumentNameDestinationDictionary;
import org.apache.pdfbox.pdmodel.PDDocumentNameDictionary;
import org.apache.pdfbox.pdmodel.PDPage;
import org.apache.pdfbox.pdmodel.PDPageTree;
import org.apache.pdfbox.pdmodel.PDResources;
import org.apache.pdfbox.pdmodel.PDStructureElementNameTreeNode;
import org.apache.pdfbox.pdmodel.PageMode;
import org.apache.pdfbox.pdmodel.common.COSObjectable;
import org.apache.pdfbox.pdmodel.common.PDDestinationOrAction;
import org.apache.pdfbox.pdmodel.common.PDMetadata;
import org.apache.pdfbox.pdmodel.common.PDNameTreeNode;
import org.apache.pdfbox.pdmodel.common.PDNumberTreeNode;
import org.apache.pdfbox.pdmodel.common.PDStream;
import org.apache.pdfbox.pdmodel.documentinterchange.logicalstructure.PDMarkInfo;
import org.apache.pdfbox.pdmodel.documentinterchange.logicalstructure.PDParentTreeValue;
import org.apache.pdfbox.pdmodel.documentinterchange.logicalstructure.PDStructureElement;
import org.apache.pdfbox.pdmodel.documentinterchange.logicalstructure.PDStructureTreeRoot;
import org.apache.pdfbox.pdmodel.graphics.color.PDOutputIntent;
import org.apache.pdfbox.pdmodel.interactive.action.PDActionGoTo;
import org.apache.pdfbox.pdmodel.interactive.annotation.PDAnnotation;
import org.apache.pdfbox.pdmodel.interactive.documentnavigation.destination.PDDestination;
import org.apache.pdfbox.pdmodel.interactive.documentnavigation.destination.PDPageDestination;
import org.apache.pdfbox.pdmodel.interactive.documentnavigation.outline.PDDocumentOutline;
import org.apache.pdfbox.pdmodel.interactive.documentnavigation.outline.PDOutlineItem;
import org.apache.pdfbox.pdmodel.interactive.form.PDAcroForm;
import org.apache.pdfbox.pdmodel.interactive.form.PDField;
import org.apache.pdfbox.pdmodel.interactive.viewerpreferences.PDViewerPreferences;

/**
 * This class will take a list of pdf documents and merge them, saving the
 * result in a new document.
 *
 * @author Ben Litchfield
 */
public class PDFMergerUtility
{
    /**
     * Log instance.
     */
    private static final Log LOG = LogFactory.getLog(PDFMergerUtility.class);

    private final List<Object> sources;
    private String destinationFileName;
    private OutputStream destinationStream;
    private boolean ignoreAcroFormErrors = false;
    private PDDocumentInformation destinationDocumentInformation = null;
    private PDMetadata destinationMetadata = null;

    private DocumentMergeMode documentMergeMode = DocumentMergeMode.PDFBOX_LEGACY_MODE;
    private AcroFormMergeMode acroFormMergeMode = AcroFormMergeMode.PDFBOX_LEGACY_MODE;

    /**
     * The mode to use when merging documents:
     *
     * <ul>
     * <li>{@link DocumentMergeMode#OPTIMIZE_RESOURCES_MODE} Optimizes resource handling such as
     *      closing documents early. <strong>Not all document elements are merged</strong> compared to
     *      the PDFBOX_LEGACY_MODE. Currently supported are:
     *      <ul>
     *          <li>Page content and resources
     *      </ul>
     * <li>{@link DocumentMergeMode#PDFBOX_LEGACY_MODE} Keeps all files open until the
     *      merge has been completed. This is  currently necessary to merge documents
     *      containing a Structure Tree.
     * </ul>
     */
    public enum DocumentMergeMode
    {
        OPTIMIZE_RESOURCES_MODE,
        PDFBOX_LEGACY_MODE
    }

    /**
     * The mode to use when merging AcroForm between documents:
     *
     * <ul>
     * <li>{@link AcroFormMergeMode#JOIN_FORM_FIELDS_MODE} fields with the same fully qualified name
     *      will be merged into one with the widget annotations of the merged fields
     *      becoming part of the same field.
     * <li>{@link AcroFormMergeMode#PDFBOX_LEGACY_MODE} fields with the same fully qualified name
     *      will be renamed and treated as independent. This mode was used in versions
     *      of PDFBox up to 2.x.
     * </ul>
     */
    public enum AcroFormMergeMode
    {
        JOIN_FORM_FIELDS_MODE,
        PDFBOX_LEGACY_MODE
    }

    /**
     * Instantiate a new PDFMergerUtility.
     */
    public PDFMergerUtility()
    {
        sources = new ArrayList<>();
    }

    /**
     * Get the merge mode to be used for merging AcroForms between documents
     *
     * {@link AcroFormMergeMode}
     * 
     * @return the current AcroFormMergeMode
     */
    public AcroFormMergeMode getAcroFormMergeMode()
    {
        return acroFormMergeMode;
    }

    /**
     * Set the merge mode to be used for merging AcroForms between documents
     *
     * {@link AcroFormMergeMode}
     * 
     * @param theAcroFormMergeMode AcroFormMergeMode to be used
     * 
     */
    public void setAcroFormMergeMode(AcroFormMergeMode theAcroFormMergeMode)
    {
        this.acroFormMergeMode = theAcroFormMergeMode;
    }

    /**
     * Get the merge mode to be used for merging documents
     *
     * {@link DocumentMergeMode}
     * 
     * @return the current DocumentMergeMode
     */
    public DocumentMergeMode getDocumentMergeMode()
    {
        return documentMergeMode;
    }

    /**
     * Set the merge mode to be used for merging documents
     *
     * {@link DocumentMergeMode}
     * 
     * @param theDocumentMergeMode DocumentMergeMode to be used
     */
    public void setDocumentMergeMode(DocumentMergeMode theDocumentMergeMode)
    {
        this.documentMergeMode = theDocumentMergeMode;
    }

    /**
     * Get the name of the destination file.
     *
     * @return Returns the destination.
     */
    public String getDestinationFileName()
    {
        return destinationFileName;
    }

    /**
     * Set the name of the destination file.
     *
     * @param destination The destination to set.
     */
    public void setDestinationFileName(String destination)
    {
        destinationFileName = destination;
    }

    /**
     * Get the destination OutputStream.
     *
     * @return Returns the destination OutputStream.
     */
    public OutputStream getDestinationStream()
    {
        return destinationStream;
    }

    /**
     * Set the destination OutputStream.
     *
     * @param destStream The destination to set.
     */
    public void setDestinationStream(OutputStream destStream)
    {
        destinationStream = destStream;
    }

    /**
     * Get the destination document information that is to be set in
<<<<<<< HEAD
     * {@link #mergeDocuments(org.apache.pdfbox.io.RandomAccessStreamCache.StreamCacheCreateFunction) }. The default is null, which means that
     * it is ignored.
=======
     * {@link #mergeDocuments(org.apache.pdfbox.io.RandomAccessStreamCache.StreamCacheCreateFunction) }.
     * The default is null, which means that it is ignored.
>>>>>>> 94b3d15f
     *
     * @return The destination document information.
     */
    public PDDocumentInformation getDestinationDocumentInformation()
    {
        return destinationDocumentInformation;
    }

    /**
     * Set the destination document information that is to be set in
<<<<<<< HEAD
     * {@link #mergeDocuments(org.apache.pdfbox.io.RandomAccessStreamCache.StreamCacheCreateFunction) }. The default is null, which means that
     * it is ignored.
=======
     * {@link #mergeDocuments(org.apache.pdfbox.io.RandomAccessStreamCache.StreamCacheCreateFunction) }.
     * The default is null, which means that it is ignored.
>>>>>>> 94b3d15f
     *
     * @param info The destination document information.
     */
    public void setDestinationDocumentInformation(PDDocumentInformation info)
    {
        destinationDocumentInformation = info;
    }

    /**
     * Set the destination metadata that is to be set in
<<<<<<< HEAD
     * {@link #mergeDocuments(org.apache.pdfbox.io.RandomAccessStreamCache.StreamCacheCreateFunction) }. The default is null, which means that
     * it is ignored.
=======
     * {@link #mergeDocuments(org.apache.pdfbox.io.RandomAccessStreamCache.StreamCacheCreateFunction) }.
     * The default is null, which means that it is ignored.
>>>>>>> 94b3d15f
     *
     * @return The destination metadata.
     */
    public PDMetadata getDestinationMetadata()
    {
        return destinationMetadata;
    }

    /**
     * Set the destination metadata that is to be set in
<<<<<<< HEAD
     * {@link #mergeDocuments(org.apache.pdfbox.io.RandomAccessStreamCache.StreamCacheCreateFunction) }. The default is null, which means that
     * it is ignored.
=======
     * {@link #mergeDocuments(org.apache.pdfbox.io.RandomAccessStreamCache.StreamCacheCreateFunction) }.
     * The default is null, which means that it is ignored.
>>>>>>> 94b3d15f
     *
     * @param meta The destination metadata.
     */
    public void setDestinationMetadata(PDMetadata meta)
    {
        destinationMetadata = meta;
    }

    /**
     * Add a source file to the list of files to merge.
     *
     * @param source Full path and file name of source document.
     *
     * @throws FileNotFoundException If the file doesn't exist
     */
    public void addSource(String source) throws FileNotFoundException
    {
        addSource(new File(source));
    }

    /**
     * Add a source file to the list of files to merge.
     *
     * @param source File representing source document
     *
     */
    public void addSource(File source)
    {
        sources.add(source);
    }

    /**
     * Add a source to the list of documents to merge.
     *
     * @param source RandomAccessRead representing source document
     */
    public void addSource(RandomAccessRead source)
    {
        sources.add(source);
    }

    /**
     * Add a list of sources to the list of documents to merge.
     *
     * @param sourcesList Collection of RandomAccessRead objects representing source documents
     */
    public void addSources(Collection<RandomAccessRead> sourcesList)
    {
        sources.addAll(sourcesList);
    }

    /**
     * Merge the list of source documents, saving the result in the destination file. The source
     * list is not reset after merge. If you want to merge one document at a time, then it's better
     * to use
     * {@link #appendDocument(org.apache.pdfbox.pdmodel.PDDocument, org.apache.pdfbox.pdmodel.PDDocument)}.
     *
     * @param streamCacheCreateFunction a function to create an instance of a stream cache; in case of <code>null</code>
     * unrestricted main memory is used
     * 
     * @throws IOException If there is an error saving the document.
     */
    public void mergeDocuments(StreamCacheCreateFunction streamCacheCreateFunction) throws IOException
    {
        mergeDocuments(streamCacheCreateFunction, CompressParameters.DEFAULT_COMPRESSION);
    }

    /**
     * Merge the list of source documents, saving the result in the destination file. The source
     * list is not reset after merge. If you want to merge one document at a time, then it's better
     * to use
     * {@link #appendDocument(org.apache.pdfbox.pdmodel.PDDocument, org.apache.pdfbox.pdmodel.PDDocument)}.
     *
     * @param streamCacheCreateFunction a function to create an instance of a stream cache; in case of <code>null</code>
     * unrestricted main memory is used
     * @param compressParameters defines if compressed object streams are enabled
     *
     * @throws IOException If there is an error saving the document.
     */
    public void mergeDocuments(StreamCacheCreateFunction streamCacheCreateFunction,
            CompressParameters compressParameters) throws IOException
    {
        if (documentMergeMode == DocumentMergeMode.PDFBOX_LEGACY_MODE)
        {
            legacyMergeDocuments(streamCacheCreateFunction, compressParameters);
        }
        else if (documentMergeMode == DocumentMergeMode.OPTIMIZE_RESOURCES_MODE)
        {
            optimizedMergeDocuments(streamCacheCreateFunction, compressParameters);
        }
    }
    
    private void optimizedMergeDocuments(StreamCacheCreateFunction streamCacheCreateFunction,
            CompressParameters compressParameters) throws IOException
    {
        StreamCacheCreateFunction strmCacheFunc = streamCacheCreateFunction != null ? streamCacheCreateFunction
                : IOUtils.createMemoryOnlyStreamCache();
        try (PDDocument destination = new PDDocument(strmCacheFunc))
        {
            PDFCloneUtility cloner = new PDFCloneUtility(destination);
            PDPageTree destinationPageTree = destination.getPages(); // cache PageTree
            for (Object sourceObject : sources)
            {
                PDDocument sourceDoc = null;
                try
                {
                    if (sourceObject instanceof File)
                    {
                        sourceDoc = Loader.loadPDF((File) sourceObject);
                    }
                    else
                    {
                        sourceDoc = Loader.loadPDF((RandomAccessRead) sourceObject);
                    }
                    for (PDPage page : sourceDoc.getPages())
                    {
                        PDPage newPage = new PDPage(cloner.cloneForNewDocument(page.getCOSObject()));
                        newPage.setCropBox(page.getCropBox());
                        newPage.setMediaBox(page.getMediaBox());
                        newPage.setRotation(page.getRotation());
                        PDResources resources = page.getResources();
                        if (resources != null)
                        {
                            // this is smart enough to just create references for resources that are used on multiple
                            // pages
                            newPage.setResources(new PDResources(
                                    cloner.cloneForNewDocument(resources.getCOSObject())));
                        }
                        else
                        {
                            newPage.setResources(new PDResources());
                        }
                        destinationPageTree.add(newPage);
                    }
                }
                finally
                {
                    IOUtils.closeQuietly(sourceDoc);
                }
            }

            if (destinationStream == null)
            {
                destination.save(destinationFileName, compressParameters);
            }
            else
            {
                destination.save(destinationStream, compressParameters);
            }
        }
    }


    /**
     * Merge the list of source documents, saving the result in the destination file.
     *
     * @param streamCacheCreateFunction a function to create an instance of a stream cache; in case of <code>null</code>
     * unrestricted main memory is used
     * 
     * @throws IOException If there is an error saving the document.
     */
    private void legacyMergeDocuments(StreamCacheCreateFunction streamCacheCreateFunction,
            CompressParameters compressParameters) throws IOException
    {
        if (!sources.isEmpty())
        {
            // Make sure that:
            // - first Exception is kept
            // - all PDDocuments are closed
            // - all FileInputStreams are closed
            // - there's a way to see which errors occurred

            List<PDDocument> tobeclosed = new ArrayList<>(sources.size());
            StreamCacheCreateFunction strmCacheFunc = streamCacheCreateFunction != null ? streamCacheCreateFunction
                    : IOUtils.createMemoryOnlyStreamCache();
            try (PDDocument destination = new PDDocument(strmCacheFunc))
            {
                for (Object sourceObject : sources)
                {
                    PDDocument sourceDoc = null;
                    if (sourceObject instanceof File)
                    {
                        sourceDoc = Loader.loadPDF((File) sourceObject);
                    }
                    else
                    {
                        sourceDoc = Loader.loadPDF((RandomAccessRead) sourceObject);
                    }
                    tobeclosed.add(sourceDoc);
                    appendDocument(destination, sourceDoc);
                }

                // optionally set meta data
                if (destinationDocumentInformation != null)
                {
                    destination.setDocumentInformation(destinationDocumentInformation);
                }
                if (destinationMetadata != null)
                {
                    destination.getDocumentCatalog().setMetadata(destinationMetadata);
                }

                if (destinationStream == null)
                {
                    destination.save(destinationFileName, compressParameters);
                }
                else
                {
                    destination.save(destinationStream, compressParameters);
                }
            }
            finally
            {
                for (PDDocument doc : tobeclosed)
                {
                    IOUtils.closeAndLogException(doc, LOG, "PDDocument", null);
                }
            }
        }
    }

    /**
     * append all pages from source to destination.
     *
     * @param destination the document to receive the pages
     * @param source the document originating the new pages
     *
     * @throws IOException If there is an error accessing data from either
     * document.
     */
    public void appendDocument(PDDocument destination, PDDocument source) throws IOException
    {
        if (source.getDocument().isClosed())
        {
            throw new IOException("Error: source PDF is closed.");
        }
        if (destination.getDocument().isClosed())
        {
            throw new IOException("Error: destination PDF is closed.");
        }

        PDDocumentCatalog srcCatalog = source.getDocumentCatalog();
        if (isDynamicXfa(srcCatalog.getAcroForm()))
        {
            throw new IOException("Error: can't merge source document containing dynamic XFA form content.");
        }

        PDDocumentInformation destInfo = destination.getDocumentInformation();
        PDDocumentInformation srcInfo = source.getDocumentInformation();
        mergeInto(srcInfo.getCOSObject(), destInfo.getCOSObject(), Collections.<COSName>emptySet());

        // use the highest version number for the resulting pdf
        float destVersion = destination.getVersion();
        float srcVersion = source.getVersion();

        if (destVersion < srcVersion)
        {
            destination.setVersion(srcVersion);
        }

        int pageIndexOpenActionDest = -1;
        PDDocumentCatalog destCatalog = destination.getDocumentCatalog();
        PDPageTree srcPageTree = null;
        if (destCatalog.getOpenAction() == null)
        {
            // PDFBOX-3972: get local dest page index, it must be reassigned after the page cloning
            PDDestinationOrAction openAction = null;
            try
            {
                openAction = srcCatalog.getOpenAction();
            }
            catch (IOException ex)
            {
                // PDFBOX-4223
                LOG.error("Invalid OpenAction ignored", ex);
            }
            PDDestination openActionDestination = null;
            if (openAction instanceof PDActionGoTo)
            {
                openActionDestination = ((PDActionGoTo) openAction).getDestination();
            }
            else if (openAction instanceof PDDestination)
            {
                openActionDestination = (PDDestination) openAction;
            }
            // note that it can also be something else, e.g. PDActionJavaScript, then do nothing

            if (openActionDestination instanceof PDPageDestination)
            {
                PDPage page = ((PDPageDestination) openActionDestination).getPage();
                if (page != null)
                {
                    srcPageTree = srcCatalog.getPages();
                    pageIndexOpenActionDest = srcPageTree.indexOf(page);
                }
            }

            destCatalog.setOpenAction(openAction);
        }

        PDFCloneUtility cloner = new PDFCloneUtility(destination);

        mergeAcroForm(cloner, destCatalog, srcCatalog);

        COSArray destThreads = destCatalog.getCOSObject().getCOSArray(COSName.THREADS);
        COSArray srcThreads = (COSArray) cloner.cloneForNewDocument(destCatalog.getCOSObject().getDictionaryObject(
                COSName.THREADS));
        if (destThreads == null)
        {
            destCatalog.getCOSObject().setItem(COSName.THREADS, srcThreads);
        }
        else
        {
            destThreads.addAll(srcThreads);
        }

        PDDocumentNameDictionary destNames = destCatalog.getNames();
        PDDocumentNameDictionary srcNames = srcCatalog.getNames();
        if (srcNames != null)
        {
            if (destNames == null)
            {
                destCatalog.getCOSObject().setItem(COSName.NAMES,
                        cloner.cloneForNewDocument(srcNames.getCOSObject()));
            }
            else
            {
                cloner.cloneMerge(srcNames, destNames);
            }
        }

        if (destNames != null && destNames.getCOSObject().containsKey(COSName.ID_TREE))
        {
            // found in 001031.pdf from PDFBOX-4417 and doesn't belong there
            destNames.getCOSObject().removeItem(COSName.ID_TREE);
            LOG.warn("Removed /IDTree from /Names dictionary, doesn't belong there");
        }

        PDDocumentNameDestinationDictionary srcDests = srcCatalog.getDests();
        if (srcDests != null)
        {
            PDDocumentNameDestinationDictionary destDests = destCatalog.getDests();
            if (destDests == null)
            {
                destCatalog.getCOSObject().setItem(COSName.DESTS,
                        cloner.cloneForNewDocument(srcDests.getCOSObject()));
            }
            else
            {
                cloner.cloneMerge(srcDests, destDests);
            }
        }

        PDDocumentOutline srcOutline = srcCatalog.getDocumentOutline();
        if (srcOutline != null)
        {
            PDDocumentOutline destOutline = destCatalog.getDocumentOutline();
            if (destOutline == null || destOutline.getFirstChild() == null)
            {
                PDDocumentOutline cloned = new PDDocumentOutline(
                        cloner.cloneForNewDocument(srcOutline.getCOSObject()));
                destCatalog.setDocumentOutline(cloned);
            }
            else
            {
                // search last sibling for dest, because /Last entry is sometimes wrong
                PDOutlineItem destLastOutlineItem = destOutline.getFirstChild();
                while (true)
                {
                    PDOutlineItem outlineItem = destLastOutlineItem.getNextSibling();
                    if (outlineItem == null)
                    {
                        break;
                    }
                    destLastOutlineItem = outlineItem;
                }

                for (PDOutlineItem item : srcOutline.children())
                {
                    // get each child, clone its dictionary, remove siblings info,
                    // append outline item created from there
                    COSDictionary clonedDict = cloner.cloneForNewDocument(item.getCOSObject());
                    clonedDict.removeItem(COSName.PREV);
                    clonedDict.removeItem(COSName.NEXT);
                    PDOutlineItem clonedItem = new PDOutlineItem(clonedDict);
                    destLastOutlineItem.insertSiblingAfter(clonedItem);
                    destLastOutlineItem = destLastOutlineItem.getNextSibling();
                }
            }
        }

        PageMode destPageMode = destCatalog.getPageMode();
        if (destPageMode == null)
        {
            PageMode srcPageMode = srcCatalog.getPageMode();
            destCatalog.setPageMode(srcPageMode);
        }

        COSDictionary srcLabels = srcCatalog.getCOSObject().getCOSDictionary(COSName.PAGE_LABELS);
        PDPageTree destPageTree = null;
        if (srcLabels != null)
        {
            destPageTree = destination.getPages();
            int destPageCount = destPageTree.getCount();
            COSArray destNums;
            COSDictionary destLabels = destCatalog.getCOSObject().getCOSDictionary(COSName.PAGE_LABELS);
            if (destLabels == null)
            {
                destLabels = new COSDictionary();
                destNums = new COSArray();
                destLabels.setItem(COSName.NUMS, destNums);
                destCatalog.getCOSObject().setItem(COSName.PAGE_LABELS, destLabels);
            }
            else
            {
                destNums = (COSArray) destLabels.getDictionaryObject(COSName.NUMS);
            }
            COSArray srcNums = (COSArray) srcLabels.getDictionaryObject(COSName.NUMS);
            if (srcNums != null)
            {
                int startSize = destNums.size();
                for (int i = 0; i < srcNums.size(); i += 2)
                {
                    COSBase base = srcNums.getObject(i);
                    if (!(base instanceof COSNumber))
                    {
                        LOG.error("page labels ignored, index " + i + " should be a number, but is " + base);
                        // remove what we added
                        while (destNums.size() > startSize)
                        {
                            destNums.remove(startSize);
                        }
                        break;
                    }
                    COSNumber labelIndex = (COSNumber) base;
                    long labelIndexValue = labelIndex.intValue();
                    destNums.add(COSInteger.get(labelIndexValue + destPageCount));
                    destNums.add(cloner.cloneForNewDocument(srcNums.getObject(i + 1)));
                }
            }
        }

        COSStream destMetadata = destCatalog.getCOSObject().getCOSStream(COSName.METADATA);
        COSStream srcMetadata = srcCatalog.getCOSObject().getCOSStream(COSName.METADATA);
        if (destMetadata == null && srcMetadata != null)
        {
            try
            {
                PDStream newStream = new PDStream(destination, srcMetadata.createInputStream(), (COSName) null);
                HashSet<COSName> set = new HashSet<>(2);
                set.add(COSName.FILTER);
                set.add(COSName.LENGTH);
                mergeInto(srcMetadata, newStream.getCOSObject(), set);
                destCatalog.getCOSObject().setItem(COSName.METADATA, newStream);
            }
            catch (IOException ex)
            {
                // PDFBOX-4227 cleartext XMP stream with /Flate
                LOG.error("Metadata skipped because it could not be read", ex);
            }
        }

        COSDictionary destOCP = destCatalog.getCOSObject().getCOSDictionary(COSName.OCPROPERTIES);
        COSDictionary srcOCP = srcCatalog.getCOSObject().getCOSDictionary(COSName.OCPROPERTIES);
        if (destOCP == null && srcOCP != null)
        {
            destCatalog.getCOSObject().setItem(COSName.OCPROPERTIES, cloner.cloneForNewDocument(srcOCP));
        }
        else if (destOCP != null && srcOCP != null)
        {
            cloner.cloneMerge(srcOCP, destOCP);
        }

        mergeOutputIntents(cloner, srcCatalog, destCatalog);

        // merge logical structure hierarchy
        boolean mergeStructTree = false;
        int destParentTreeNextKey = -1;
        Map<Integer, COSObjectable> srcNumberTreeAsMap = null;
        Map<Integer, COSObjectable> destNumberTreeAsMap = null;
        PDStructureTreeRoot srcStructTree = srcCatalog.getStructureTreeRoot();
        PDStructureTreeRoot destStructTree = destCatalog.getStructureTreeRoot();
        if (destStructTree == null && srcStructTree != null)
        {
            // create a dummy structure tree in the destination, so that the source
            // tree is cloned. (We can't just copy the tree reference due to PDFBOX-3999)
            destStructTree = new PDStructureTreeRoot();
            destCatalog.setStructureTreeRoot(destStructTree);
            destStructTree.setParentTree(new PDNumberTreeNode(PDParentTreeValue.class));
            if (destPageTree == null)
            {
                destPageTree = destCatalog.getPages();
            }
            // PDFBOX-4429: remove bogus StructParent(s)
            for (PDPage page : destPageTree)
            {
                page.getCOSObject().removeItem(COSName.STRUCT_PARENTS);
                for (PDAnnotation ann : page.getAnnotations())
                {
                    ann.getCOSObject().removeItem(COSName.STRUCT_PARENT);
                }
            }
        }

        if (destStructTree != null)
        {
            PDNumberTreeNode destParentTree = destStructTree.getParentTree();
            destParentTreeNextKey = destStructTree.getParentTreeNextKey();
            if (destParentTree != null)
            {
                destNumberTreeAsMap = getNumberTreeAsMap(destParentTree);
                if (destParentTreeNextKey < 0)
                {
                    if (destNumberTreeAsMap.isEmpty())
                    {
                        destParentTreeNextKey = 0;
                    }
                    else
                    {
                        destParentTreeNextKey = Collections.max(destNumberTreeAsMap.keySet()) + 1;
                    }
                }
                if (destParentTreeNextKey >= 0 && srcStructTree != null)
                {
                    PDNumberTreeNode srcParentTree = srcStructTree.getParentTree();
                    if (srcParentTree != null)
                    {
                        srcNumberTreeAsMap = getNumberTreeAsMap(srcParentTree);
                        if (!srcNumberTreeAsMap.isEmpty())
                        {
                            mergeStructTree = true;
                        }
                    }
                }
            }
        }

        if (srcPageTree == null)
        {
            srcPageTree = srcCatalog.getPages();
        }
        if (destPageTree == null)
        {
            destPageTree = destCatalog.getPages();
        }
        Map<COSDictionary, COSDictionary> objMapping = new HashMap<>();
        int pageIndex = 0;
        for (PDPage page : srcPageTree)
        {
            PDPage newPage = new PDPage(cloner.cloneForNewDocument(page.getCOSObject()));
            if (!mergeStructTree)
            {
                // PDFBOX-4429: remove bogus StructParent(s)
                newPage.getCOSObject().removeItem(COSName.STRUCT_PARENTS);
                for (PDAnnotation ann : newPage.getAnnotations())
                {
                    ann.getCOSObject().removeItem(COSName.STRUCT_PARENT);
                }
            }
            newPage.setCropBox(page.getCropBox());
            newPage.setMediaBox(page.getMediaBox());
            newPage.setRotation(page.getRotation());
            PDResources resources = page.getResources();
            if (resources != null)
            {
                // this is smart enough to just create references for resources that are used on multiple pages
                newPage.setResources(new PDResources(
                        cloner.cloneForNewDocument(resources.getCOSObject())));
            }
            else
            {
                newPage.setResources(new PDResources());
            }
            if (mergeStructTree)
            {
                // add the value of the destination ParentTreeNextKey to every source element
                // StructParent(s) value so that these don't overlap with the existing values
                updateStructParentEntries(newPage, destParentTreeNextKey);
                objMapping.put(page.getCOSObject(), newPage.getCOSObject());
                List<PDAnnotation> oldAnnots = page.getAnnotations();
                List<PDAnnotation> newAnnots = newPage.getAnnotations();
                for (int i = 0; i < oldAnnots.size(); i++)
                {
                    objMapping.put(oldAnnots.get(i).getCOSObject(), newAnnots.get(i).getCOSObject());
                }
                // TODO update mapping for XObjects
            }
            destPageTree.add(newPage);
            
            if (pageIndex == pageIndexOpenActionDest)
            {
                // PDFBOX-3972: reassign the page.
                // The openAction is either a PDActionGoTo or a PDPageDestination
                PDDestinationOrAction openAction = destCatalog.getOpenAction();
                PDPageDestination pageDestination;
                if (openAction instanceof PDActionGoTo)
                {
                    pageDestination = (PDPageDestination) ((PDActionGoTo) openAction).getDestination();
                }
                else
                {
                    pageDestination = (PDPageDestination) openAction;
                }
                pageDestination.setPage(newPage);
            }
            ++pageIndex;
        }
        //reduce memory usage by clearing destPageTree value
        destPageTree = null;
        //reset src tree to reduce memory usage
        srcPageTree = null;
        if (mergeStructTree)
        {
            updatePageReferences(cloner, srcNumberTreeAsMap, objMapping);
            int maxSrcKey = -1;
            for (Map.Entry<Integer, COSObjectable> entry : srcNumberTreeAsMap.entrySet())
            {
                int srcKey = entry.getKey();
                maxSrcKey = Math.max(srcKey, maxSrcKey);
                destNumberTreeAsMap.put(destParentTreeNextKey + srcKey,
                        cloner.cloneForNewDocument(entry.getValue().getCOSObject()));
            }
            destParentTreeNextKey += maxSrcKey + 1;
            PDNumberTreeNode newParentTreeNode = new PDNumberTreeNode(PDParentTreeValue.class);

            // Note that all elements are stored flatly. This could become a problem for large files
            // when these are opened in a viewer that uses the tagging information.
            // If this happens, then ​PDNumberTreeNode should be improved with a convenience method that
            // stores the map into a B+Tree, see https://en.wikipedia.org/wiki/B+_tree
            newParentTreeNode.setNumbers(destNumberTreeAsMap);

            destStructTree.setParentTree(newParentTreeNode);
            destStructTree.setParentTreeNextKey(destParentTreeNextKey);

            mergeKEntries(cloner, srcStructTree, destStructTree);
            mergeRoleMap(srcStructTree, destStructTree);
            mergeIDTree(cloner, srcStructTree, destStructTree);
            mergeMarkInfo(destCatalog, srcCatalog);
            mergeLanguage(destCatalog, srcCatalog);
            mergeViewerPreferences(destCatalog, srcCatalog);
        }
    }

    private void mergeViewerPreferences(PDDocumentCatalog destCatalog, PDDocumentCatalog srcCatalog)
    {
        PDViewerPreferences srcViewerPreferences = srcCatalog.getViewerPreferences();
        if (srcViewerPreferences == null)
        {
            return;
        }
        PDViewerPreferences destViewerPreferences = destCatalog.getViewerPreferences();
        if (destViewerPreferences == null)
        {
            destViewerPreferences = new PDViewerPreferences(new COSDictionary());
            destCatalog.setViewerPreferences(destViewerPreferences);
        }
        mergeInto(srcViewerPreferences.getCOSObject(), destViewerPreferences.getCOSObject(),
                Collections.<COSName>emptySet());

        // check the booleans - set to true if one is set and true
        if (srcViewerPreferences.hideToolbar() || destViewerPreferences.hideToolbar())
        {
            destViewerPreferences.setHideToolbar(true);
        }
        if (srcViewerPreferences.hideMenubar() || destViewerPreferences.hideMenubar())
        {
            destViewerPreferences.setHideMenubar(true);
        }
        if (srcViewerPreferences.hideWindowUI() || destViewerPreferences.hideWindowUI())
        {
            destViewerPreferences.setHideWindowUI(true);
        }
        if (srcViewerPreferences.fitWindow() || destViewerPreferences.fitWindow())
        {
            destViewerPreferences.setFitWindow(true);
        }
        if (srcViewerPreferences.centerWindow() || destViewerPreferences.centerWindow())
        {
            destViewerPreferences.setCenterWindow(true);
        }
        if (srcViewerPreferences.displayDocTitle() || destViewerPreferences.displayDocTitle())
        {
            destViewerPreferences.setDisplayDocTitle(true);
        }
    }

    private void mergeLanguage(PDDocumentCatalog destCatalog, PDDocumentCatalog srcCatalog)
    {
        if (destCatalog.getLanguage() == null)
        {
            String srcLanguage = srcCatalog.getLanguage();
            if (srcLanguage != null)
            {
                destCatalog.setLanguage(srcLanguage);
            }
        }
    }

    private void mergeMarkInfo(PDDocumentCatalog destCatalog, PDDocumentCatalog srcCatalog)
    {
        PDMarkInfo destMark = destCatalog.getMarkInfo();
        PDMarkInfo srcMark = srcCatalog.getMarkInfo();
        if (destMark == null)
        {
            destMark = new PDMarkInfo();
        }
        if (srcMark == null)
        {
            srcMark = new PDMarkInfo();
        }
        destMark.setMarked(true);
        destMark.setSuspect(srcMark.isSuspect() || destMark.isSuspect());
        destMark.setSuspect(srcMark.usesUserProperties() || destMark.usesUserProperties());
        destCatalog.setMarkInfo(destMark);
    }

    private void mergeKEntries(PDFCloneUtility cloner,
                               PDStructureTreeRoot srcStructTree,
                               PDStructureTreeRoot destStructTree) throws IOException
    {
        COSBase srcKEntry = srcStructTree.getK();
        COSArray srcKArray = new COSArray();
        COSBase clonedSrcKEntry = cloner.cloneForNewDocument(srcKEntry);
        if (clonedSrcKEntry instanceof COSArray)
        {
            srcKArray.addAll((COSArray) clonedSrcKEntry);
        }
        else if (clonedSrcKEntry instanceof COSDictionary)
        {
            srcKArray.add(clonedSrcKEntry);
        }
        if (srcKArray.size() == 0)
        {
            return;
        }

        COSArray dstKArray = new COSArray();
        COSBase dstKEntry = destStructTree.getK();
        if (dstKEntry instanceof COSArray)
        {
            dstKArray.addAll((COSArray) dstKEntry);
        }
        else if (dstKEntry instanceof COSDictionary)
        {
            dstKArray.add(dstKEntry);
        }

        if (dstKArray.size() == 1 && dstKArray.getObject(0) instanceof COSDictionary)
        {
            // Only one element in the destination. If it is a /Document and its children
            // are /Document or /Part, then we can insert there
            COSDictionary topKDict = (COSDictionary) dstKArray.getObject(0);
            if (COSName.DOCUMENT.equals(topKDict.getCOSName(COSName.S)))
            {
                COSArray kLevelOneArray = topKDict.getCOSArray(COSName.K);
                if (kLevelOneArray != null)
                {
                    boolean onlyDocuments = hasOnlyDocumentsOrParts(kLevelOneArray);
                    if (onlyDocuments)
                    {
                        // insert src elements at level 1
                        kLevelOneArray.addAll(srcKArray);
                        updateParentEntry(kLevelOneArray, topKDict, COSName.PART);
                        return;
                    }
                }
            }
        }
        else
        if (dstKArray.size() == 0)
        {
            updateParentEntry(srcKArray, destStructTree.getCOSObject(), null);
            destStructTree.setK(srcKArray);
            return;
        }

        // whatever this is, merge this under a new /Document element
        dstKArray.addAll(srcKArray);
        COSDictionary kLevelZeroDict = new COSDictionary();
        // If it is all Document, then make it all Part
        COSName newStructureType = hasOnlyDocumentsOrParts(dstKArray) ? COSName.PART : null;
        updateParentEntry(dstKArray, kLevelZeroDict, newStructureType);
        kLevelZeroDict.setItem(COSName.K, dstKArray);
        kLevelZeroDict.setItem(COSName.P, destStructTree);
        kLevelZeroDict.setItem(COSName.S, COSName.DOCUMENT);
        destStructTree.setK(kLevelZeroDict);
    }

    private boolean hasOnlyDocumentsOrParts(COSArray kLevelOneArray)
    {
        for (int i = 0; i < kLevelOneArray.size(); ++i)
        {
            COSBase base = kLevelOneArray.getObject(i);
            if (!(base instanceof COSDictionary))
            {
                return false;
            }
            COSDictionary dict = (COSDictionary) base;
            COSName sEntry = dict.getCOSName(COSName.S);
            if (!COSName.DOCUMENT.equals(sEntry) && !COSName.PART.equals(sEntry))
            {
                return false;
            }
        }
        return true;
    }

    /**
     * Update the P reference to the new parent dictionary.
     *
     * @param kArray the kids array
     * @param newParent the new parent
     * @param newStructureType the new structure type in /S or null, so it doesn't get replaced
     */
    private void updateParentEntry(COSArray kArray, COSDictionary newParent, COSName newStructureType)
    {
        for (int i = 0; i < kArray.size(); i++)
        {
            COSBase subEntry = kArray.getObject(i);
            if (subEntry instanceof COSDictionary)
            {
                COSDictionary dictEntry = (COSDictionary) subEntry;
                dictEntry.setItem(COSName.P, newParent);
                if (newStructureType != null)
                {
                    dictEntry.setItem(COSName.S, newStructureType);
                }
            }
        }
    }

    private void mergeIDTree(PDFCloneUtility cloner,
                             PDStructureTreeRoot srcStructTree,
                             PDStructureTreeRoot destStructTree) throws IOException
    {
        PDNameTreeNode<PDStructureElement> srcIDTree = srcStructTree.getIDTree();
        if (srcIDTree == null)
        {
            return;
        }
        PDNameTreeNode<PDStructureElement> destIDTree = destStructTree.getIDTree();
        if (destIDTree == null)
        {
            destIDTree = new PDStructureElementNameTreeNode();
        }
        Map<String, PDStructureElement> srcNames = getIDTreeAsMap(srcIDTree);
        Map<String, PDStructureElement> destNames = getIDTreeAsMap(destIDTree);
        for (Map.Entry<String, PDStructureElement> entry : srcNames.entrySet())
        {
            if (destNames.containsKey(entry.getKey()))
            {
                LOG.warn("key " + entry.getKey() + " already exists in destination IDTree");
            }
            else
            {
                destNames.put(entry.getKey(),
                              new PDStructureElement(cloner.cloneForNewDocument(entry.getValue().getCOSObject())));
            }
        }
        destIDTree = new PDStructureElementNameTreeNode();
        destIDTree.setNames(destNames);
        destStructTree.setIDTree(destIDTree);
        // Note that all elements are stored flatly. This could become a problem for large files
        // when these are opened in a viewer that uses the tagging information.
        // If this happens, then PDNameTreeNode should be improved with a convenience method that
        // stores the map into a B+Tree, see https://en.wikipedia.org/wiki/B+_tree
    }

    // PDNameTreeNode.getNames() only brings one level, this is why we need this
    // might be made public at a later time, or integrated into PDNameTreeNode with template.
    static Map<String, PDStructureElement> getIDTreeAsMap(PDNameTreeNode<PDStructureElement> idTree)
            throws IOException
    {
        Map<String, PDStructureElement> names = idTree.getNames();
        if (names == null)
        {
            names = new LinkedHashMap<>();
        }
        else
        {
            // must copy because the map is read only
            names = new LinkedHashMap<>(names);
        }
        List<PDNameTreeNode<PDStructureElement>> kids = idTree.getKids();
        if (kids != null)
        {
            for (PDNameTreeNode<PDStructureElement> kid : kids)
            {
                names.putAll(getIDTreeAsMap(kid));
            }
        }
        return names;
    }

    // PDNumberTreeNode.getNumbers() only brings one level, this is why we need this
    // might be made public at a later time, or integrated into PDNumberTreeNode.
    static Map<Integer, COSObjectable> getNumberTreeAsMap(PDNumberTreeNode tree)
            throws IOException
    {
        Map<Integer, COSObjectable> numbers = tree.getNumbers();
        if (numbers == null)
        {
            numbers = new LinkedHashMap<>();
        }
        else
        {
            // must copy because the map is read only
            numbers = new LinkedHashMap<>(numbers);
        }
        List<PDNumberTreeNode> kids = tree.getKids();
        if (kids != null)
        {
            for (PDNumberTreeNode kid : kids)
            {
                numbers.putAll(getNumberTreeAsMap(kid));
            }
        }
        return numbers;
    }

    private void mergeRoleMap(PDStructureTreeRoot srcStructTree, PDStructureTreeRoot destStructTree)
    {
        COSDictionary srcDict = srcStructTree.getCOSObject().getCOSDictionary(COSName.ROLE_MAP);
        if (srcDict == null)
        {
            return;
        }
        COSDictionary destDict = destStructTree.getCOSObject().getCOSDictionary(COSName.ROLE_MAP);
        if (destDict == null)
        {
            destStructTree.getCOSObject().setItem(COSName.ROLE_MAP, srcDict); // clone not needed
            return;
        }
        for (Map.Entry<COSName, COSBase> entry : srcDict.entrySet())
        {
            COSBase destValue = destDict.getDictionaryObject(entry.getKey());
            if (destValue != null && destValue.equals(entry.getValue()))
            {
                // already exists, but identical
                continue;
            }
            if (destDict.containsKey(entry.getKey()))
            {
                LOG.warn("key " + entry.getKey() + " already exists in destination RoleMap");
            }
            else
            {
                destDict.setItem(entry.getKey(), entry.getValue());
            }
        }
    }

    private void mergeAcroForm(PDFCloneUtility cloner, PDDocumentCatalog destCatalog,
                               PDDocumentCatalog srcCatalog ) throws IOException
    {
        try
        {
            PDAcroForm destAcroForm = destCatalog.getAcroForm();
            PDAcroForm srcAcroForm = srcCatalog.getAcroForm();

            if (destAcroForm == null && srcAcroForm != null)
            {
                destCatalog.getCOSObject().setItem(COSName.ACRO_FORM,
                        cloner.cloneForNewDocument(srcAcroForm.getCOSObject()));

            }
            else
            {
                if (srcAcroForm != null)
                {
                    if (acroFormMergeMode == AcroFormMergeMode.PDFBOX_LEGACY_MODE)
                    {
                        acroFormLegacyMode(cloner, destAcroForm, srcAcroForm);
                    }
                    else if (acroFormMergeMode == AcroFormMergeMode.JOIN_FORM_FIELDS_MODE)
                    {
                        acroFormJoinFieldsMode(cloner, destAcroForm, srcAcroForm);
                    }
                }
            }
        }
        catch (IOException e)
        {
            // if we are not ignoring exceptions, we'll re-throw this
            if (!ignoreAcroFormErrors)
            {
                throw new IOException(e);
            }
        }
    }

    /*
     * Merge the contents of the source form into the destination form for the
     * destination file.
     *
     * @param cloner the object cloner for the destination document
     * @param destAcroForm the destination form
     * @param srcAcroForm the source form
     * @throws IOException If an error occurs while adding the field.
     */
    private void acroFormJoinFieldsMode(PDFCloneUtility cloner, PDAcroForm destAcroForm, PDAcroForm srcAcroForm)
            throws IOException
    {
        acroFormLegacyMode(cloner, destAcroForm, srcAcroForm);
    }

    /*
     * Merge the contents of the source form into the destination form for the
     * destination file.
     *
     * @param cloner the object cloner for the destination document
     * @param destAcroForm the destination form
     * @param srcAcroForm the source form
     * @throws IOException If an error occurs while adding the field.
     */
    private void acroFormLegacyMode(PDFCloneUtility cloner, PDAcroForm destAcroForm, PDAcroForm srcAcroForm)
            throws IOException
    {
        List<PDField> srcFields = srcAcroForm.getFields();
        COSArray destFields;

        if (!srcFields.isEmpty())
        {
            // if a form is merged multiple times using PDFBox the newly generated
            // fields starting with dummyFieldName may already exist. We need to determine the last unique 
            // number used and increment that.
            final String prefix = "dummyFieldName";
            final int prefixLength = prefix.length();

            for (PDField destField : destAcroForm.getFieldTree())
            {
                String fieldName = destField.getPartialName();
                if (fieldName.startsWith(prefix))
                {
                    String suffix = fieldName.substring(prefixLength);
                    if (suffix.matches("\\d+"))
                    {
                        nextFieldNum = Math.max(nextFieldNum, Integer.parseInt(suffix) + 1);
                    }
                }
            }

            // get the destinations root fields. Could be that the entry doesn't exist
            // or is of wrong type
            COSBase base = destAcroForm.getCOSObject().getItem(COSName.FIELDS);
            if (base instanceof COSArray)
            {
                destFields = (COSArray) base;
            }
            else
            {
                destFields = new COSArray();
            }

            for (PDField srcField : srcAcroForm.getFields())
            {
                COSDictionary dstField = cloner.cloneForNewDocument(srcField.getCOSObject());
                // if the form already has a field with this name then we need to rename this field
                // to prevent merge conflicts.
                if (destAcroForm.getField(srcField.getFullyQualifiedName()) != null)
                {
                    dstField.setString(COSName.T, prefix + nextFieldNum++);
                }
                destFields.add(dstField);
            }
            destAcroForm.getCOSObject().setItem(COSName.FIELDS,destFields);
        }
    }


    // copy outputIntents to destination, but avoid duplicate OutputConditionIdentifier,
    // except when it is missing or is named "Custom".
    private void mergeOutputIntents(PDFCloneUtility cloner,
                                    PDDocumentCatalog srcCatalog, PDDocumentCatalog destCatalog) throws IOException
    {
        List<PDOutputIntent> srcOutputIntents = srcCatalog.getOutputIntents();
        List<PDOutputIntent> dstOutputIntents = destCatalog.getOutputIntents();
        for (PDOutputIntent srcOI : srcOutputIntents)
        {
            String srcOCI = srcOI.getOutputConditionIdentifier();
            if (srcOCI != null && !"Custom".equals(srcOCI))
            {
                // is that identifier already there?
                boolean skip = false;
                for (PDOutputIntent dstOI : dstOutputIntents)
                {
                    if (dstOI.getOutputConditionIdentifier().equals(srcOCI))
                    {
                        skip = true;
                        break;
                    }
                }
                if (skip)
                {
                    continue;
                }
            }
            destCatalog.addOutputIntent(new PDOutputIntent(
                    cloner.cloneForNewDocument(srcOI.getCOSObject())));
            dstOutputIntents.add(srcOI);
        }
    }

    private int nextFieldNum = 1;


    /**
     * Indicates if acroform errors are ignored or not.
     *
     * @return true if acroform errors are ignored
     */
    public boolean isIgnoreAcroFormErrors()
    {
        return ignoreAcroFormErrors;
    }

    /**
     * Set to true to ignore acroform errors.
     *
     * @param ignoreAcroFormErrorsValue true if acroform errors should be
     * ignored
     */
    public void setIgnoreAcroFormErrors(boolean ignoreAcroFormErrorsValue)
    {
        ignoreAcroFormErrors = ignoreAcroFormErrorsValue;
    }

    /**
     * Update the Pg and Obj references to the new (merged) page.
     */
    private void updatePageReferences(PDFCloneUtility cloner,
                                      Map<Integer, COSObjectable> numberTreeAsMap,
                                      Map<COSDictionary, COSDictionary> objMapping) throws IOException
    {
        for (COSObjectable obj : numberTreeAsMap.values())
        {
            if (obj == null)
            {
                continue;
            }
            PDParentTreeValue val = (PDParentTreeValue) obj;
            COSBase base = val.getCOSObject();
            if (base instanceof COSArray)
            {
                updatePageReferences(cloner, (COSArray) base, objMapping);
            }
            else
            {
                updatePageReferences(cloner, (COSDictionary) base, objMapping);
            }
        }
    }

    /**
     * Update the Pg and Obj references to the new (merged) page.
     *
     * @param parentTreeEntry
     * @param objMapping mapping between old and new references
     */
    private void updatePageReferences(PDFCloneUtility cloner,
                                      COSDictionary parentTreeEntry, Map<COSDictionary, COSDictionary> objMapping)
            throws IOException
    {
        COSDictionary pageDict = parentTreeEntry.getCOSDictionary(COSName.PG);
        if (objMapping.containsKey(pageDict))
        {
            parentTreeEntry.setItem(COSName.PG, objMapping.get(pageDict));
        }
        COSDictionary objDict = parentTreeEntry.getCOSDictionary(COSName.OBJ);
        if (objDict != null)
        {
            if (objMapping.containsKey(objDict))
            {
                parentTreeEntry.setItem(COSName.OBJ, objMapping.get(objDict));
            }
            else
            {
                // PDFBOX-3999: clone objects that are not in mapping to make sure that
                // these don't remain attached to the source document
                COSBase item = parentTreeEntry.getItem(COSName.OBJ);
                if (item instanceof COSObject)
                {
                    LOG.debug("clone potential orphan object in structure tree: " + item +
                            ", Type: " + objDict.getNameAsString(COSName.TYPE) +
                            ", Subtype: " + objDict.getNameAsString(COSName.SUBTYPE) +
                            ", T: " + objDict.getNameAsString(COSName.T));
                }
                else
                {
                    // don't display in full because of stack overflow
                    LOG.debug("clone potential orphan object in structure tree" +
                            ", Type: " + objDict.getNameAsString(COSName.TYPE) +
                            ", Subtype: " + objDict.getNameAsString(COSName.SUBTYPE) +
                            ", T: " + objDict.getNameAsString(COSName.T));
                }
                parentTreeEntry.setItem(COSName.OBJ, cloner.cloneForNewDocument(objDict));
            }
        }
        COSBase kSubEntry = parentTreeEntry.getDictionaryObject(COSName.K);
        if (kSubEntry instanceof COSArray)
        {
            updatePageReferences(cloner, (COSArray) kSubEntry, objMapping);
        }
        else if (kSubEntry instanceof COSDictionary)
        {
            updatePageReferences(cloner, (COSDictionary) kSubEntry, objMapping);
        }
    }

    private void updatePageReferences(PDFCloneUtility cloner,
                                      COSArray parentTreeEntry, Map<COSDictionary, COSDictionary> objMapping)
            throws IOException
    {
        for (int i = 0; i < parentTreeEntry.size(); i++)
        {
            COSBase subEntry = parentTreeEntry.getObject(i);
            if (subEntry instanceof COSArray)
            {
                updatePageReferences(cloner, (COSArray) subEntry, objMapping);
            }
            else if (subEntry instanceof COSDictionary)
            {
                updatePageReferences(cloner, (COSDictionary) subEntry, objMapping);
            }
        }
    }

    /**
     * Update the StructParents and StructParent values in a PDPage.
     *
     * @param page the new page
     * @param structParentOffset the offset which should be applied
     */
    private void updateStructParentEntries(PDPage page, int structParentOffset) throws IOException
    {
        int structParents = page.getStructParents();
        if (structParents >= 0)
        {
            page.setStructParents(structParents + structParentOffset);
        }
        List<PDAnnotation> annots = page.getAnnotations();
        List<PDAnnotation> newannots = new ArrayList<>(annots.size());
        annots.forEach(annot ->
        {
            int structParent = annot.getStructParent();
            if (structParent >= 0)
            {
                annot.setStructParent(structParent + structParentOffset);
            }
            newannots.add(annot);
        });
        page.setAnnotations(newannots);
    }

    /**
     * Test for dynamic XFA content.
     *
     * @param acroForm the AcroForm
     * @return true if there is a dynamic XFA form.
     */
    private boolean isDynamicXfa(PDAcroForm acroForm)
    {
        return acroForm != null && acroForm.xfaIsDynamic();
    }

    /**
     * This will add all of the dictionaries keys/values to this dictionary, but
     * only if they are not in an exclusion list and if they don't already
     * exist. If a key already exists in this dictionary then nothing is
     * changed.
     *
     * @param src The source dictionary to get the keys/values from.
     * @param dst The destination dictionary to merge the keys/values into.
     * @param exclude Names of keys that shall be skipped.
     */
    private void mergeInto(COSDictionary src, COSDictionary dst, Set<COSName> exclude)
    {
        for (Map.Entry<COSName, COSBase> entry : src.entrySet())
        {
            if (!exclude.contains(entry.getKey()) && !dst.containsKey(entry.getKey()))
            {
                dst.setItem(entry.getKey(), entry.getValue());
            }
        }
    }
}<|MERGE_RESOLUTION|>--- conflicted
+++ resolved
@@ -229,13 +229,8 @@
 
     /**
      * Get the destination document information that is to be set in
-<<<<<<< HEAD
-     * {@link #mergeDocuments(org.apache.pdfbox.io.RandomAccessStreamCache.StreamCacheCreateFunction) }. The default is null, which means that
-     * it is ignored.
-=======
      * {@link #mergeDocuments(org.apache.pdfbox.io.RandomAccessStreamCache.StreamCacheCreateFunction) }.
      * The default is null, which means that it is ignored.
->>>>>>> 94b3d15f
      *
      * @return The destination document information.
      */
@@ -246,13 +241,8 @@
 
     /**
      * Set the destination document information that is to be set in
-<<<<<<< HEAD
-     * {@link #mergeDocuments(org.apache.pdfbox.io.RandomAccessStreamCache.StreamCacheCreateFunction) }. The default is null, which means that
-     * it is ignored.
-=======
      * {@link #mergeDocuments(org.apache.pdfbox.io.RandomAccessStreamCache.StreamCacheCreateFunction) }.
      * The default is null, which means that it is ignored.
->>>>>>> 94b3d15f
      *
      * @param info The destination document information.
      */
@@ -263,13 +253,8 @@
 
     /**
      * Set the destination metadata that is to be set in
-<<<<<<< HEAD
-     * {@link #mergeDocuments(org.apache.pdfbox.io.RandomAccessStreamCache.StreamCacheCreateFunction) }. The default is null, which means that
-     * it is ignored.
-=======
      * {@link #mergeDocuments(org.apache.pdfbox.io.RandomAccessStreamCache.StreamCacheCreateFunction) }.
      * The default is null, which means that it is ignored.
->>>>>>> 94b3d15f
      *
      * @return The destination metadata.
      */
@@ -280,13 +265,8 @@
 
     /**
      * Set the destination metadata that is to be set in
-<<<<<<< HEAD
-     * {@link #mergeDocuments(org.apache.pdfbox.io.RandomAccessStreamCache.StreamCacheCreateFunction) }. The default is null, which means that
-     * it is ignored.
-=======
      * {@link #mergeDocuments(org.apache.pdfbox.io.RandomAccessStreamCache.StreamCacheCreateFunction) }.
      * The default is null, which means that it is ignored.
->>>>>>> 94b3d15f
      *
      * @param meta The destination metadata.
      */
