--- conflicted
+++ resolved
@@ -180,22 +180,8 @@
      * Set the merge mode to be used for merging documents
      *
      * {@link DocumentMergeMode}
-<<<<<<< HEAD
-     */
-    public void setDocumentMergeMode(DocumentMergeMode theDocumentMergeMode)
-    {
-        this.documentMergeMode = theDocumentMergeMode;
-    }
-
-
-    /**
-     * Set the mode to be used for merging the documents
-     *
-     * {@link DocumentMergeMode}
-=======
      * 
      * @param theDocumentMergeMode DocumentMergeMode to be used
->>>>>>> b9436cf0
      */
     public void setDocumentMergeMode(DocumentMergeMode theDocumentMergeMode)
     {
@@ -336,15 +322,9 @@
     /**
      * Merge the list of source documents, saving the result in the destination file.
      *
-<<<<<<< HEAD
-     * @param memUsageSetting defines how memory is used for buffering PDF streams;
-     *                        in case of <code>null</code> unrestricted main memory is used
-     *
-=======
      * @param streamCacheCreateFunction a function to create an instance of a stream cache; in case of <code>null</code>
      * unrestricted main memory is used
      * 
->>>>>>> b9436cf0
      * @throws IOException If there is an error saving the document.
      */
     public void mergeDocuments(StreamCacheCreateFunction streamCacheCreateFunction) throws IOException
@@ -373,15 +353,9 @@
             optimizedMergeDocuments(streamCacheCreateFunction, compressParameters);
         }
     }
-<<<<<<< HEAD
-
-    private void optimizedMergeDocuments(MemoryUsageSetting memUsageSetting,
-                                         CompressParameters compressParameters) throws IOException
-=======
     
     private void optimizedMergeDocuments(StreamCacheCreateFunction streamCacheCreateFunction,
             CompressParameters compressParameters) throws IOException
->>>>>>> b9436cf0
     {
         StreamCacheCreateFunction strmCacheFunc = streamCacheCreateFunction != null ? streamCacheCreateFunction
                 : IOUtils.createMemoryOnlyStreamCache();
@@ -444,15 +418,6 @@
     /**
      * Merge the list of source documents, saving the result in the destination file.
      *
-<<<<<<< HEAD
-     * @param memUsageSetting defines how memory is used for buffering PDF streams;
-     *                        in case of <code>null</code> unrestricted main memory is used
-     *
-     * @throws IOException If there is an error saving the document.
-     */
-    private void legacyMergeDocuments(MemoryUsageSetting memUsageSetting,
-                                      CompressParameters compressParameters) throws IOException
-=======
      * @param streamCacheCreateFunction a function to create an instance of a stream cache; in case of <code>null</code>
      * unrestricted main memory is used
      * 
@@ -460,7 +425,6 @@
      */
     private void legacyMergeDocuments(StreamCacheCreateFunction streamCacheCreateFunction,
             CompressParameters compressParameters) throws IOException
->>>>>>> b9436cf0
     {
         if (!sources.isEmpty())
         {
@@ -471,16 +435,9 @@
             // - there's a way to see which errors occurred
 
             List<PDDocument> tobeclosed = new ArrayList<>(sources.size());
-<<<<<<< HEAD
-            MemoryUsageSetting partitionedMemSetting = memUsageSetting != null ?
-                    memUsageSetting.getPartitionedCopy(sources.size()+1) :
-                    MemoryUsageSetting.setupMainMemoryOnly();
-            try (PDDocument destination = new PDDocument(partitionedMemSetting))
-=======
             StreamCacheCreateFunction strmCacheFunc = streamCacheCreateFunction != null ? streamCacheCreateFunction
                     : IOUtils.createMemoryOnlyStreamCache();
             try (PDDocument destination = new PDDocument(strmCacheFunc))
->>>>>>> b9436cf0
             {
                 for (Object sourceObject : sources)
                 {
