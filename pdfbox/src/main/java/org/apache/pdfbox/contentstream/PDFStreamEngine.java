--- conflicted
+++ resolved
@@ -297,10 +297,7 @@
             bbox != null && bbox.getWidth() > 0 && bbox.getHeight() > 0)
         {
             Matrix matrix = appearance.getMatrix();
-<<<<<<< HEAD
-=======
-
->>>>>>> f282b123
+
             // transformed appearance box  fixme: may be an arbitrary shape
             Rectangle2D transformedBox = bbox.transform(matrix).getBounds2D();
 
