--- conflicted
+++ resolved
@@ -201,35 +201,23 @@
      */
     private Rectangle2D getAnchorRect(PDTilingPattern pattern) throws IOException
     {
-<<<<<<< HEAD
-        PDRectangle anchor = pattern.getBBox();
+        PDRectangle bbox = pattern.getBBox();
+        if (bbox == null)
+        {
+            throw new IOException("Pattern /BBox is missing");
+        }
         float xStep = pattern.getXStep();
         if (Float.compare(xStep, 0) == 0)
         {
-            xStep = anchor.getWidth();
-=======
-        PDRectangle bbox = pattern.getBBox();
-        if (bbox == null)
-        {
-            throw new IOException("Pattern /BBox is missing");
-        }
-        float xStep = pattern.getXStep();
-        if (Float.compare(xStep, 0) == 0)
-        {
             LOG.warn("/XStep is 0, using pattern /BBox width");
             xStep = bbox.getWidth();
->>>>>>> cf772d81
         }
 
         float yStep = pattern.getYStep();
         if (Float.compare(yStep, 0) == 0)
         {
-<<<<<<< HEAD
-            yStep = anchor.getHeight();
-=======
             LOG.warn("/YStep is 0, using pattern /BBox height");
             yStep = bbox.getHeight();
->>>>>>> cf772d81
         }
 
         float xScale = patternMatrix.getScalingFactorX();
@@ -243,11 +231,7 @@
             LOG.info("Pattern surface is too large, will be clipped");
             LOG.info("width: " + width + ", height: " + height);
             LOG.info("XStep: " + xStep + ", YStep: " + yStep);
-<<<<<<< HEAD
-            LOG.info("bbox: " + anchor);
-=======
             LOG.info("bbox: " + bbox);
->>>>>>> cf772d81
             LOG.info("pattern matrix: " + pattern.getMatrix());
             LOG.info("concatenated matrix: " + patternMatrix);
             width = Math.min(MAXEDGE, Math.abs(width)) * Math.signum(width);
@@ -256,13 +240,8 @@
         }
 
         // returns the anchor rect with scaling applied
-<<<<<<< HEAD
-        return new Rectangle2D.Float(anchor.getLowerLeftX() * xScale,
-                                     anchor.getLowerLeftY() * yScale,
-=======
         return new Rectangle2D.Float(bbox.getLowerLeftX() * xScale,
                                      bbox.getLowerLeftY() * yScale,
->>>>>>> cf772d81
                                      width, height);
     }
 }