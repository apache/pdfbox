<<<<<<< HEAD
/*
 * Licensed to the Apache Software Foundation (ASF) under one or more
 * contributor license agreements.  See the NOTICE file distributed with
 * this work for additional information regarding copyright ownership.
 * The ASF licenses this file to You under the Apache License, Version 2.0
 * (the "License"); you may not use this file except in compliance with
 * the License.  You may obtain a copy of the License at
 *
 *      http://www.apache.org/licenses/LICENSE-2.0
 *
 * Unless required by applicable law or agreed to in writing, software
 * distributed under the License is distributed on an "AS IS" BASIS,
 * WITHOUT WARRANTIES OR CONDITIONS OF ANY KIND, either express or implied.
 * See the License for the specific language governing permissions and
 * limitations under the License.
 */
package org.apache.pdfbox.rendering;

import java.awt.Color;
import java.awt.DisplayMode;
import java.awt.Graphics2D;
import java.awt.GraphicsConfiguration;
import java.awt.GraphicsDevice;
import java.awt.RenderingHints;
import java.awt.image.BufferedImage;
import java.io.IOException;
import java.util.regex.Matcher;
import java.util.regex.Pattern;
import org.apache.commons.logging.Log;
import org.apache.commons.logging.LogFactory;
import org.apache.pdfbox.cos.COSName;
import org.apache.pdfbox.pdmodel.PDDocument;
import org.apache.pdfbox.pdmodel.PDPage;
import org.apache.pdfbox.pdmodel.PDPageTree;
import org.apache.pdfbox.pdmodel.PDResources;
import org.apache.pdfbox.pdmodel.common.PDRectangle;
import org.apache.pdfbox.pdmodel.graphics.blend.BlendMode;
import org.apache.pdfbox.pdmodel.graphics.optionalcontent.PDOptionalContentGroup;
import org.apache.pdfbox.pdmodel.graphics.optionalcontent.PDOptionalContentProperties;
import org.apache.pdfbox.pdmodel.graphics.state.PDExtendedGraphicsState;
import org.apache.pdfbox.pdmodel.interactive.annotation.AnnotationFilter;

/**
 * Renders a PDF document to an AWT BufferedImage.
 * This class may be overridden in order to perform custom rendering.
 *
 * @author John Hewson
 */
public class PDFRenderer
{
    private static final Log LOG = LogFactory.getLog(PDFRenderer.class);

    protected final PDDocument document;
    // TODO keep rendering state such as caches here
    
    /**
    * Default annotations filter, returns all annotations
    */
    private AnnotationFilter annotationFilter = annotation -> true;

    private boolean subsamplingAllowed = false;

    private RenderDestination defaultDestination;

    private RenderingHints renderingHints = null;

    private BufferedImage pageImage;

    private static boolean kcmsLogged = false;

    private float imageDownscalingOptimizationThreshold = 0.5f;

    private final PDPageTree pageTree;

    /**
     * Creates a new PDFRenderer.
     *
     * @param pageTree the page tree of document to render. Use page tree with PDDocument instance (pageTree.getPDDocument()).
     *
     * @throws IllegalArgumentException If the page tree returned null as its document.
     */
    public PDFRenderer(PDPageTree pageTree)
    {
        this.document = pageTree.getPDDocument();

        if (document == null)
            throw new IllegalArgumentException("Document is null. Use page tree with PDDocument instance (pageTree.getPDDocument()).");

        this.pageTree = pageTree;

        if (!kcmsLogged)
        {
            suggestKCMS();
            kcmsLogged = true;
        }
    }

    /**
     * Creates a new PDFRenderer.
     * @param document the document to render
     */
    public PDFRenderer(PDDocument document)
    {
        this.document = document;
        this.pageTree = document.getPages();

        if (!kcmsLogged)
        {
            suggestKCMS();
            kcmsLogged = true;
        }
    }

    /**
     * Return the AnnotationFilter.
     * 
     * @return the AnnotationFilter
     */
    public AnnotationFilter getAnnotationsFilter()
    {
        return annotationFilter;
    }

    /**
     * Set the AnnotationFilter.
     * 
     * <p>Allows to only render annotation accepted by the filter.
     * 
     * @param annotationsFilter the AnnotationFilter
     */
    public void setAnnotationsFilter(AnnotationFilter annotationsFilter)
    {
        this.annotationFilter = annotationsFilter;
    }

    /**
     * Value indicating if the renderer is allowed to subsample images before drawing, according to
     * image dimensions and requested scale.
     *
     * Subsampling may be faster and less memory-intensive in some cases, but it may also lead to
     * loss of quality, especially in images with high spatial frequency.
     *
     * @return true if subsampling of images is allowed, false otherwise.
     */
    public boolean isSubsamplingAllowed()
    {
        return subsamplingAllowed;
    }

    /**
     * Sets a value instructing the renderer whether it is allowed to subsample images before
     * drawing. The subsampling frequency is determined according to image size and requested scale.
     *
     * Subsampling may be faster and less memory-intensive in some cases, but it may also lead to
     * loss of quality, especially in images with high spatial frequency.
     *
     * @param subsamplingAllowed The new value indicating if subsampling is allowed.
     */
    public void setSubsamplingAllowed(boolean subsamplingAllowed)
    {
        this.subsamplingAllowed = subsamplingAllowed;
    }

    /**
     * @return the defaultDestination
     */
    public RenderDestination getDefaultDestination()
    {
        return defaultDestination;
    }

    /**
     * @param defaultDestination the defaultDestination to set
     */
    public void setDefaultDestination(RenderDestination defaultDestination)
    {
        this.defaultDestination = defaultDestination;
    }

    /**
     * Get the rendering hints.
     *
     * @return the rendering hints or null if none are set.
     */
    public RenderingHints getRenderingHints()
    {
        return renderingHints;
    }

    /**
     * Set the rendering hints. Use this to influence rendering quality and speed. If you don't set
     * them yourself or pass null, PDFBox will decide <b><u>at runtime</u></b> depending on the
     * destination.
     *
     * @param renderingHints
     */
    public void setRenderingHints(RenderingHints renderingHints)
    {
        this.renderingHints = renderingHints;
    }

    /**
     *
     * @return get the image downscaling optimization threshold. See
     * {@link #getImageDownscalingOptimizationThreshold()} for details.
     */
    public float getImageDownscalingOptimizationThreshold()
    {
        return imageDownscalingOptimizationThreshold;
    }

    /**
     * Set the image downscaling optimization threshold. This must be a value between 0 and 1. When
     * rendering downscaled images and rendering hints are set to bicubic+quality and the scaling is
     * smaller than the threshold, a more quality-optimized but slower method will be used. The
     * default is 0.5 which is a good compromise.
     *
     * @param imageDownscalingOptimizationThreshold
     */
    public void setImageDownscalingOptimizationThreshold(float imageDownscalingOptimizationThreshold)
    {
        this.imageDownscalingOptimizationThreshold = imageDownscalingOptimizationThreshold;
    }

    /**
     * Returns the given page as an RGB image at 72 DPI
     * @param pageIndex the zero-based index of the page to be converted.
     * @return the rendered page image
     * @throws IOException if the PDF cannot be read
     */
    public BufferedImage renderImage(int pageIndex) throws IOException
    {
        return renderImage(pageIndex, 1);
    }

    /**
     * Returns the given page as an RGB image at the given scale.
     * A scale of 1 will render at 72 DPI.
     * @param pageIndex the zero-based index of the page to be converted
     * @param scale the scaling factor, where 1 = 72 DPI
     * @return the rendered page image
     * @throws IOException if the PDF cannot be read
     */
    public BufferedImage renderImage(int pageIndex, float scale) throws IOException
    {
        return renderImage(pageIndex, scale, ImageType.RGB);
    }

    /**
     * Returns the given page as an RGB image at the given DPI.
     * @param pageIndex the zero-based index of the page to be converted
     * @param dpi the DPI (dots per inch) to render at
     * @return the rendered page image
     * @throws IOException if the PDF cannot be read
     */
    public BufferedImage renderImageWithDPI(int pageIndex, float dpi) throws IOException
    {
        return renderImage(pageIndex, dpi / 72f, ImageType.RGB);
    }

    /**
     * Returns the given page as an RGB image at the given DPI.
     * @param pageIndex the zero-based index of the page to be converted
     * @param dpi the DPI (dots per inch) to render at
     * @param imageType the type of image to return
     * @return the rendered page image
     * @throws IOException if the PDF cannot be read
     */
    public BufferedImage renderImageWithDPI(int pageIndex, float dpi, ImageType imageType)
            throws IOException
    {
        return renderImage(pageIndex, dpi / 72f, imageType);
    }

    /**
     * Returns the given page as an RGB or ARGB image at the given scale.
     * @param pageIndex the zero-based index of the page to be converted
     * @param scale the scaling factor, where 1 = 72 DPI
     * @param imageType the type of image to return
     * @return the rendered page image
     * @throws IOException if the PDF cannot be read
     */
    public BufferedImage renderImage(int pageIndex, float scale, ImageType imageType)
            throws IOException
    {
        return renderImage(pageIndex, scale, imageType, 
                           defaultDestination == null ? RenderDestination.EXPORT : defaultDestination);
    }

    /**
     * Returns the given page as an RGB or ARGB image at the given scale.
     * @param pageIndex the zero-based index of the page to be converted
     * @param scale the scaling factor, where 1 = 72 DPI
     * @param imageType the type of image to return
     * @param destination controlling visibility of optional content groups
     * @return the rendered page image
     * @throws IOException if the PDF cannot be read
     */
    public BufferedImage renderImage(int pageIndex, float scale, ImageType imageType, RenderDestination destination)
            throws IOException
    {
        PDPage page = pageTree.get(pageIndex);

        PDRectangle cropBox = page.getCropBox();
        float widthPt = cropBox.getWidth();
        float heightPt = cropBox.getHeight();

        // PDFBOX-4306 avoid single blank pixel line on the right or on the bottom
        int widthPx = (int) Math.max(Math.floor(widthPt * scale), 1);
        int heightPx = (int) Math.max(Math.floor(heightPt * scale), 1);

        // PDFBOX-4518 the maximum size (w*h) of a buffered image is limited to Integer.MAX_VALUE
        if ((long) widthPx * (long) heightPx > Integer.MAX_VALUE)
        {
            throw new IOException("Maximum size of image exceeded (w * h * scale ^ 2) = "//
                    + widthPt + " * " + heightPt + " * " + scale + " ^ 2 > " + Integer.MAX_VALUE);
        }

        int rotationAngle = page.getRotation();

        int bimType;
        if (imageType != ImageType.ARGB && hasBlendMode(page))
        {
            // PDFBOX-4095: if the PDF has blending on the top level, draw on transparent background
            // Inpired from PDF.js: if a PDF page uses any blend modes other than Normal, 
            // PDF.js renders everything on a fully transparent RGBA canvas. 
            // Finally when the page has been rendered, PDF.js draws the RGBA canvas on a white canvas.
            bimType = BufferedImage.TYPE_INT_ARGB;
        }
        else
        {
            bimType = imageType.toBufferedImageType();
        }

        // swap width and height
        BufferedImage image;
        if (rotationAngle == 90 || rotationAngle == 270)
        {
            image = new BufferedImage(heightPx, widthPx, bimType);
        }
        else
        {
            image = new BufferedImage(widthPx, heightPx, bimType);
        }

        pageImage = image;

        // use a transparent background if the image type supports alpha
        Graphics2D g = image.createGraphics();
        if (image.getType() == BufferedImage.TYPE_INT_ARGB)
        {
            g.setBackground(new Color(0, 0, 0, 0));
        }
        else
        {
            g.setBackground(Color.WHITE);
        }
        g.clearRect(0, 0, image.getWidth(), image.getHeight());
        
        transform(g, page.getRotation(), cropBox, scale, scale);

        // the end-user may provide a custom PageDrawer
        RenderingHints actualRenderingHints =
                renderingHints == null ? createDefaultRenderingHints(g) : renderingHints;
        PageDrawerParameters parameters =
                new PageDrawerParameters(this, page, subsamplingAllowed, destination,
                        actualRenderingHints, imageDownscalingOptimizationThreshold);
        PageDrawer drawer = createPageDrawer(parameters);
        drawer.drawPage(g, cropBox);
        
        g.dispose();

        if (image.getType() != imageType.toBufferedImageType())
        {
            // PDFBOX-4095: draw temporary transparent image on white background
            BufferedImage newImage = 
                    new BufferedImage(image.getWidth(), image.getHeight(), imageType.toBufferedImageType());
            Graphics2D dstGraphics = newImage.createGraphics();
            dstGraphics.setBackground(Color.WHITE);
            dstGraphics.clearRect(0, 0, image.getWidth(), image.getHeight());
            dstGraphics.drawImage(image, 0, 0, null);
            dstGraphics.dispose();
            image = newImage;
        }

        return image;
    }

    /**
     * Renders a given page to an AWT Graphics2D instance at 72 DPI.
     * <p>
     * Read {@link #renderPageToGraphics(int, java.awt.Graphics2D, float, float, org.apache.pdfbox.rendering.RenderDestination) renderPageToGraphics(int, Graphics2D, float, float, RenderDestination)}
     * before using this.
     *
     * @param pageIndex the zero-based index of the page to be converted
     * @param graphics the Graphics2D on which to draw the page
     * @throws IOException if the PDF cannot be read
     */
    public void renderPageToGraphics(int pageIndex, Graphics2D graphics) throws IOException
    {
        renderPageToGraphics(pageIndex, graphics, 1);
    }

    /**
     * Renders a given page to an AWT Graphics2D instance.
     * <p>
     * Read {@link #renderPageToGraphics(int, java.awt.Graphics2D, float, float, org.apache.pdfbox.rendering.RenderDestination) renderPageToGraphics(int, Graphics2D, float, float, RenderDestination)}
     * before using this.
     *
     * @param pageIndex the zero-based index of the page to be converted
     * @param graphics the Graphics2D on which to draw the page
     * @param scale the scaling factor, where 1 = 72 DPI
     * @throws IOException if the PDF cannot be read
     */
    public void renderPageToGraphics(int pageIndex, Graphics2D graphics, float scale)
            throws IOException
    {
        renderPageToGraphics(pageIndex, graphics, scale, scale);
    }

    /**
     * Renders a given page to an AWT Graphics2D instance.
     * <p>
     * Read {@link #renderPageToGraphics(int, java.awt.Graphics2D, float, float, org.apache.pdfbox.rendering.RenderDestination) renderPageToGraphics(int, Graphics2D, float, float, RenderDestination)}
     * before using this.
     *
     * @param pageIndex the zero-based index of the page to be converted
     * @param graphics the Graphics2D on which to draw the page
     * @param scaleX the scale to draw the page at for the x-axis, where 1 = 72 DPI
     * @param scaleY the scale to draw the page at for the y-axis, where 1 = 72 DPI
     * @throws IOException if the PDF cannot be read
     */
    public void renderPageToGraphics(int pageIndex, Graphics2D graphics, float scaleX, float scaleY)
            throws IOException
    {
        renderPageToGraphics(pageIndex, graphics, scaleX, scaleY, 
                             defaultDestination == null ? RenderDestination.VIEW : defaultDestination);
    }

    /**
     * Renders a given page to an AWT Graphics2D instance.
     * <p>
     * Known problems:
     * <ul>
     * <li>rendering of PDF files with transparencies is not supported on Ubuntu, see
     * <a href="https://issues.apache.org/jira/browse/PDFBOX-4581">PDFBOX-4581</a> and
     * <a href="https://bugs.openjdk.java.net/browse/JDK-6689349">JDK-6689349</a>. Rendering will
     * not abort, but the pages will be rendered incorrectly.</li>
     * <li>Clipping the Graphics2D will not work properly, see
     * <a href="https://issues.apache.org/jira/browse/PDFBOX-4583">PDFBOX-4583</a>.</li>
     * </ul>
     * If you encounter these problems, then you should render into an image by using the
     * {@link #renderImage(int) renderImage} methods.
     * 
     * @param pageIndex the zero-based index of the page to be converted
     * @param graphics the Graphics2D on which to draw the page
     * @param scaleX the scale to draw the page at for the x-axis, where 1 = 72 DPI
     * @param scaleY the scale to draw the page at for the y-axis, where 1 = 72 DPI
     * @param destination controlling visibility of optional content groups
     * @throws IOException if the PDF cannot be read
     */
    public void renderPageToGraphics(int pageIndex, Graphics2D graphics, float scaleX, float scaleY, RenderDestination destination)
            throws IOException
    {
        PDPage page = pageTree.get(pageIndex);
        // TODO need width/height calculations? should these be in PageDrawer?

        PDRectangle cropBox = page.getCropBox();
        transform(graphics, page.getRotation(), cropBox, scaleX, scaleY);
        graphics.clearRect(0, 0, (int) cropBox.getWidth(), (int) cropBox.getHeight());

        // the end-user may provide a custom PageDrawer
        RenderingHints actualRenderingHints =
                renderingHints == null ? createDefaultRenderingHints(graphics) : renderingHints;
        PageDrawerParameters parameters =
                new PageDrawerParameters(this, page, subsamplingAllowed, destination,
                        actualRenderingHints, imageDownscalingOptimizationThreshold);
        PageDrawer drawer = createPageDrawer(parameters);
        drawer.drawPage(graphics, cropBox);
    }

    /**
     * Indicates whether an optional content group is enabled.
     * @param group the group
     * @return true if the group is enabled
     */
    public boolean isGroupEnabled(PDOptionalContentGroup group)
    {
        PDOptionalContentProperties ocProperties = document.getDocumentCatalog().getOCProperties();
        return ocProperties == null || ocProperties.isGroupEnabled(group);
    }

    // scale rotate translate
    private void transform(Graphics2D graphics, int rotationAngle, PDRectangle cropBox, float scaleX, float scaleY)
    {
        graphics.scale(scaleX, scaleY);

        // TODO should we be passing the scale to PageDrawer rather than messing with Graphics?
        if (rotationAngle != 0)
        {
            float translateX = 0;
            float translateY = 0;
            switch (rotationAngle)
            {
                case 90:
                    translateX = cropBox.getHeight();
                    break;
                case 270:
                    translateY = cropBox.getWidth();
                    break;
                case 180:
                    translateX = cropBox.getWidth();
                    translateY = cropBox.getHeight();
                    break;
                default:
                    break;
            }
            graphics.translate(translateX, translateY);
            graphics.rotate(Math.toRadians(rotationAngle));
        }
    }

    private boolean isBitonal(Graphics2D graphics)
    {
        GraphicsConfiguration deviceConfiguration = graphics.getDeviceConfiguration();
        if (deviceConfiguration == null)
        {
            return false;
        }
        GraphicsDevice device = deviceConfiguration.getDevice();
        if (device == null)
        {
            return false;
        }
        DisplayMode displayMode = device.getDisplayMode();
        if (displayMode == null)
        {
            return false;
        }
        return displayMode.getBitDepth() == 1;
    }

    private RenderingHints createDefaultRenderingHints(Graphics2D graphics)
    {
        RenderingHints r = new RenderingHints(null);
        r.put(RenderingHints.KEY_INTERPOLATION, isBitonal(graphics) ?
                RenderingHints.VALUE_INTERPOLATION_NEAREST_NEIGHBOR :
                RenderingHints.VALUE_INTERPOLATION_BICUBIC);
        r.put(RenderingHints.KEY_RENDERING, RenderingHints.VALUE_RENDER_QUALITY);
        r.put(RenderingHints.KEY_ANTIALIASING, isBitonal(graphics) ?
                                        RenderingHints.VALUE_ANTIALIAS_OFF :
                                        RenderingHints.VALUE_ANTIALIAS_ON);
        return r;
    }

    /**
     * Returns a new PageDrawer instance, using the given parameters. May be overridden.
     */
    protected PageDrawer createPageDrawer(PageDrawerParameters parameters) throws IOException
    {
        PageDrawer pageDrawer = new PageDrawer(parameters);
        pageDrawer.setAnnotationFilter(annotationFilter);
        return pageDrawer;
    }

    private boolean hasBlendMode(PDPage page)
    {
        // check the current resources for blend modes
        PDResources resources = page.getResources();
        if (resources == null)
        {
            return false;
        }
        for (COSName name : resources.getExtGStateNames())
        {
            PDExtendedGraphicsState extGState = resources.getExtGState(name);
            // can happen if key exists but no value
            // see PDFBOX-3950-23EGDHXSBBYQLKYOKGZUOVYVNE675PRD.pdf
            if (extGState != null)
            {
                BlendMode blendMode = extGState.getBlendMode();
                if (blendMode != BlendMode.NORMAL)
                {
                    return true;
                }
            }
        }
        return false;
    }

    /**
     * Returns the image to which the current page is being rendered.
     * May be null if the page is rendered to a Graphics2D object
     * instead of a BufferedImage.
     */
    BufferedImage getPageImage()
    {
        return pageImage;
    }

    private static void suggestKCMS()
    {
        String cmmProperty = System.getProperty("sun.java2d.cmm");
        if (!"sun.java2d.cmm.kcms.KcmsServiceProvider".equals(cmmProperty))
        {
            try
            {
                // Make sure that class exists
                Class.forName("sun.java2d.cmm.kcms.KcmsServiceProvider");

                String version = System.getProperty("java.version");
                if (version == null ||
                    isGoodVersion(version, "1.8.0_(\\d+)", 191) ||
                    isGoodVersion(version, "9.0.(\\d+)", 4))
                {
                    return;
                }
                LOG.info("Your current java version is: " + version);
                LOG.info("To get higher rendering speed on old java 1.8 or 9 versions,");
                LOG.info("  update to the latest 1.8 or 9 version (>= 1.8.0_191 or >= 9.0.4),");
                LOG.info("  or");
                LOG.info("  use the option -Dsun.java2d.cmm=sun.java2d.cmm.kcms.KcmsServiceProvider");
                LOG.info("  or call System.setProperty(\"sun.java2d.cmm\", \"sun.java2d.cmm.kcms.KcmsServiceProvider\")");
            }
            catch (ClassNotFoundException e)
            {
                // KCMS not available
            }
        }
    }

    private static boolean isGoodVersion(String version, String regex, int min)
    {
        Matcher matcher = Pattern.compile(regex).matcher(version);
        if (matcher.matches() && matcher.groupCount() >= 1)
        {
            try
            {
                int v = Integer.parseInt(matcher.group(1));
                if (v >= min)
                {
                    // LCMS no longer bad
                    return true;
                }
            }
            catch (NumberFormatException ex)
            {
                return true;
            }
        }
        return false;
    }
}
=======
/*
 * Licensed to the Apache Software Foundation (ASF) under one or more
 * contributor license agreements.  See the NOTICE file distributed with
 * this work for additional information regarding copyright ownership.
 * The ASF licenses this file to You under the Apache License, Version 2.0
 * (the "License"); you may not use this file except in compliance with
 * the License.  You may obtain a copy of the License at
 *
 *      http://www.apache.org/licenses/LICENSE-2.0
 *
 * Unless required by applicable law or agreed to in writing, software
 * distributed under the License is distributed on an "AS IS" BASIS,
 * WITHOUT WARRANTIES OR CONDITIONS OF ANY KIND, either express or implied.
 * See the License for the specific language governing permissions and
 * limitations under the License.
 */
package org.apache.pdfbox.rendering;

import java.awt.Color;
import java.awt.DisplayMode;
import java.awt.Graphics2D;
import java.awt.GraphicsConfiguration;
import java.awt.GraphicsDevice;
import java.awt.RenderingHints;
import java.awt.image.BufferedImage;
import java.io.IOException;
import java.util.regex.Matcher;
import java.util.regex.Pattern;
import org.apache.commons.logging.Log;
import org.apache.commons.logging.LogFactory;
import org.apache.pdfbox.cos.COSName;
import org.apache.pdfbox.pdmodel.PDDocument;
import org.apache.pdfbox.pdmodel.PDPage;
import org.apache.pdfbox.pdmodel.PDPageTree;
import org.apache.pdfbox.pdmodel.PDResources;
import org.apache.pdfbox.pdmodel.common.PDRectangle;
import org.apache.pdfbox.pdmodel.graphics.blend.BlendMode;
import org.apache.pdfbox.pdmodel.graphics.optionalcontent.PDOptionalContentGroup;
import org.apache.pdfbox.pdmodel.graphics.optionalcontent.PDOptionalContentProperties;
import org.apache.pdfbox.pdmodel.graphics.state.PDExtendedGraphicsState;
import org.apache.pdfbox.pdmodel.interactive.annotation.AnnotationFilter;

/**
 * Renders a PDF document to an AWT BufferedImage.
 * This class may be overridden in order to perform custom rendering.
 *
 * @author John Hewson
 */
public class PDFRenderer
{
    private static final Log LOG = LogFactory.getLog(PDFRenderer.class);

    protected final PDDocument document;
    // TODO keep rendering state such as caches here
    
    /**
    * Default annotations filter, returns all annotations
    */
    private AnnotationFilter annotationFilter = annotation -> true;

    private boolean subsamplingAllowed = false;

    private RenderDestination defaultDestination;

    private RenderingHints renderingHints = null;

    private BufferedImage pageImage;

    private static boolean kcmsLogged = false;

    private float imageDownscalingOptimizationThreshold = 0.5f;

    private final PDPageTree pageTree;

    /**
     * Creates a new PDFRenderer.
     * @param document the document to render
     */
    public PDFRenderer(PDDocument document)
    {
        this.document = document;
        this.pageTree = document.getPages();

        if (!kcmsLogged)
        {
            suggestKCMS();
            kcmsLogged = true;
        }
    }

    /**
     * Return the AnnotationFilter.
     * 
     * @return the AnnotationFilter
     */
    public AnnotationFilter getAnnotationsFilter()
    {
        return annotationFilter;
    }

    /**
     * Set the AnnotationFilter.
     * 
     * <p>Allows to only render annotation accepted by the filter.
     * 
     * @param annotationsFilter the AnnotationFilter
     */
    public void setAnnotationsFilter(AnnotationFilter annotationsFilter)
    {
        this.annotationFilter = annotationsFilter;
    }

    /**
     * Value indicating if the renderer is allowed to subsample images before drawing, according to
     * image dimensions and requested scale.
     *
     * Subsampling may be faster and less memory-intensive in some cases, but it may also lead to
     * loss of quality, especially in images with high spatial frequency.
     *
     * @return true if subsampling of images is allowed, false otherwise.
     */
    public boolean isSubsamplingAllowed()
    {
        return subsamplingAllowed;
    }

    /**
     * Sets a value instructing the renderer whether it is allowed to subsample images before
     * drawing. The subsampling frequency is determined according to image size and requested scale.
     *
     * Subsampling may be faster and less memory-intensive in some cases, but it may also lead to
     * loss of quality, especially in images with high spatial frequency.
     *
     * @param subsamplingAllowed The new value indicating if subsampling is allowed.
     */
    public void setSubsamplingAllowed(boolean subsamplingAllowed)
    {
        this.subsamplingAllowed = subsamplingAllowed;
    }

    /**
     * @return the defaultDestination
     */
    public RenderDestination getDefaultDestination()
    {
        return defaultDestination;
    }

    /**
     * @param defaultDestination the defaultDestination to set
     */
    public void setDefaultDestination(RenderDestination defaultDestination)
    {
        this.defaultDestination = defaultDestination;
    }

    /**
     * Get the rendering hints.
     *
     * @return the rendering hints or null if none are set.
     */
    public RenderingHints getRenderingHints()
    {
        return renderingHints;
    }

    /**
     * Set the rendering hints. Use this to influence rendering quality and speed. If you don't set
     * them yourself or pass null, PDFBox will decide <b><u>at runtime</u></b> depending on the
     * destination.
     *
     * @param renderingHints
     */
    public void setRenderingHints(RenderingHints renderingHints)
    {
        this.renderingHints = renderingHints;
    }

    /**
     *
     * @return get the image downscaling optimization threshold. See
     * {@link #getImageDownscalingOptimizationThreshold()} for details.
     */
    public float getImageDownscalingOptimizationThreshold()
    {
        return imageDownscalingOptimizationThreshold;
    }

    /**
     * Set the image downscaling optimization threshold. This must be a value between 0 and 1. When
     * rendering downscaled images and rendering hints are set to bicubic+quality and the scaling is
     * smaller than the threshold, a more quality-optimized but slower method will be used. The
     * default is 0.5 which is a good compromise.
     *
     * @param imageDownscalingOptimizationThreshold
     */
    public void setImageDownscalingOptimizationThreshold(float imageDownscalingOptimizationThreshold)
    {
        this.imageDownscalingOptimizationThreshold = imageDownscalingOptimizationThreshold;
    }

    /**
     * Returns the given page as an RGB image at 72 DPI
     * @param pageIndex the zero-based index of the page to be converted.
     * @return the rendered page image
     * @throws IOException if the PDF cannot be read
     */
    public BufferedImage renderImage(int pageIndex) throws IOException
    {
        return renderImage(pageIndex, 1);
    }

    /**
     * Returns the given page as an RGB image at the given scale.
     * A scale of 1 will render at 72 DPI.
     * @param pageIndex the zero-based index of the page to be converted
     * @param scale the scaling factor, where 1 = 72 DPI
     * @return the rendered page image
     * @throws IOException if the PDF cannot be read
     */
    public BufferedImage renderImage(int pageIndex, float scale) throws IOException
    {
        return renderImage(pageIndex, scale, ImageType.RGB);
    }

    /**
     * Returns the given page as an RGB image at the given DPI.
     * @param pageIndex the zero-based index of the page to be converted
     * @param dpi the DPI (dots per inch) to render at
     * @return the rendered page image
     * @throws IOException if the PDF cannot be read
     */
    public BufferedImage renderImageWithDPI(int pageIndex, float dpi) throws IOException
    {
        return renderImage(pageIndex, dpi / 72f, ImageType.RGB);
    }

    /**
     * Returns the given page as an RGB image at the given DPI.
     * @param pageIndex the zero-based index of the page to be converted
     * @param dpi the DPI (dots per inch) to render at
     * @param imageType the type of image to return
     * @return the rendered page image
     * @throws IOException if the PDF cannot be read
     */
    public BufferedImage renderImageWithDPI(int pageIndex, float dpi, ImageType imageType)
            throws IOException
    {
        return renderImage(pageIndex, dpi / 72f, imageType);
    }

    /**
     * Returns the given page as an RGB or ARGB image at the given scale.
     * @param pageIndex the zero-based index of the page to be converted
     * @param scale the scaling factor, where 1 = 72 DPI
     * @param imageType the type of image to return
     * @return the rendered page image
     * @throws IOException if the PDF cannot be read
     */
    public BufferedImage renderImage(int pageIndex, float scale, ImageType imageType)
            throws IOException
    {
        return renderImage(pageIndex, scale, imageType, 
                           defaultDestination == null ? RenderDestination.EXPORT : defaultDestination);
    }

    /**
     * Returns the given page as an RGB or ARGB image at the given scale.
     * @param pageIndex the zero-based index of the page to be converted
     * @param scale the scaling factor, where 1 = 72 DPI
     * @param imageType the type of image to return
     * @param destination controlling visibility of optional content groups
     * @return the rendered page image
     * @throws IOException if the PDF cannot be read
     */
    public BufferedImage renderImage(int pageIndex, float scale, ImageType imageType, RenderDestination destination)
            throws IOException
    {
        PDPage page = pageTree.get(pageIndex);

        PDRectangle cropBox = page.getCropBox();
        float widthPt = cropBox.getWidth();
        float heightPt = cropBox.getHeight();

        // PDFBOX-4306 avoid single blank pixel line on the right or on the bottom
        int widthPx = (int) Math.max(Math.floor(widthPt * scale), 1);
        int heightPx = (int) Math.max(Math.floor(heightPt * scale), 1);

        // PDFBOX-4518 the maximum size (w*h) of a buffered image is limited to Integer.MAX_VALUE
        if ((long) widthPx * (long) heightPx > Integer.MAX_VALUE)
        {
            throw new IOException("Maximum size of image exceeded (w * h * scale ^ 2) = "//
                    + widthPt + " * " + heightPt + " * " + scale + " ^ 2 > " + Integer.MAX_VALUE);
        }

        int rotationAngle = page.getRotation();

        int bimType;
        if (imageType != ImageType.ARGB && hasBlendMode(page))
        {
            // PDFBOX-4095: if the PDF has blending on the top level, draw on transparent background
            // Inpired from PDF.js: if a PDF page uses any blend modes other than Normal, 
            // PDF.js renders everything on a fully transparent RGBA canvas. 
            // Finally when the page has been rendered, PDF.js draws the RGBA canvas on a white canvas.
            bimType = BufferedImage.TYPE_INT_ARGB;
        }
        else
        {
            bimType = imageType.toBufferedImageType();
        }

        // swap width and height
        BufferedImage image;
        if (rotationAngle == 90 || rotationAngle == 270)
        {
            image = new BufferedImage(heightPx, widthPx, bimType);
        }
        else
        {
            image = new BufferedImage(widthPx, heightPx, bimType);
        }

        pageImage = image;

        // use a transparent background if the image type supports alpha
        Graphics2D g = image.createGraphics();
        if (image.getType() == BufferedImage.TYPE_INT_ARGB)
        {
            g.setBackground(new Color(0, 0, 0, 0));
        }
        else
        {
            g.setBackground(Color.WHITE);
        }
        g.clearRect(0, 0, image.getWidth(), image.getHeight());
        
        transform(g, page.getRotation(), cropBox, scale, scale);

        // the end-user may provide a custom PageDrawer
        RenderingHints actualRenderingHints =
                renderingHints == null ? createDefaultRenderingHints(g) : renderingHints;
        PageDrawerParameters parameters =
                new PageDrawerParameters(this, page, subsamplingAllowed, destination,
                        actualRenderingHints, imageDownscalingOptimizationThreshold);
        PageDrawer drawer = createPageDrawer(parameters);
        drawer.drawPage(g, cropBox);
        
        g.dispose();

        if (image.getType() != imageType.toBufferedImageType())
        {
            // PDFBOX-4095: draw temporary transparent image on white background
            BufferedImage newImage = 
                    new BufferedImage(image.getWidth(), image.getHeight(), imageType.toBufferedImageType());
            Graphics2D dstGraphics = newImage.createGraphics();
            dstGraphics.setBackground(Color.WHITE);
            dstGraphics.clearRect(0, 0, image.getWidth(), image.getHeight());
            dstGraphics.drawImage(image, 0, 0, null);
            dstGraphics.dispose();
            image = newImage;
        }

        return image;
    }

    /**
     * Renders a given page to an AWT Graphics2D instance at 72 DPI.
     * <p>
     * Read {@link #renderPageToGraphics(int, java.awt.Graphics2D, float, float, org.apache.pdfbox.rendering.RenderDestination) renderPageToGraphics(int, Graphics2D, float, float, RenderDestination)}
     * before using this.
     *
     * @param pageIndex the zero-based index of the page to be converted
     * @param graphics the Graphics2D on which to draw the page
     * @throws IOException if the PDF cannot be read
     */
    public void renderPageToGraphics(int pageIndex, Graphics2D graphics) throws IOException
    {
        renderPageToGraphics(pageIndex, graphics, 1);
    }

    /**
     * Renders a given page to an AWT Graphics2D instance.
     * <p>
     * Read {@link #renderPageToGraphics(int, java.awt.Graphics2D, float, float, org.apache.pdfbox.rendering.RenderDestination) renderPageToGraphics(int, Graphics2D, float, float, RenderDestination)}
     * before using this.
     *
     * @param pageIndex the zero-based index of the page to be converted
     * @param graphics the Graphics2D on which to draw the page
     * @param scale the scaling factor, where 1 = 72 DPI
     * @throws IOException if the PDF cannot be read
     */
    public void renderPageToGraphics(int pageIndex, Graphics2D graphics, float scale)
            throws IOException
    {
        renderPageToGraphics(pageIndex, graphics, scale, scale);
    }

    /**
     * Renders a given page to an AWT Graphics2D instance.
     * <p>
     * Read {@link #renderPageToGraphics(int, java.awt.Graphics2D, float, float, org.apache.pdfbox.rendering.RenderDestination) renderPageToGraphics(int, Graphics2D, float, float, RenderDestination)}
     * before using this.
     *
     * @param pageIndex the zero-based index of the page to be converted
     * @param graphics the Graphics2D on which to draw the page
     * @param scaleX the scale to draw the page at for the x-axis, where 1 = 72 DPI
     * @param scaleY the scale to draw the page at for the y-axis, where 1 = 72 DPI
     * @throws IOException if the PDF cannot be read
     */
    public void renderPageToGraphics(int pageIndex, Graphics2D graphics, float scaleX, float scaleY)
            throws IOException
    {
        renderPageToGraphics(pageIndex, graphics, scaleX, scaleY, 
                             defaultDestination == null ? RenderDestination.VIEW : defaultDestination);
    }

    /**
     * Renders a given page to an AWT Graphics2D instance.
     * <p>
     * Known problems:
     * <ul>
     * <li>rendering of PDF files with transparencies is not supported on Ubuntu, see
     * <a href="https://issues.apache.org/jira/browse/PDFBOX-4581">PDFBOX-4581</a> and
     * <a href="https://bugs.openjdk.java.net/browse/JDK-6689349">JDK-6689349</a>. Rendering will
     * not abort, but the pages will be rendered incorrectly.</li>
     * <li>Clipping the Graphics2D will not work properly, see
     * <a href="https://issues.apache.org/jira/browse/PDFBOX-4583">PDFBOX-4583</a>.</li>
     * </ul>
     * If you encounter these problems, then you should render into an image by using the
     * {@link #renderImage(int) renderImage} methods.
     * 
     * @param pageIndex the zero-based index of the page to be converted
     * @param graphics the Graphics2D on which to draw the page
     * @param scaleX the scale to draw the page at for the x-axis, where 1 = 72 DPI
     * @param scaleY the scale to draw the page at for the y-axis, where 1 = 72 DPI
     * @param destination controlling visibility of optional content groups
     * @throws IOException if the PDF cannot be read
     */
    public void renderPageToGraphics(int pageIndex, Graphics2D graphics, float scaleX, float scaleY, RenderDestination destination)
            throws IOException
    {
        PDPage page = pageTree.get(pageIndex);
        // TODO need width/height calculations? should these be in PageDrawer?

        PDRectangle cropBox = page.getCropBox();
        transform(graphics, page.getRotation(), cropBox, scaleX, scaleY);
        graphics.clearRect(0, 0, (int) cropBox.getWidth(), (int) cropBox.getHeight());

        // the end-user may provide a custom PageDrawer
        RenderingHints actualRenderingHints =
                renderingHints == null ? createDefaultRenderingHints(graphics) : renderingHints;
        PageDrawerParameters parameters =
                new PageDrawerParameters(this, page, subsamplingAllowed, destination,
                        actualRenderingHints, imageDownscalingOptimizationThreshold);
        PageDrawer drawer = createPageDrawer(parameters);
        drawer.drawPage(graphics, cropBox);
    }

    /**
     * Indicates whether an optional content group is enabled.
     * @param group the group
     * @return true if the group is enabled
     */
    public boolean isGroupEnabled(PDOptionalContentGroup group)
    {
        PDOptionalContentProperties ocProperties = document.getDocumentCatalog().getOCProperties();
        return ocProperties == null || ocProperties.isGroupEnabled(group);
    }

    // scale rotate translate
    private void transform(Graphics2D graphics, int rotationAngle, PDRectangle cropBox, float scaleX, float scaleY)
    {
        graphics.scale(scaleX, scaleY);

        // TODO should we be passing the scale to PageDrawer rather than messing with Graphics?
        if (rotationAngle != 0)
        {
            float translateX = 0;
            float translateY = 0;
            switch (rotationAngle)
            {
                case 90:
                    translateX = cropBox.getHeight();
                    break;
                case 270:
                    translateY = cropBox.getWidth();
                    break;
                case 180:
                    translateX = cropBox.getWidth();
                    translateY = cropBox.getHeight();
                    break;
                default:
                    break;
            }
            graphics.translate(translateX, translateY);
            graphics.rotate(Math.toRadians(rotationAngle));
        }
    }

    private boolean isBitonal(Graphics2D graphics)
    {
        GraphicsConfiguration deviceConfiguration = graphics.getDeviceConfiguration();
        if (deviceConfiguration == null)
        {
            return false;
        }
        GraphicsDevice device = deviceConfiguration.getDevice();
        if (device == null)
        {
            return false;
        }
        DisplayMode displayMode = device.getDisplayMode();
        if (displayMode == null)
        {
            return false;
        }
        return displayMode.getBitDepth() == 1;
    }

    private RenderingHints createDefaultRenderingHints(Graphics2D graphics)
    {
        RenderingHints r = new RenderingHints(null);
        r.put(RenderingHints.KEY_INTERPOLATION, isBitonal(graphics) ?
                RenderingHints.VALUE_INTERPOLATION_NEAREST_NEIGHBOR :
                RenderingHints.VALUE_INTERPOLATION_BICUBIC);
        r.put(RenderingHints.KEY_RENDERING, RenderingHints.VALUE_RENDER_QUALITY);
        r.put(RenderingHints.KEY_ANTIALIASING, isBitonal(graphics) ?
                                        RenderingHints.VALUE_ANTIALIAS_OFF :
                                        RenderingHints.VALUE_ANTIALIAS_ON);
        return r;
    }

    /**
     * Returns a new PageDrawer instance, using the given parameters. May be overridden.
     */
    protected PageDrawer createPageDrawer(PageDrawerParameters parameters) throws IOException
    {
        PageDrawer pageDrawer = new PageDrawer(parameters);
        pageDrawer.setAnnotationFilter(annotationFilter);
        return pageDrawer;
    }

    private boolean hasBlendMode(PDPage page)
    {
        // check the current resources for blend modes
        PDResources resources = page.getResources();
        if (resources == null)
        {
            return false;
        }
        for (COSName name : resources.getExtGStateNames())
        {
            PDExtendedGraphicsState extGState = resources.getExtGState(name);
            if (extGState != null)
            {
                // extGState null can happen if key exists but no value 
                // see PDFBOX-3950-23EGDHXSBBYQLKYOKGZUOVYVNE675PRD.pdf
                BlendMode blendMode = extGState.getBlendMode();
                if (blendMode != BlendMode.NORMAL)
                {
                    return true;
                }
            }
        }
        return false;
    }

    /**
     * Returns the image to which the current page is being rendered.
     * May be null if the page is rendered to a Graphics2D object
     * instead of a BufferedImage.
     */
    BufferedImage getPageImage()
    {
        return pageImage;
    }

    private static void suggestKCMS()
    {
        String cmmProperty = System.getProperty("sun.java2d.cmm");
        if (!"sun.java2d.cmm.kcms.KcmsServiceProvider".equals(cmmProperty))
        {
            try
            {
                // Make sure that class exists
                Class.forName("sun.java2d.cmm.kcms.KcmsServiceProvider");

                String version = System.getProperty("java.version");
                if (version == null ||
                    isGoodVersion(version, "1.8.0_(\\d+)", 191) ||
                    isGoodVersion(version, "9.0.(\\d+)", 4))
                {
                    return;
                }
                LOG.info("Your current java version is: " + version);
                LOG.info("To get higher rendering speed on old java 1.8 or 9 versions,");
                LOG.info("  update to the latest 1.8 or 9 version (>= 1.8.0_191 or >= 9.0.4),");
                LOG.info("  or");
                LOG.info("  use the option -Dsun.java2d.cmm=sun.java2d.cmm.kcms.KcmsServiceProvider");
                LOG.info("  or call System.setProperty(\"sun.java2d.cmm\", \"sun.java2d.cmm.kcms.KcmsServiceProvider\")");
            }
            catch (ClassNotFoundException e)
            {
                // KCMS not available
            }
        }
    }

    private static boolean isGoodVersion(String version, String regex, int min)
    {
        Matcher matcher = Pattern.compile(regex).matcher(version);
        if (matcher.matches() && matcher.groupCount() >= 1)
        {
            try
            {
                int v = Integer.parseInt(matcher.group(1));
                if (v >= min)
                {
                    // LCMS no longer bad
                    return true;
                }
            }
            catch (NumberFormatException ex)
            {
                return true;
            }
        }
        return false;
    }
}
>>>>>>> a7358e0b
<|MERGE_RESOLUTION|>--- conflicted
+++ resolved
@@ -1,4 +1,3 @@
-<<<<<<< HEAD
 /*
  * Licensed to the Apache Software Foundation (ASF) under one or more
  * contributor license agreements.  See the NOTICE file distributed with
@@ -575,10 +574,10 @@
         for (COSName name : resources.getExtGStateNames())
         {
             PDExtendedGraphicsState extGState = resources.getExtGState(name);
-            // can happen if key exists but no value
-            // see PDFBOX-3950-23EGDHXSBBYQLKYOKGZUOVYVNE675PRD.pdf
             if (extGState != null)
             {
+                // extGState null can happen if key exists but no value 
+                // see PDFBOX-3950-23EGDHXSBBYQLKYOKGZUOVYVNE675PRD.pdf
                 BlendMode blendMode = extGState.getBlendMode();
                 if (blendMode != BlendMode.NORMAL)
                 {
@@ -651,636 +650,4 @@
         }
         return false;
     }
-}
-=======
-/*
- * Licensed to the Apache Software Foundation (ASF) under one or more
- * contributor license agreements.  See the NOTICE file distributed with
- * this work for additional information regarding copyright ownership.
- * The ASF licenses this file to You under the Apache License, Version 2.0
- * (the "License"); you may not use this file except in compliance with
- * the License.  You may obtain a copy of the License at
- *
- *      http://www.apache.org/licenses/LICENSE-2.0
- *
- * Unless required by applicable law or agreed to in writing, software
- * distributed under the License is distributed on an "AS IS" BASIS,
- * WITHOUT WARRANTIES OR CONDITIONS OF ANY KIND, either express or implied.
- * See the License for the specific language governing permissions and
- * limitations under the License.
- */
-package org.apache.pdfbox.rendering;
-
-import java.awt.Color;
-import java.awt.DisplayMode;
-import java.awt.Graphics2D;
-import java.awt.GraphicsConfiguration;
-import java.awt.GraphicsDevice;
-import java.awt.RenderingHints;
-import java.awt.image.BufferedImage;
-import java.io.IOException;
-import java.util.regex.Matcher;
-import java.util.regex.Pattern;
-import org.apache.commons.logging.Log;
-import org.apache.commons.logging.LogFactory;
-import org.apache.pdfbox.cos.COSName;
-import org.apache.pdfbox.pdmodel.PDDocument;
-import org.apache.pdfbox.pdmodel.PDPage;
-import org.apache.pdfbox.pdmodel.PDPageTree;
-import org.apache.pdfbox.pdmodel.PDResources;
-import org.apache.pdfbox.pdmodel.common.PDRectangle;
-import org.apache.pdfbox.pdmodel.graphics.blend.BlendMode;
-import org.apache.pdfbox.pdmodel.graphics.optionalcontent.PDOptionalContentGroup;
-import org.apache.pdfbox.pdmodel.graphics.optionalcontent.PDOptionalContentProperties;
-import org.apache.pdfbox.pdmodel.graphics.state.PDExtendedGraphicsState;
-import org.apache.pdfbox.pdmodel.interactive.annotation.AnnotationFilter;
-
-/**
- * Renders a PDF document to an AWT BufferedImage.
- * This class may be overridden in order to perform custom rendering.
- *
- * @author John Hewson
- */
-public class PDFRenderer
-{
-    private static final Log LOG = LogFactory.getLog(PDFRenderer.class);
-
-    protected final PDDocument document;
-    // TODO keep rendering state such as caches here
-    
-    /**
-    * Default annotations filter, returns all annotations
-    */
-    private AnnotationFilter annotationFilter = annotation -> true;
-
-    private boolean subsamplingAllowed = false;
-
-    private RenderDestination defaultDestination;
-
-    private RenderingHints renderingHints = null;
-
-    private BufferedImage pageImage;
-
-    private static boolean kcmsLogged = false;
-
-    private float imageDownscalingOptimizationThreshold = 0.5f;
-
-    private final PDPageTree pageTree;
-
-    /**
-     * Creates a new PDFRenderer.
-     * @param document the document to render
-     */
-    public PDFRenderer(PDDocument document)
-    {
-        this.document = document;
-        this.pageTree = document.getPages();
-
-        if (!kcmsLogged)
-        {
-            suggestKCMS();
-            kcmsLogged = true;
-        }
-    }
-
-    /**
-     * Return the AnnotationFilter.
-     * 
-     * @return the AnnotationFilter
-     */
-    public AnnotationFilter getAnnotationsFilter()
-    {
-        return annotationFilter;
-    }
-
-    /**
-     * Set the AnnotationFilter.
-     * 
-     * <p>Allows to only render annotation accepted by the filter.
-     * 
-     * @param annotationsFilter the AnnotationFilter
-     */
-    public void setAnnotationsFilter(AnnotationFilter annotationsFilter)
-    {
-        this.annotationFilter = annotationsFilter;
-    }
-
-    /**
-     * Value indicating if the renderer is allowed to subsample images before drawing, according to
-     * image dimensions and requested scale.
-     *
-     * Subsampling may be faster and less memory-intensive in some cases, but it may also lead to
-     * loss of quality, especially in images with high spatial frequency.
-     *
-     * @return true if subsampling of images is allowed, false otherwise.
-     */
-    public boolean isSubsamplingAllowed()
-    {
-        return subsamplingAllowed;
-    }
-
-    /**
-     * Sets a value instructing the renderer whether it is allowed to subsample images before
-     * drawing. The subsampling frequency is determined according to image size and requested scale.
-     *
-     * Subsampling may be faster and less memory-intensive in some cases, but it may also lead to
-     * loss of quality, especially in images with high spatial frequency.
-     *
-     * @param subsamplingAllowed The new value indicating if subsampling is allowed.
-     */
-    public void setSubsamplingAllowed(boolean subsamplingAllowed)
-    {
-        this.subsamplingAllowed = subsamplingAllowed;
-    }
-
-    /**
-     * @return the defaultDestination
-     */
-    public RenderDestination getDefaultDestination()
-    {
-        return defaultDestination;
-    }
-
-    /**
-     * @param defaultDestination the defaultDestination to set
-     */
-    public void setDefaultDestination(RenderDestination defaultDestination)
-    {
-        this.defaultDestination = defaultDestination;
-    }
-
-    /**
-     * Get the rendering hints.
-     *
-     * @return the rendering hints or null if none are set.
-     */
-    public RenderingHints getRenderingHints()
-    {
-        return renderingHints;
-    }
-
-    /**
-     * Set the rendering hints. Use this to influence rendering quality and speed. If you don't set
-     * them yourself or pass null, PDFBox will decide <b><u>at runtime</u></b> depending on the
-     * destination.
-     *
-     * @param renderingHints
-     */
-    public void setRenderingHints(RenderingHints renderingHints)
-    {
-        this.renderingHints = renderingHints;
-    }
-
-    /**
-     *
-     * @return get the image downscaling optimization threshold. See
-     * {@link #getImageDownscalingOptimizationThreshold()} for details.
-     */
-    public float getImageDownscalingOptimizationThreshold()
-    {
-        return imageDownscalingOptimizationThreshold;
-    }
-
-    /**
-     * Set the image downscaling optimization threshold. This must be a value between 0 and 1. When
-     * rendering downscaled images and rendering hints are set to bicubic+quality and the scaling is
-     * smaller than the threshold, a more quality-optimized but slower method will be used. The
-     * default is 0.5 which is a good compromise.
-     *
-     * @param imageDownscalingOptimizationThreshold
-     */
-    public void setImageDownscalingOptimizationThreshold(float imageDownscalingOptimizationThreshold)
-    {
-        this.imageDownscalingOptimizationThreshold = imageDownscalingOptimizationThreshold;
-    }
-
-    /**
-     * Returns the given page as an RGB image at 72 DPI
-     * @param pageIndex the zero-based index of the page to be converted.
-     * @return the rendered page image
-     * @throws IOException if the PDF cannot be read
-     */
-    public BufferedImage renderImage(int pageIndex) throws IOException
-    {
-        return renderImage(pageIndex, 1);
-    }
-
-    /**
-     * Returns the given page as an RGB image at the given scale.
-     * A scale of 1 will render at 72 DPI.
-     * @param pageIndex the zero-based index of the page to be converted
-     * @param scale the scaling factor, where 1 = 72 DPI
-     * @return the rendered page image
-     * @throws IOException if the PDF cannot be read
-     */
-    public BufferedImage renderImage(int pageIndex, float scale) throws IOException
-    {
-        return renderImage(pageIndex, scale, ImageType.RGB);
-    }
-
-    /**
-     * Returns the given page as an RGB image at the given DPI.
-     * @param pageIndex the zero-based index of the page to be converted
-     * @param dpi the DPI (dots per inch) to render at
-     * @return the rendered page image
-     * @throws IOException if the PDF cannot be read
-     */
-    public BufferedImage renderImageWithDPI(int pageIndex, float dpi) throws IOException
-    {
-        return renderImage(pageIndex, dpi / 72f, ImageType.RGB);
-    }
-
-    /**
-     * Returns the given page as an RGB image at the given DPI.
-     * @param pageIndex the zero-based index of the page to be converted
-     * @param dpi the DPI (dots per inch) to render at
-     * @param imageType the type of image to return
-     * @return the rendered page image
-     * @throws IOException if the PDF cannot be read
-     */
-    public BufferedImage renderImageWithDPI(int pageIndex, float dpi, ImageType imageType)
-            throws IOException
-    {
-        return renderImage(pageIndex, dpi / 72f, imageType);
-    }
-
-    /**
-     * Returns the given page as an RGB or ARGB image at the given scale.
-     * @param pageIndex the zero-based index of the page to be converted
-     * @param scale the scaling factor, where 1 = 72 DPI
-     * @param imageType the type of image to return
-     * @return the rendered page image
-     * @throws IOException if the PDF cannot be read
-     */
-    public BufferedImage renderImage(int pageIndex, float scale, ImageType imageType)
-            throws IOException
-    {
-        return renderImage(pageIndex, scale, imageType, 
-                           defaultDestination == null ? RenderDestination.EXPORT : defaultDestination);
-    }
-
-    /**
-     * Returns the given page as an RGB or ARGB image at the given scale.
-     * @param pageIndex the zero-based index of the page to be converted
-     * @param scale the scaling factor, where 1 = 72 DPI
-     * @param imageType the type of image to return
-     * @param destination controlling visibility of optional content groups
-     * @return the rendered page image
-     * @throws IOException if the PDF cannot be read
-     */
-    public BufferedImage renderImage(int pageIndex, float scale, ImageType imageType, RenderDestination destination)
-            throws IOException
-    {
-        PDPage page = pageTree.get(pageIndex);
-
-        PDRectangle cropBox = page.getCropBox();
-        float widthPt = cropBox.getWidth();
-        float heightPt = cropBox.getHeight();
-
-        // PDFBOX-4306 avoid single blank pixel line on the right or on the bottom
-        int widthPx = (int) Math.max(Math.floor(widthPt * scale), 1);
-        int heightPx = (int) Math.max(Math.floor(heightPt * scale), 1);
-
-        // PDFBOX-4518 the maximum size (w*h) of a buffered image is limited to Integer.MAX_VALUE
-        if ((long) widthPx * (long) heightPx > Integer.MAX_VALUE)
-        {
-            throw new IOException("Maximum size of image exceeded (w * h * scale ^ 2) = "//
-                    + widthPt + " * " + heightPt + " * " + scale + " ^ 2 > " + Integer.MAX_VALUE);
-        }
-
-        int rotationAngle = page.getRotation();
-
-        int bimType;
-        if (imageType != ImageType.ARGB && hasBlendMode(page))
-        {
-            // PDFBOX-4095: if the PDF has blending on the top level, draw on transparent background
-            // Inpired from PDF.js: if a PDF page uses any blend modes other than Normal, 
-            // PDF.js renders everything on a fully transparent RGBA canvas. 
-            // Finally when the page has been rendered, PDF.js draws the RGBA canvas on a white canvas.
-            bimType = BufferedImage.TYPE_INT_ARGB;
-        }
-        else
-        {
-            bimType = imageType.toBufferedImageType();
-        }
-
-        // swap width and height
-        BufferedImage image;
-        if (rotationAngle == 90 || rotationAngle == 270)
-        {
-            image = new BufferedImage(heightPx, widthPx, bimType);
-        }
-        else
-        {
-            image = new BufferedImage(widthPx, heightPx, bimType);
-        }
-
-        pageImage = image;
-
-        // use a transparent background if the image type supports alpha
-        Graphics2D g = image.createGraphics();
-        if (image.getType() == BufferedImage.TYPE_INT_ARGB)
-        {
-            g.setBackground(new Color(0, 0, 0, 0));
-        }
-        else
-        {
-            g.setBackground(Color.WHITE);
-        }
-        g.clearRect(0, 0, image.getWidth(), image.getHeight());
-        
-        transform(g, page.getRotation(), cropBox, scale, scale);
-
-        // the end-user may provide a custom PageDrawer
-        RenderingHints actualRenderingHints =
-                renderingHints == null ? createDefaultRenderingHints(g) : renderingHints;
-        PageDrawerParameters parameters =
-                new PageDrawerParameters(this, page, subsamplingAllowed, destination,
-                        actualRenderingHints, imageDownscalingOptimizationThreshold);
-        PageDrawer drawer = createPageDrawer(parameters);
-        drawer.drawPage(g, cropBox);
-        
-        g.dispose();
-
-        if (image.getType() != imageType.toBufferedImageType())
-        {
-            // PDFBOX-4095: draw temporary transparent image on white background
-            BufferedImage newImage = 
-                    new BufferedImage(image.getWidth(), image.getHeight(), imageType.toBufferedImageType());
-            Graphics2D dstGraphics = newImage.createGraphics();
-            dstGraphics.setBackground(Color.WHITE);
-            dstGraphics.clearRect(0, 0, image.getWidth(), image.getHeight());
-            dstGraphics.drawImage(image, 0, 0, null);
-            dstGraphics.dispose();
-            image = newImage;
-        }
-
-        return image;
-    }
-
-    /**
-     * Renders a given page to an AWT Graphics2D instance at 72 DPI.
-     * <p>
-     * Read {@link #renderPageToGraphics(int, java.awt.Graphics2D, float, float, org.apache.pdfbox.rendering.RenderDestination) renderPageToGraphics(int, Graphics2D, float, float, RenderDestination)}
-     * before using this.
-     *
-     * @param pageIndex the zero-based index of the page to be converted
-     * @param graphics the Graphics2D on which to draw the page
-     * @throws IOException if the PDF cannot be read
-     */
-    public void renderPageToGraphics(int pageIndex, Graphics2D graphics) throws IOException
-    {
-        renderPageToGraphics(pageIndex, graphics, 1);
-    }
-
-    /**
-     * Renders a given page to an AWT Graphics2D instance.
-     * <p>
-     * Read {@link #renderPageToGraphics(int, java.awt.Graphics2D, float, float, org.apache.pdfbox.rendering.RenderDestination) renderPageToGraphics(int, Graphics2D, float, float, RenderDestination)}
-     * before using this.
-     *
-     * @param pageIndex the zero-based index of the page to be converted
-     * @param graphics the Graphics2D on which to draw the page
-     * @param scale the scaling factor, where 1 = 72 DPI
-     * @throws IOException if the PDF cannot be read
-     */
-    public void renderPageToGraphics(int pageIndex, Graphics2D graphics, float scale)
-            throws IOException
-    {
-        renderPageToGraphics(pageIndex, graphics, scale, scale);
-    }
-
-    /**
-     * Renders a given page to an AWT Graphics2D instance.
-     * <p>
-     * Read {@link #renderPageToGraphics(int, java.awt.Graphics2D, float, float, org.apache.pdfbox.rendering.RenderDestination) renderPageToGraphics(int, Graphics2D, float, float, RenderDestination)}
-     * before using this.
-     *
-     * @param pageIndex the zero-based index of the page to be converted
-     * @param graphics the Graphics2D on which to draw the page
-     * @param scaleX the scale to draw the page at for the x-axis, where 1 = 72 DPI
-     * @param scaleY the scale to draw the page at for the y-axis, where 1 = 72 DPI
-     * @throws IOException if the PDF cannot be read
-     */
-    public void renderPageToGraphics(int pageIndex, Graphics2D graphics, float scaleX, float scaleY)
-            throws IOException
-    {
-        renderPageToGraphics(pageIndex, graphics, scaleX, scaleY, 
-                             defaultDestination == null ? RenderDestination.VIEW : defaultDestination);
-    }
-
-    /**
-     * Renders a given page to an AWT Graphics2D instance.
-     * <p>
-     * Known problems:
-     * <ul>
-     * <li>rendering of PDF files with transparencies is not supported on Ubuntu, see
-     * <a href="https://issues.apache.org/jira/browse/PDFBOX-4581">PDFBOX-4581</a> and
-     * <a href="https://bugs.openjdk.java.net/browse/JDK-6689349">JDK-6689349</a>. Rendering will
-     * not abort, but the pages will be rendered incorrectly.</li>
-     * <li>Clipping the Graphics2D will not work properly, see
-     * <a href="https://issues.apache.org/jira/browse/PDFBOX-4583">PDFBOX-4583</a>.</li>
-     * </ul>
-     * If you encounter these problems, then you should render into an image by using the
-     * {@link #renderImage(int) renderImage} methods.
-     * 
-     * @param pageIndex the zero-based index of the page to be converted
-     * @param graphics the Graphics2D on which to draw the page
-     * @param scaleX the scale to draw the page at for the x-axis, where 1 = 72 DPI
-     * @param scaleY the scale to draw the page at for the y-axis, where 1 = 72 DPI
-     * @param destination controlling visibility of optional content groups
-     * @throws IOException if the PDF cannot be read
-     */
-    public void renderPageToGraphics(int pageIndex, Graphics2D graphics, float scaleX, float scaleY, RenderDestination destination)
-            throws IOException
-    {
-        PDPage page = pageTree.get(pageIndex);
-        // TODO need width/height calculations? should these be in PageDrawer?
-
-        PDRectangle cropBox = page.getCropBox();
-        transform(graphics, page.getRotation(), cropBox, scaleX, scaleY);
-        graphics.clearRect(0, 0, (int) cropBox.getWidth(), (int) cropBox.getHeight());
-
-        // the end-user may provide a custom PageDrawer
-        RenderingHints actualRenderingHints =
-                renderingHints == null ? createDefaultRenderingHints(graphics) : renderingHints;
-        PageDrawerParameters parameters =
-                new PageDrawerParameters(this, page, subsamplingAllowed, destination,
-                        actualRenderingHints, imageDownscalingOptimizationThreshold);
-        PageDrawer drawer = createPageDrawer(parameters);
-        drawer.drawPage(graphics, cropBox);
-    }
-
-    /**
-     * Indicates whether an optional content group is enabled.
-     * @param group the group
-     * @return true if the group is enabled
-     */
-    public boolean isGroupEnabled(PDOptionalContentGroup group)
-    {
-        PDOptionalContentProperties ocProperties = document.getDocumentCatalog().getOCProperties();
-        return ocProperties == null || ocProperties.isGroupEnabled(group);
-    }
-
-    // scale rotate translate
-    private void transform(Graphics2D graphics, int rotationAngle, PDRectangle cropBox, float scaleX, float scaleY)
-    {
-        graphics.scale(scaleX, scaleY);
-
-        // TODO should we be passing the scale to PageDrawer rather than messing with Graphics?
-        if (rotationAngle != 0)
-        {
-            float translateX = 0;
-            float translateY = 0;
-            switch (rotationAngle)
-            {
-                case 90:
-                    translateX = cropBox.getHeight();
-                    break;
-                case 270:
-                    translateY = cropBox.getWidth();
-                    break;
-                case 180:
-                    translateX = cropBox.getWidth();
-                    translateY = cropBox.getHeight();
-                    break;
-                default:
-                    break;
-            }
-            graphics.translate(translateX, translateY);
-            graphics.rotate(Math.toRadians(rotationAngle));
-        }
-    }
-
-    private boolean isBitonal(Graphics2D graphics)
-    {
-        GraphicsConfiguration deviceConfiguration = graphics.getDeviceConfiguration();
-        if (deviceConfiguration == null)
-        {
-            return false;
-        }
-        GraphicsDevice device = deviceConfiguration.getDevice();
-        if (device == null)
-        {
-            return false;
-        }
-        DisplayMode displayMode = device.getDisplayMode();
-        if (displayMode == null)
-        {
-            return false;
-        }
-        return displayMode.getBitDepth() == 1;
-    }
-
-    private RenderingHints createDefaultRenderingHints(Graphics2D graphics)
-    {
-        RenderingHints r = new RenderingHints(null);
-        r.put(RenderingHints.KEY_INTERPOLATION, isBitonal(graphics) ?
-                RenderingHints.VALUE_INTERPOLATION_NEAREST_NEIGHBOR :
-                RenderingHints.VALUE_INTERPOLATION_BICUBIC);
-        r.put(RenderingHints.KEY_RENDERING, RenderingHints.VALUE_RENDER_QUALITY);
-        r.put(RenderingHints.KEY_ANTIALIASING, isBitonal(graphics) ?
-                                        RenderingHints.VALUE_ANTIALIAS_OFF :
-                                        RenderingHints.VALUE_ANTIALIAS_ON);
-        return r;
-    }
-
-    /**
-     * Returns a new PageDrawer instance, using the given parameters. May be overridden.
-     */
-    protected PageDrawer createPageDrawer(PageDrawerParameters parameters) throws IOException
-    {
-        PageDrawer pageDrawer = new PageDrawer(parameters);
-        pageDrawer.setAnnotationFilter(annotationFilter);
-        return pageDrawer;
-    }
-
-    private boolean hasBlendMode(PDPage page)
-    {
-        // check the current resources for blend modes
-        PDResources resources = page.getResources();
-        if (resources == null)
-        {
-            return false;
-        }
-        for (COSName name : resources.getExtGStateNames())
-        {
-            PDExtendedGraphicsState extGState = resources.getExtGState(name);
-            if (extGState != null)
-            {
-                // extGState null can happen if key exists but no value 
-                // see PDFBOX-3950-23EGDHXSBBYQLKYOKGZUOVYVNE675PRD.pdf
-                BlendMode blendMode = extGState.getBlendMode();
-                if (blendMode != BlendMode.NORMAL)
-                {
-                    return true;
-                }
-            }
-        }
-        return false;
-    }
-
-    /**
-     * Returns the image to which the current page is being rendered.
-     * May be null if the page is rendered to a Graphics2D object
-     * instead of a BufferedImage.
-     */
-    BufferedImage getPageImage()
-    {
-        return pageImage;
-    }
-
-    private static void suggestKCMS()
-    {
-        String cmmProperty = System.getProperty("sun.java2d.cmm");
-        if (!"sun.java2d.cmm.kcms.KcmsServiceProvider".equals(cmmProperty))
-        {
-            try
-            {
-                // Make sure that class exists
-                Class.forName("sun.java2d.cmm.kcms.KcmsServiceProvider");
-
-                String version = System.getProperty("java.version");
-                if (version == null ||
-                    isGoodVersion(version, "1.8.0_(\\d+)", 191) ||
-                    isGoodVersion(version, "9.0.(\\d+)", 4))
-                {
-                    return;
-                }
-                LOG.info("Your current java version is: " + version);
-                LOG.info("To get higher rendering speed on old java 1.8 or 9 versions,");
-                LOG.info("  update to the latest 1.8 or 9 version (>= 1.8.0_191 or >= 9.0.4),");
-                LOG.info("  or");
-                LOG.info("  use the option -Dsun.java2d.cmm=sun.java2d.cmm.kcms.KcmsServiceProvider");
-                LOG.info("  or call System.setProperty(\"sun.java2d.cmm\", \"sun.java2d.cmm.kcms.KcmsServiceProvider\")");
-            }
-            catch (ClassNotFoundException e)
-            {
-                // KCMS not available
-            }
-        }
-    }
-
-    private static boolean isGoodVersion(String version, String regex, int min)
-    {
-        Matcher matcher = Pattern.compile(regex).matcher(version);
-        if (matcher.matches() && matcher.groupCount() >= 1)
-        {
-            try
-            {
-                int v = Integer.parseInt(matcher.group(1));
-                if (v >= min)
-                {
-                    // LCMS no longer bad
-                    return true;
-                }
-            }
-            catch (NumberFormatException ex)
-            {
-                return true;
-            }
-        }
-        return false;
-    }
-}
->>>>>>> a7358e0b
+}