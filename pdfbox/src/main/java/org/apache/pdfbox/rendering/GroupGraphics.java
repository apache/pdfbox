--- conflicted
+++ resolved
@@ -117,17 +117,9 @@
         {
             return new GroupGraphics(groupImage, (Graphics2D)g, groupAlphaImage, (Graphics2D)a);
         }
-<<<<<<< HEAD
-
-        g.dispose();
-        a.dispose();
-
-        throw new UnsupportedOperationException();
-=======
         g.dispose();
         a.dispose();
         throw new UnsupportedOperationException("Only Graphics2D supported by this method");
->>>>>>> e469d30f
     }
 
     @Override
