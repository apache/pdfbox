/*
 * Licensed to the Apache Software Foundation (ASF) under one or more
 * contributor license agreements.  See the NOTICE file distributed with
 * this work for additional information regarding copyright ownership.
 * The ASF licenses this file to You under the Apache License, Version 2.0
 * (the "License"); you may not use this file except in compliance with
 * the License.  You may obtain a copy of the License at
 *
 *      http://www.apache.org/licenses/LICENSE-2.0
 *
 * Unless required by applicable law or agreed to in writing, software
 * distributed under the License is distributed on an "AS IS" BASIS,
 * WITHOUT WARRANTIES OR CONDITIONS OF ANY KIND, either express or implied.
 * See the License for the specific language governing permissions and
 * limitations under the License.
 */
package org.apache.pdfbox.filter;

import java.io.IOException;
import java.io.InputStream;
import java.io.OutputStream;
import java.util.Iterator;
import java.util.zip.Deflater;

import javax.imageio.ImageIO;
import javax.imageio.ImageReader;

import org.apache.commons.logging.Log;
import org.apache.commons.logging.LogFactory;
import org.apache.pdfbox.cos.COSArray;
import org.apache.pdfbox.cos.COSBase;
import org.apache.pdfbox.cos.COSDictionary;
import org.apache.pdfbox.cos.COSName;

/**
 * A filter for stream data.
 *
 * @author Ben Litchfield
 * @author John Hewson
 */
public abstract class Filter
{
    private static final Log LOG = LogFactory.getLog(Filter.class);

    /**
     * Compression Level System Property. Set this to a value from 0 to 9 to change the zlib deflate
     * compression level used to compress /Flate streams. The default value is -1 which is
     * {@link Deflater#DEFAULT_COMPRESSION}. To set maximum compression, use
     * {@code System.setProperty(Filter.SYSPROP_DEFLATELEVEL, "9");}
     */
    public static final String SYSPROP_DEFLATELEVEL = "org.apache.pdfbox.filter.deflatelevel";

    /**
     * Constructor.
     */
    protected Filter()
    {
    }

    /**
     * Decodes data, producing the original non-encoded data.
     * @param encoded the encoded byte stream
     * @param decoded the stream where decoded data will be written
     * @param parameters the parameters used for decoding
     * @param index the index to the filter being decoded
     * @return repaired parameters dictionary, or the original parameters dictionary
     * @throws IOException if the stream cannot be decoded
     */
    public abstract DecodeResult decode(InputStream encoded, OutputStream decoded, COSDictionary parameters,
                            int index) throws IOException;

    /**
     * Decodes data, with optional DecodeOptions. Not all filters support all options, and so
     * callers should check the options' <code>honored</code> flag to test if they were applied.
     *
     * @param encoded the encoded byte stream
     * @param decoded the stream where decoded data will be written
     * @param parameters the parameters used for decoding
     * @param index the index to the filter being decoded
     * @param options additional options for decoding
     * @return repaired parameters dictionary, or the original parameters dictionary
     * @throws IOException if the stream cannot be decoded
     */
    public DecodeResult decode(InputStream encoded, OutputStream decoded, COSDictionary parameters,
                               int index, DecodeOptions options) throws IOException
    {
        return decode(encoded, decoded, parameters, index);
    }

    /**
     * Encodes data.
     * @param input the byte stream to encode
     * @param encoded the stream where encoded data will be written
     * @param parameters the parameters used for encoding
     * @param index the index to the filter being encoded
     * @throws IOException if the stream cannot be encoded
     */
    public final void encode(InputStream input, OutputStream encoded, COSDictionary parameters,
                            int index) throws IOException
    {
        encode(input, encoded, parameters.asUnmodifiableDictionary());
    }

    // implemented in subclasses
    protected abstract void encode(InputStream input, OutputStream encoded,
                                   COSDictionary parameters) throws IOException;

    // gets the decode params for a specific filter index, this is used to
    // normalise the DecodeParams entry so that it is always a dictionary
    protected COSDictionary getDecodeParams(COSDictionary dictionary, int index)
    {
        COSBase filter = dictionary.getDictionaryObject(COSName.F, COSName.FILTER);
        COSBase obj = dictionary.getDictionaryObject(COSName.DP, COSName.DECODE_PARMS);
        if (filter instanceof COSName && obj instanceof COSDictionary)
        {
            // PDFBOX-3932: The PDF specification requires "If there is only one filter and that 
            // filter has parameters, DecodeParms shall be set to the filter’s parameter dictionary" 
            // but tests show that Adobe means "one filter name object".
            return (COSDictionary)obj;
        }
        else if (filter instanceof COSArray && obj instanceof COSArray)
        {
            COSArray array = (COSArray)obj;
            if (index < array.size())
            {
                COSBase objAtIndex = array.getObject(index);
                if (objAtIndex instanceof COSDictionary)
                {
<<<<<<< HEAD
                    return (COSDictionary)objAtIndex;
=======
                    return (COSDictionary) objAtIndex;
>>>>>>> 19a3c183
                }
            }
        }
        else if (obj != null && !(filter instanceof COSArray || obj instanceof COSArray))
        {
            LOG.error("Expected DecodeParams to be an Array or Dictionary but found " +
                      obj.getClass().getName());
        }
        return new COSDictionary();
    }

    /**
     * Finds a suitable image raster reader for an image format.
     *
     * @param formatName The image format to search for.
     * @param errorCause The probably cause if something goes wrong.
     * @return The image reader for the format.
     * @throws MissingImageReaderException if no image reader is found.
     */
    public static ImageReader findImageReader(String formatName, String errorCause)
            throws MissingImageReaderException
    {
        Iterator<ImageReader> readers = ImageIO.getImageReadersByFormatName(formatName);
        while (readers.hasNext())
        {
            ImageReader reader = readers.next();
            if (reader.canReadRaster())
            {
                return reader;
            }
            reader.dispose();
        }
        throw new MissingImageReaderException("Cannot read " + formatName + " image: " + errorCause);
    }

    /**
     * @return the ZIP compression level configured for PDFBox
     */
    public static int getCompressionLevel()
    {
        int compressionLevel = Deflater.DEFAULT_COMPRESSION;
        try
        {
            compressionLevel = Integer.parseInt(System.getProperty(Filter.SYSPROP_DEFLATELEVEL, "-1"));
        }
        catch (NumberFormatException ex)
        {
            LOG.warn(ex.getMessage(), ex);
        }
        return Math.max(-1, Math.min(Deflater.BEST_COMPRESSION, compressionLevel));
    }
}<|MERGE_RESOLUTION|>--- conflicted
+++ resolved
@@ -126,11 +126,7 @@
                 COSBase objAtIndex = array.getObject(index);
                 if (objAtIndex instanceof COSDictionary)
                 {
-<<<<<<< HEAD
-                    return (COSDictionary)objAtIndex;
-=======
                     return (COSDictionary) objAtIndex;
->>>>>>> 19a3c183
                 }
             }
         }
