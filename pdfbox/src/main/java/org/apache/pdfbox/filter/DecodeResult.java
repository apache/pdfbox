/*
 * Licensed to the Apache Software Foundation (ASF) under one or more
 * contributor license agreements.  See the NOTICE file distributed with
 * this work for additional information regarding copyright ownership.
 * The ASF licenses this file to You under the Apache License, Version 2.0
 * (the "License"); you may not use this file except in compliance with
 * the License.  You may obtain a copy of the License at
 *
 *      http://www.apache.org/licenses/LICENSE-2.0
 *
 * Unless required by applicable law or agreed to in writing, software
 * distributed under the License is distributed on an "AS IS" BASIS,
 * WITHOUT WARRANTIES OR CONDITIONS OF ANY KIND, either express or implied.
 * See the License for the specific language governing permissions and
 * limitations under the License.
 */
package org.apache.pdfbox.filter;

import org.apache.pdfbox.cos.COSDictionary;
import org.apache.pdfbox.pdmodel.graphics.color.PDJPXColorSpace;

/**
 * The result of a filter decode operation. Allows information such as color space to be
 * extracted from image streams, and for stream parameters to be repaired during reading.
 *
 * @author John Hewson
 */
public final class DecodeResult
{
    private final COSDictionary parameters;
    private PDJPXColorSpace colorSpace;

    DecodeResult(COSDictionary parameters)
    {
        this.parameters = parameters;
    }

    DecodeResult(COSDictionary parameters, PDJPXColorSpace colorSpace)
    {
        this.parameters = parameters;
        this.colorSpace = colorSpace;
    }

    /**
     * Return a default DecodeResult.
     *
<<<<<<< HEAD
     * @return a default DecodeResult instance.
=======
     * @return a default instance of DecodeResult
>>>>>>> b9436cf0
     */
    public static DecodeResult createDefault()
    {
        return new DecodeResult(new COSDictionary());
    }

    /**
     * Returns the stream parameters, repaired using the embedded stream data.
     * @return the repaired stream parameters, or an empty dictionary
     */
    public COSDictionary getParameters()
    {
        return parameters;
    }

    /**
     * Returns the embedded JPX color space, if any.
     * @return the embedded JPX color space, or null if there is none.
     */
    public PDJPXColorSpace getJPXColorSpace()
    {
        return colorSpace;
    }

    // Sets the JPX color space
    void setColorSpace(PDJPXColorSpace colorSpace)
    {
        this.colorSpace = colorSpace;
    }
}<|MERGE_RESOLUTION|>--- conflicted
+++ resolved
@@ -44,11 +44,7 @@
     /**
      * Return a default DecodeResult.
      *
-<<<<<<< HEAD
-     * @return a default DecodeResult instance.
-=======
      * @return a default instance of DecodeResult
->>>>>>> b9436cf0
      */
     public static DecodeResult createDefault()
     {
