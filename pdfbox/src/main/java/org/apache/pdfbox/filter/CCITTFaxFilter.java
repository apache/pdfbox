/*
 * Licensed to the Apache Software Foundation (ASF) under one or more
 * contributor license agreements.  See the NOTICE file distributed with
 * this work for additional information regarding copyright ownership.
 * The ASF licenses this file to You under the Apache License, Version 2.0
 * (the "License"); you may not use this file except in compliance with
 * the License.  You may obtain a copy of the License at
 *
 *      http://www.apache.org/licenses/LICENSE-2.0
 *
 * Unless required by applicable law or agreed to in writing, software
 * distributed under the License is distributed on an "AS IS" BASIS,
 * WITHOUT WARRANTIES OR CONDITIONS OF ANY KIND, either express or implied.
 * See the License for the specific language governing permissions and
 * limitations under the License.
 */
package org.apache.pdfbox.filter;

import java.io.EOFException;
import java.io.IOException;
import java.io.InputStream;
import java.io.OutputStream;
import java.io.PushbackInputStream;

import org.apache.pdfbox.cos.COSDictionary;
import org.apache.pdfbox.cos.COSName;
import org.apache.pdfbox.io.IOUtils;

/**
 * Decodes image data that has been encoded using either Group 3 or Group 4
 * CCITT facsimile (fax) encoding, and encodes image data to Group 4.
 *
 * @author Ben Litchfield
 * @author Marcel Kammer
 * @author Paul King
 */
final class CCITTFaxFilter extends Filter
{
    @Override
    public DecodeResult decode(InputStream encoded, OutputStream decoded,
                                         COSDictionary parameters, int index) throws IOException
    {
        // get decode parameters
        COSDictionary decodeParms = getDecodeParams(parameters, index);

        // parse dimensions
        int cols = decodeParms.getInt(COSName.COLUMNS, 1728);
        int rows = decodeParms.getInt(COSName.ROWS, 0);
        int height = parameters.getInt(COSName.HEIGHT, COSName.H, 0);
        if (rows > 0 && height > 0)
        {
            // PDFBOX-771, PDFBOX-3727: rows in DecodeParms sometimes contains an incorrect value
            rows = height;
        }
        else
        {
            // at least one of the values has to have a valid value
            rows = Math.max(rows, height);
        }

        // decompress data
        int k = decodeParms.getInt(COSName.K, 0);
        boolean encodedByteAlign = decodeParms.getBoolean(COSName.ENCODED_BYTE_ALIGN, false);
        int arraySize = (cols + 7) / 8 * rows;
        // TODO possible options??
        byte[] decompressed = new byte[arraySize];
        CCITTFaxDecoderStream s;
        int type;
        long tiffOptions = 0;
        if (k == 0)
        {
            type = TIFFExtension.COMPRESSION_CCITT_T4; // Group 3 1D
            byte[] streamData = new byte[20];
            int bytesRead = encoded.read(streamData);
            if (bytesRead != streamData.length)
            {
                throw new EOFException("Can't read " + streamData.length + " bytes");
            }
            PushbackInputStream pushbackInputStream = new PushbackInputStream(encoded, streamData.length);
<<<<<<< HEAD
            encoded = pushbackInputStream;
            pushbackInputStream.unread(streamData);
=======
            pushbackInputStream.unread(streamData);
            encoded = pushbackInputStream;
>>>>>>> 4896c6f5
            if (streamData[0] != 0 || (streamData[1] >> 4 != 1 && streamData[1] != 1))
            {
                // leading EOL (0b000000000001) not found, search further and try RLE if not
                // found
                type = TIFFExtension.COMPRESSION_CCITT_MODIFIED_HUFFMAN_RLE;
                short b = (short) (((streamData[0] << 8) + (streamData[1] & 0xff)) >> 4);
                for (int i = 12; i < 160; i++)
                {
                    b = (short) ((b << 1) + ((streamData[(i / 8)] >> (7 - (i % 8))) & 0x01));
                    if ((b & 0xFFF) == 1)
                    {
                        type = TIFFExtension.COMPRESSION_CCITT_T4;
                        break;
                    }
                }
            }
        }
        else if (k > 0)
        {
            // Group 3 2D
            type = TIFFExtension.COMPRESSION_CCITT_T4;
            tiffOptions = TIFFExtension.GROUP3OPT_2DENCODING;
        }
        else
        {
            // Group 4
            type = TIFFExtension.COMPRESSION_CCITT_T6;
        }
        s = new CCITTFaxDecoderStream(encoded, cols, type, TIFFExtension.FILL_LEFT_TO_RIGHT, tiffOptions, encodedByteAlign);
        readFromDecoderStream(s, decompressed);

        // invert bitmap
        boolean blackIsOne = decodeParms.getBoolean(COSName.BLACK_IS_1, false);
        if (!blackIsOne)
        {
            // Inverting the bitmap
            // Note the previous approach with starting from an IndexColorModel didn't work
            // reliably. In some cases the image wouldn't be painted for some reason.
            // So a safe but slower approach was taken.
            invertBitmap(decompressed);
        }

        decoded.write(decompressed);
        return new DecodeResult(parameters);
    }

    void readFromDecoderStream(CCITTFaxDecoderStream decoderStream, byte[] result)
            throws IOException
    {
        int pos = 0;
        int read;
        while ((read = decoderStream.read(result, pos, result.length - pos)) > -1)
        {
            pos += read;
            if (pos >= result.length)
            {
                break;
            }
        }
    }

    private void invertBitmap(byte[] bufferData)
    {
        for (int i = 0, c = bufferData.length; i < c; i++)
        {
            bufferData[i] = (byte) (~bufferData[i] & 0xFF);
        }
    }

    @Override
    protected void encode(InputStream input, OutputStream encoded, COSDictionary parameters)
            throws IOException
    {
        int cols = parameters.getInt(COSName.COLUMNS);
        int rows = parameters.getInt(COSName.ROWS);
        CCITTFaxEncoderStream ccittFaxEncoderStream = 
                new CCITTFaxEncoderStream(encoded, cols, rows, TIFFExtension.FILL_LEFT_TO_RIGHT);
        IOUtils.copy(input, ccittFaxEncoderStream);
    }
}<|MERGE_RESOLUTION|>--- conflicted
+++ resolved
@@ -77,13 +77,8 @@
                 throw new EOFException("Can't read " + streamData.length + " bytes");
             }
             PushbackInputStream pushbackInputStream = new PushbackInputStream(encoded, streamData.length);
-<<<<<<< HEAD
-            encoded = pushbackInputStream;
-            pushbackInputStream.unread(streamData);
-=======
             pushbackInputStream.unread(streamData);
             encoded = pushbackInputStream;
->>>>>>> 4896c6f5
             if (streamData[0] != 0 || (streamData[1] >> 4 != 1 && streamData[1] != 1))
             {
                 // leading EOL (0b000000000001) not found, search further and try RLE if not
