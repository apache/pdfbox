/*
 * Licensed to the Apache Software Foundation (ASF) under one or more
 * contributor license agreements.  See the NOTICE file distributed with
 * this work for additional information regarding copyright ownership.
 * The ASF licenses this file to You under the Apache License, Version 2.0
 * (the "License"); you may not use this file except in compliance with
 * the License.  You may obtain a copy of the License at
 *
 *      http://www.apache.org/licenses/LICENSE-2.0
 *
 * Unless required by applicable law or agreed to in writing, software
 * distributed under the License is distributed on an "AS IS" BASIS,
 * WITHOUT WARRANTIES OR CONDITIONS OF ANY KIND, either express or implied.
 * See the License for the specific language governing permissions and
 * limitations under the License.
 */
package org.apache.pdfbox.filter;

import java.io.IOException;
import java.io.InputStream;
import java.io.OutputStream;
import java.util.zip.DataFormatException;
import java.util.zip.Deflater;
import java.util.zip.DeflaterOutputStream;
import java.util.zip.Inflater;
import org.apache.commons.logging.Log;
import org.apache.commons.logging.LogFactory;
import org.apache.pdfbox.cos.COSDictionary;
import org.apache.pdfbox.io.IOUtils;

/**
 * Decompresses data encoded using the zlib/deflate compression method,
 * reproducing the original text or binary data.
 *
 * @author Ben Litchfield
 * @author Marcel Kammer
 */
final class FlateFilter extends Filter
{
    private static final Log LOG = LogFactory.getLog(FlateFilter.class);

    @Override
    public DecodeResult decode(InputStream encoded, OutputStream decoded,
                                         COSDictionary parameters, int index) throws IOException
    {
        final COSDictionary decodeParams = getDecodeParams(parameters, index);

        try
        {
            decompress(encoded, Predictor.wrapPredictor(decoded, decodeParams));
        }
        catch (DataFormatException e)
        {
            // if the stream is corrupt a DataFormatException may occur
            LOG.error("FlateFilter: stop reading corrupt stream due to a DataFormatException");

            // re-throw the exception
            throw new IOException(e);
        }
        return new DecodeResult(parameters);
    }

    // Use Inflater instead of InflateInputStream to avoid an EOFException due to a probably
    // missing Z_STREAM_END, see PDFBOX-1232 for details
    private void decompress(InputStream in, OutputStream out) throws IOException, DataFormatException 
    { 
        byte[] buf = new byte[2048];
        // skip zlib header
        in.read();
        in.read();
        int read = in.read(buf); 
        if (read > 0) 
        { 
            // use nowrap mode to bypass zlib-header and checksum to avoid a DataFormatException
            Inflater inflater = new Inflater(true); 
            inflater.setInput(buf,0,read);
            byte[] res = new byte[1024];
            boolean dataWritten = false;
            try
            {
                while (true) 
                { 
                    int resRead = 0;
                    try
                    {
                        resRead = inflater.inflate(res);
                    }
                    catch(DataFormatException exception)
                    {
                        if (dataWritten)
                        {
                            // some data could be read -> don't throw an exception
                            LOG.warn("FlateFilter: premature end of stream due to a DataFormatException");
                            break;
                        }
                        else
                        {
                            // nothing could be read -> re-throw exception
                            throw exception;
                        }
                    }
                    if (resRead != 0) 
                    { 
                        out.write(res,0,resRead);
                        dataWritten = true;
                        continue; 
                    } 
                    if (inflater.finished() || inflater.needsDictionary() || in.available() == 0) 
                    {
                        break;
                    } 
                    read = in.read(buf); 
                    inflater.setInput(buf,0,read);
                }
            }
            finally
            {
                inflater.end();
            }
        }
        out.flush();
    }
    
    @Override
    protected void encode(InputStream input, OutputStream encoded, COSDictionary parameters)
            throws IOException
    {
        int compressionLevel = getCompressionLevel();
        Deflater deflater = new Deflater(compressionLevel);
        try (DeflaterOutputStream out = new DeflaterOutputStream(encoded,deflater))
        {
<<<<<<< HEAD
            int amountRead;
            int mayRead = input.available();
            if (mayRead > 0)
            {
                byte[] buffer = new byte[Math.min(mayRead,BUFFER_SIZE)];
                while ((amountRead = input.read(buffer)) != -1)
                {
                    out.write(buffer, 0, amountRead);
                }
            }
=======
            IOUtils.copy(input, out);
>>>>>>> 385dee55
        }
        encoded.flush();
        deflater.end();
    }
}<|MERGE_RESOLUTION|>--- conflicted
+++ resolved
@@ -129,20 +129,7 @@
         Deflater deflater = new Deflater(compressionLevel);
         try (DeflaterOutputStream out = new DeflaterOutputStream(encoded,deflater))
         {
-<<<<<<< HEAD
-            int amountRead;
-            int mayRead = input.available();
-            if (mayRead > 0)
-            {
-                byte[] buffer = new byte[Math.min(mayRead,BUFFER_SIZE)];
-                while ((amountRead = input.read(buffer)) != -1)
-                {
-                    out.write(buffer, 0, amountRead);
-                }
-            }
-=======
             IOUtils.copy(input, out);
->>>>>>> 385dee55
         }
         encoded.flush();
         deflater.end();
