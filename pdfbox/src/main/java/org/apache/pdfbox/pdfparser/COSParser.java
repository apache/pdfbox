/*
 * Licensed to the Apache Software Foundation (ASF) under one or more
 * contributor license agreements.  See the NOTICE file distributed with
 * this work for additional information regarding copyright ownership.
 * The ASF licenses this file to You under the Apache License, Version 2.0
 * (the "License"); you may not use this file except in compliance with
 * the License.  You may obtain a copy of the License at
 *
 *      http://www.apache.org/licenses/LICENSE-2.0
 *
 * Unless required by applicable law or agreed to in writing, software
 * distributed under the License is distributed on an "AS IS" BASIS,
 * WITHOUT WARRANTIES OR CONDITIONS OF ANY KIND, either express or implied.
 * See the License for the specific language governing permissions and
 * limitations under the License.
 */
package org.apache.pdfbox.pdfparser;

import java.io.IOException;
import java.io.InputStream;
import java.nio.charset.StandardCharsets;
import java.security.GeneralSecurityException;
import java.security.KeyStore;
import java.util.HashMap;
import java.util.HashSet;
import java.util.List;
import java.util.Map;
import java.util.Optional;
import java.util.Map.Entry;
import java.util.Set;

import org.apache.commons.logging.Log;
import org.apache.commons.logging.LogFactory;
import org.apache.pdfbox.cos.COSArray;
import org.apache.pdfbox.cos.COSBase;
import org.apache.pdfbox.cos.COSDictionary;
import org.apache.pdfbox.cos.COSName;
import org.apache.pdfbox.cos.COSNull;
import org.apache.pdfbox.cos.COSNumber;
import org.apache.pdfbox.cos.COSObject;
import org.apache.pdfbox.cos.COSObjectKey;
import org.apache.pdfbox.cos.COSStream;
import org.apache.pdfbox.cos.ICOSParser;
import org.apache.pdfbox.io.IOUtils;
import org.apache.pdfbox.io.RandomAccessRead;
import org.apache.pdfbox.io.RandomAccessReadView;
import org.apache.pdfbox.pdfparser.XrefTrailerResolver.XRefType;
import org.apache.pdfbox.pdmodel.encryption.AccessPermission;
import org.apache.pdfbox.pdmodel.encryption.DecryptionMaterial;
import org.apache.pdfbox.pdmodel.encryption.InvalidPasswordException;
import org.apache.pdfbox.pdmodel.encryption.PDEncryption;
import org.apache.pdfbox.pdmodel.encryption.ProtectionPolicy;
import org.apache.pdfbox.pdmodel.encryption.PublicKeyDecryptionMaterial;
import org.apache.pdfbox.pdmodel.encryption.SecurityHandler;
import org.apache.pdfbox.pdmodel.encryption.StandardDecryptionMaterial;

/**
 * COS-Parser which first reads startxref and xref tables in order to know valid objects and parse only these objects.
 * 
 * This class is a much enhanced version of <code>QuickParser</code> presented in
 * <a href="https://issues.apache.org/jira/browse/PDFBOX-1104">PDFBOX-1104</a> by Jeremy Villalobos.
 */
public class COSParser extends BaseParser implements ICOSParser
{
    private static final String PDF_HEADER = "%PDF-";
    private static final String FDF_HEADER = "%FDF-";
    
    private static final String PDF_DEFAULT_VERSION = "1.4";
    private static final String FDF_DEFAULT_VERSION = "1.0";

    private static final char[] XREF_TABLE = new char[] { 'x', 'r', 'e', 'f' };
    private static final char[] STARTXREF = new char[] { 's','t','a','r','t','x','r','e','f' };

    private static final byte[] ENDSTREAM = new byte[] { E, N, D, S, T, R, E, A, M };

    private static final byte[] ENDOBJ = new byte[] { E, N, D, O, B, J };

    private static final long MINIMUM_SEARCH_OFFSET = 6;
    
    private static final int X = 'x';

    private static final int STRMBUFLEN = 2048;
    private final byte[] strmBuf = new byte[ STRMBUFLEN ];

    private AccessPermission accessPermission;
    private InputStream keyStoreInputStream = null;
    @SuppressWarnings({"squid:S2068"})
    private String password = "";
    private String keyAlias = null;

    /**
     * The range within the %%EOF marker will be searched.
     * Useful if there are additional characters after %%EOF within the PDF. 
     */
    public static final String SYSPROP_EOFLOOKUPRANGE =
            "org.apache.pdfbox.pdfparser.nonSequentialPDFParser.eofLookupRange";

    /**
     * How many trailing bytes to read for EOF marker.
     */
    private static final int DEFAULT_TRAIL_BYTECOUNT = 2048;
    /**
     * EOF-marker.
     */
    protected static final char[] EOF_MARKER = new char[] { '%', '%', 'E', 'O', 'F' };
    /**
     * obj-marker.
     */
    protected static final char[] OBJ_MARKER = new char[] { 'o', 'b', 'j' };

    /**
     * file length.
     */
    protected long fileLen;

    /**
     * is parser using auto healing capacity ?
     */
    private boolean isLenient = true;

    protected boolean initialParseDone = false;

    private boolean trailerWasRebuild = false;
    
    private BruteForceParser bruteForceParser = null;
    private PDEncryption encryption = null;
    
    /**
     * Intermediate cache. Contains all objects of already read compressed object streams. Objects are removed after
     * dereferencing them.
     */
    private final Map<Long, Map<Long, COSBase>> decompressedObjects = new HashMap<>();

    /**
     * The security handler.
     */
    protected SecurityHandler<? extends ProtectionPolicy> securityHandler = null;

    /**
     *  how many trailing bytes to read for EOF marker.
     */
    private int readTrailBytes = DEFAULT_TRAIL_BYTECOUNT; 

    private static final Log LOG = LogFactory.getLog(COSParser.class);

    /** 
     * Collects all Xref/trailer objects and resolves them into single
     * object using startxref reference. 
     */
    protected XrefTrailerResolver xrefTrailerResolver = new XrefTrailerResolver();


    /**
     * The prefix for the temp file being used. 
     */
    public static final String TMP_FILE_PREFIX = "tmpPDF";
    
    /**
     * Default constructor.
     *
     * @param source input representing the pdf.
     * 
     * @throws IOException if something went wrong
     */
    public COSParser(RandomAccessRead source) throws IOException
    {
        super(source);
        fileLen = source.length();
    }

    /**
     * Constructor for encrypted pdfs.
     * 
     * @param source input representing the pdf.
     * @param password password to be used for decryption.
     * @param keyStore key store to be used for decryption when using public key security
     * @param keyAlias alias to be used for decryption when using public key security
     * 
     */
    public COSParser(RandomAccessRead source, String password, InputStream keyStore,
            String keyAlias) throws IOException
    {
        super(source);
        this.password = password;
        this.keyAlias = keyAlias;
        fileLen = source.length();
        keyStoreInputStream = keyStore;
    }

    /**
     * Sets how many trailing bytes of PDF file are searched for EOF marker and 'startxref' marker. If not set we use
     * default value {@link #DEFAULT_TRAIL_BYTECOUNT}.
     * 
     * <p>We check that new value is at least 16. However for practical use cases this value should not be lower than
     * 1000; even 2000 was found to not be enough in some cases where some trailing garbage like HTML snippets followed
     * the EOF marker.</p>
     * 
     * <p>
     * In case system property {@link #SYSPROP_EOFLOOKUPRANGE} is defined this value will be set on initialization but
     * can be overwritten later.
     * </p>
     * 
     * @param byteCount number of trailing bytes
     */
    public void setEOFLookupRange(int byteCount)
    {
        if (byteCount > 15)
        {
            readTrailBytes = byteCount;
        }
    }

    /**
     * Read the trailer information and provide a COSDictionary containing the trailer information.
     * 
     * @return a COSDictionary containing the trailer information
     * @throws IOException if something went wrong
     */
    protected COSDictionary retrieveTrailer() throws IOException
    {
        COSDictionary trailer = null;
        boolean rebuildTrailer = false;
        try
        {
            // parse startxref
            // TODO FDF files don't have a startxref value, so that rebuildTrailer is triggered
            long startXRefOffset = getStartxrefOffset();
            if (startXRefOffset > -1)
            {
                trailer = parseXref(startXRefOffset);
            }
            else
            {
                rebuildTrailer = isLenient();
            }
        }
        catch (IOException exception)
        {
            if (isLenient())
            {
                rebuildTrailer = true;
            }
            else
            {
                throw exception;
            }
        }
        // check if the trailer contains a Root object
        if (trailer != null && trailer.getItem(COSName.ROOT) == null)
        {
            rebuildTrailer = isLenient();
        }
        if (rebuildTrailer)
        {
            trailer = getBruteForceParser().rebuildTrailer(xrefTrailerResolver, null);
            trailerWasRebuild = true;
            // transfer encryption information from BruteForceParser
            encryption = getBruteForceParser().getEncryption();
            if (encryption != null)
            {
                securityHandler = encryption.getSecurityHandler();
                accessPermission = securityHandler.getCurrentAccessPermission();
            }
        }
        else
        {
            // prepare decryption if necessary
            prepareDecryption();
            // don't use the getter as it creates an instance of BruteForceParser
            if (bruteForceParser != null && bruteForceParser.bfSearchTriggered())
            {
                getBruteForceParser().bfSearchForObjStreams(xrefTrailerResolver, securityHandler);
            }
        }
        if (resetTrailerResolver())
        {
            xrefTrailerResolver.reset();
            xrefTrailerResolver = null;
        }
        return trailer;
    }

    /**
     * Indicates whether the xref trailer resolver should be reset or not. Should be overwritten if the xref trailer
     * resolver is needed after the initial parsing.
     * 
     * @return true if the xref trailer resolver should be reset
     */
    protected boolean resetTrailerResolver()
    {
        return true;
    }

    /**
     * Parses cross reference tables.
     * 
     * @param startXRefOffset start offset of the first table
     * @return the trailer dictionary
     * @throws IOException if something went wrong
     */
    private COSDictionary parseXref(long startXRefOffset) throws IOException
    {
        source.seek(startXRefOffset);
        long startXrefOffset = Math.max(0, parseStartXref());
        // check the startxref offset
        long fixedOffset = checkXRefOffset(startXrefOffset);
        if (fixedOffset > -1)
        {
            startXrefOffset = fixedOffset;
        }
        document.setStartXref(startXrefOffset);
        long prev = startXrefOffset;
        // ---- parse whole chain of xref tables/object streams using PREV reference
        Set<Long> prevSet = new HashSet<>();
        COSDictionary trailer = null;
        while (prev > 0)
        {
            // save expected position for loop detection
            prevSet.add(prev);
            // seek to xref table
            source.seek(prev);
            // skip white spaces
            skipSpaces();
            // save current position as well due to skipped spaces
            prevSet.add(source.getPosition());
            // -- parse xref
            if (source.peek() == X)
            {
                // xref table and trailer
                // use existing parser to parse xref table
                if (!parseXrefTable(prev) || !parseTrailer())
                {
                    throw new IOException("Expected trailer object at offset "
                            + source.getPosition());
                }
                trailer = xrefTrailerResolver.getCurrentTrailer();
                // check for a XRef stream, it may contain some object ids of compressed objects 
                if(trailer.containsKey(COSName.XREF_STM))
                {
                    int streamOffset = trailer.getInt(COSName.XREF_STM);
                    // check the xref stream reference
                    fixedOffset = checkXRefOffset(streamOffset);
                    if (fixedOffset > -1 && fixedOffset != streamOffset)
                    {
                        LOG.warn("/XRefStm offset " + streamOffset + " is incorrect, corrected to " + fixedOffset);
                        streamOffset = (int)fixedOffset;
                        trailer.setInt(COSName.XREF_STM, streamOffset);
                    }
                    if (streamOffset > 0)
                    {
                        source.seek(streamOffset);
                        skipSpaces();
                        try
                        {
                            parseXrefObjStream(prev, false);
                        }
                        catch (IOException ex)
                        {
                            if (isLenient)
                            {
                                LOG.error("Failed to parse /XRefStm at offset " + streamOffset, ex);
                            }
                            else
                            {
                                throw ex;
                            }
                        }
                    }
                    else
                    {
                        if(isLenient)
                        {
                            LOG.error("Skipped XRef stream due to a corrupt offset:"+streamOffset);
                        }
                        else
                        {
                            throw new IOException("Skipped XRef stream due to a corrupt offset:"+streamOffset);
                        }
                    }
                }
                prev = trailer.getLong(COSName.PREV);
            }
            else
            {
                // parse xref stream
                prev = parseXrefObjStream(prev, true);
                trailer = xrefTrailerResolver.getCurrentTrailer();
            }
            if (prev > 0)
            {
                // check the xref table reference
                fixedOffset = checkXRefOffset(prev);
                if (fixedOffset > -1 && fixedOffset != prev)
                {
                    prev = fixedOffset;
                    trailer.setLong(COSName.PREV, prev);
                }
            }
            if (prevSet.contains(prev))
            {
                throw new IOException("/Prev loop at offset " + prev);
            }
        }
        // ---- build valid xrefs out of the xref chain
        xrefTrailerResolver.setStartxref(startXrefOffset);
        trailer = xrefTrailerResolver.getTrailer();
        document.setTrailer(trailer);
        document.setIsXRefStream(XRefType.STREAM == xrefTrailerResolver.getXrefType());
        // check the offsets of all referenced objects
        if (isLenient)
        {
            checkXrefOffsets();
        }
        // copy xref table
        document.addXRefTable(xrefTrailerResolver.getXrefTable());

        // remember the highest XRef object number to avoid it being reused in incremental saving
        Optional<Long> maxValue = document.getXrefTable().keySet().stream() //
                .map(COSObjectKey::getNumber) //
                .reduce(Long::max);
        document.setHighestXRefObjectNumber(maxValue.isPresent() ? maxValue.get() : 0);

        return trailer;
    }

    /**
     * Parses an xref object stream starting with indirect object id.
     * 
     * @return value of PREV item in dictionary or <code>-1</code> if no such item exists
     */
    private long parseXrefObjStream(long objByteOffset, boolean isStandalone) throws IOException
    {
        // ---- parse indirect object head
        readObjectNumber();
        readGenerationNumber();
        readExpectedString(OBJ_MARKER, true);

        COSDictionary dict = parseCOSDictionary(false);
        try (COSStream xrefStream = parseCOSStream(dict))
        {
            parseXrefStream(xrefStream, objByteOffset, isStandalone);
        }

        return dict.getLong(COSName.PREV);
    }
    
    /**
     * Looks for and parses startxref. We first look for last '%%EOF' marker (within last
     * {@link #DEFAULT_TRAIL_BYTECOUNT} bytes (or range set via {@link #setEOFLookupRange(int)}) and go back to find
     * <code>startxref</code>.
     * 
     * @return the offset of StartXref
     * @throws IOException If something went wrong.
     */
    private long getStartxrefOffset() throws IOException
    {
        byte[] buf;
        long skipBytes;
        // read trailing bytes into buffer
        try
        {
            final int trailByteCount = (fileLen < readTrailBytes) ? (int) fileLen : readTrailBytes;
            buf = new byte[trailByteCount];
            skipBytes = fileLen - trailByteCount;
            source.seek(skipBytes);
            int off = 0;
            int readBytes;
            while (off < trailByteCount)
            {
                readBytes = source.read(buf, off, trailByteCount - off);
                // in order to not get stuck in a loop we check readBytes (this should never happen)
                if (readBytes < 1)
                {
                    throw new IOException(
                            "No more bytes to read for trailing buffer, but expected: "
                                    + (trailByteCount - off));
                }
                off += readBytes;
            }
        }
        finally
        {
            source.seek(0);
        }
        // find last '%%EOF'
        int bufOff = lastIndexOf(EOF_MARKER, buf, buf.length);
        if (bufOff < 0)
        {
            if (isLenient) 
            {
                // in lenient mode the '%%EOF' isn't needed
                bufOff = buf.length;
                LOG.debug("Missing end of file marker '" + new String(EOF_MARKER) + "'");
            } 
            else 
            {
                throw new IOException("Missing end of file marker '" + new String(EOF_MARKER) + "'");
            }
        }
        // find last startxref preceding EOF marker
        bufOff = lastIndexOf(STARTXREF, buf, bufOff);
        if (bufOff < 0)
        {
            throw new IOException("Missing 'startxref' marker.");
        }
        else
        {
            return skipBytes + bufOff;
        }
    }
    
    /**
     * Searches last appearance of pattern within buffer. Lookup before _lastOff and goes back until 0.
     * 
     * @param pattern pattern to search for
     * @param buf buffer to search pattern in
     * @param endOff offset (exclusive) where lookup starts at
     * 
     * @return start offset of pattern within buffer or <code>-1</code> if pattern could not be found
     */
    protected int lastIndexOf(final char[] pattern, final byte[] buf, final int endOff)
    {
        final int lastPatternChOff = pattern.length - 1;

        int bufOff = endOff;
        int patOff = lastPatternChOff;
        char lookupCh = pattern[patOff];

        while (--bufOff >= 0)
        {
            if (buf[bufOff] == lookupCh)
            {
                if (--patOff < 0)
                {
                    // whole pattern matched
                    return bufOff;
                }
                // matched current char, advance to preceding one
                lookupCh = pattern[patOff];
            }
            else if (patOff < lastPatternChOff)
            {
                // no char match but already matched some chars; reset
                patOff = lastPatternChOff;
                lookupCh = pattern[patOff];
            }
        }
        return -1;
    }
    
    /**
     * Return true if parser is lenient. Meaning auto healing capacity of the parser are used.
     *
     * @return true if parser is lenient
     */
    public boolean isLenient()
    {
        return isLenient;
    }

    /**
     * Change the parser leniency flag.
     *
     * This method can only be called before the parsing of the file.
     *
     * @param lenient try to handle malformed PDFs.
     *
     */
    protected void setLenient(boolean lenient)
    {
        if (initialParseDone)
        {
            throw new IllegalArgumentException("Cannot change leniency after parsing");
        }
        this.isLenient = lenient;
    }

    @Override
    public COSBase dereferenceCOSObject(COSObject obj) throws IOException
    {
        long currentPos = source.getPosition();
        COSBase parsedObj = parseObjectDynamically(obj.getKey(), false);
        if (currentPos > 0)
        {
            source.seek(currentPos);
        }
        return parsedObj;
    }

    @Override
    public RandomAccessReadView createRandomAccessReadView(long startPosition, long streamLength)
            throws IOException
    {
        return source.createView(startPosition, streamLength);
    }

    /**
     * Parse the object for the given object key.
     * 
     * @param objKey key of object to be parsed
     * @param requireExistingNotCompressedObj if <code>true</code> the object to be parsed must be defined in xref
     * (comment: null objects may be missing from xref) and it must not be a compressed object within object stream
     * (this is used to circumvent being stuck in a loop in a malicious PDF)
     * 
     * @return the parsed object (which is also added to document object)
     * 
     * @throws IOException If an IO error occurs.
     */
    protected synchronized COSBase parseObjectDynamically(COSObjectKey objKey,
            boolean requireExistingNotCompressedObj) throws IOException
    {
        COSObject pdfObject = document.getObjectFromPool(objKey);
        if (!pdfObject.isObjectNull())
        {
            return pdfObject.getObject();
        }
        Long offsetOrObjstmObNr = getObjectOffset(objKey, requireExistingNotCompressedObj);
        COSBase referencedObject = null;
        if (offsetOrObjstmObNr != null)
        {

            if (offsetOrObjstmObNr > 0)
            {
                referencedObject = parseFileObject(offsetOrObjstmObNr, objKey);
            }
            else
            {
                // xref value is object nr of object stream containing object to be parsed
                // since our object was not found it means object stream was not parsed so far
                referencedObject = parseObjectStreamObject(-offsetOrObjstmObNr, objKey);
            }
        }
        if (referencedObject == null || referencedObject == COSNull.NULL)
        {
            // not defined object -> NULL object (Spec. 1.7, chap. 3.2.9)
            // or some other issue with dereferencing
            // remove parser to avoid endless recursion
            pdfObject.setToNull();
        }
        return referencedObject;
    }

    private Long getObjectOffset(COSObjectKey objKey, boolean requireExistingNotCompressedObj)
            throws IOException
    {
        // read offset or object stream object number from xref table
        Long offsetOrObjstmObNr = document.getXrefTable().get(objKey);

        // maybe something is wrong with the xref table -> perform brute force search for all objects
        if (offsetOrObjstmObNr == null && isLenient)
        {
            offsetOrObjstmObNr =  getBruteForceParser().getBFCOSObjectOffsets().get(objKey);
            if (offsetOrObjstmObNr != null)
            {
                LOG.debug("Set missing offset " + offsetOrObjstmObNr + " for object " + objKey);
                document.getXrefTable().put(objKey, offsetOrObjstmObNr);
            }
        }

        // test to circumvent loops with broken documents
        if (requireExistingNotCompressedObj
                && ((offsetOrObjstmObNr == null) || (offsetOrObjstmObNr <= 0)))
        {
            throw new IOException("Object must be defined and must not be compressed object: "
                    + objKey.getNumber() + ":" + objKey.getGeneration());
        }
        return offsetOrObjstmObNr;
    }

    private COSBase parseFileObject(Long offsetOrObjstmObNr, final COSObjectKey objKey)
            throws IOException
    {
        // ---- go to object start
        source.seek(offsetOrObjstmObNr);

        // ---- we must have an indirect object
        final long readObjNr = readObjectNumber();
        final int readObjGen = readGenerationNumber();
        readExpectedString(OBJ_MARKER, true);

        // ---- consistency check
        if ((readObjNr != objKey.getNumber()) || (readObjGen != objKey.getGeneration()))
        {
            throw new IOException("XREF for " + objKey.getNumber() + ":"
                    + objKey.getGeneration() + " points to wrong object: " + readObjNr
                    + ":" + readObjGen + " at offset " + offsetOrObjstmObNr);
        }

        skipSpaces();
        COSBase parsedObject = parseDirObject();
        if (parsedObject != null)
        {
            parsedObject.setDirect(false);
            parsedObject.setKey(objKey);
        }
        String endObjectKey = readString();

        if (endObjectKey.equals(STREAM_STRING))
        {
            source.rewind(endObjectKey.getBytes(StandardCharsets.ISO_8859_1).length);
            if (parsedObject instanceof COSDictionary)
            {
                COSStream stream = parseCOSStream((COSDictionary) parsedObject);

                if (securityHandler != null)
                {
                    securityHandler.decryptStream(stream, objKey.getNumber(), objKey.getGeneration());
                }
                parsedObject = stream;
            }
            else
            {
                // this is not legal
                // the combination of a dict and the stream/endstream
                // forms a complete stream object
                throw new IOException("Stream not preceded by dictionary (offset: "
                        + offsetOrObjstmObNr + ").");
            }
            skipSpaces();
            endObjectKey = readLine();

            // we have case with a second 'endstream' before endobj
            if (!endObjectKey.startsWith(ENDOBJ_STRING) && endObjectKey.startsWith(ENDSTREAM_STRING))
            {
                endObjectKey = endObjectKey.substring(9).trim();
                if (endObjectKey.length() == 0)
                {
                    // no other characters in extra endstream line
                    // read next line
                    endObjectKey = readLine();
                }
            }
        }
        else if (securityHandler != null)
        {
            securityHandler.decrypt(parsedObject, objKey.getNumber(), objKey.getGeneration());
        }

        if (!endObjectKey.startsWith(ENDOBJ_STRING))
        {
            if (isLenient)
            {
                LOG.warn("Object (" + readObjNr + ":" + readObjGen + ") at offset "
                        + offsetOrObjstmObNr + " does not end with 'endobj' but with '"
                        + endObjectKey + "'");
            }
            else
            {
                throw new IOException("Object (" + readObjNr + ":" + readObjGen
                        + ") at offset " + offsetOrObjstmObNr
                        + " does not end with 'endobj' but with '" + endObjectKey + "'");
            }
        }
        return parsedObject;
    }

    /**
     * Parse the object with the given key from the object stream with the given number.
     * 
     * @param objstmObjNr the number of the offset stream
     * @param key the key of the object to be parsed
     * @return the parsed object
     * @throws IOException if something went wrong when parsing the object
     */
    protected COSBase parseObjectStreamObject(long objstmObjNr, COSObjectKey key) throws IOException
    {
        Map<Long, COSBase> streamObjects = decompressedObjects.computeIfAbsent(objstmObjNr,
                n -> new HashMap<>());
        // did we already read the compressed object stream?
        long keyNumber = key.getNumber();
        COSBase objectStreamObject = streamObjects.remove(keyNumber);
        if (objectStreamObject != null)
        {
            return objectStreamObject;
        }
        final COSObjectKey objKey = new COSObjectKey(objstmObjNr, 0);
        final COSBase objstmBaseObj = document.getObjectFromPool(objKey).getObject();
        if (objstmBaseObj instanceof COSStream)
        {
            try
            {
                PDFObjectStreamParser parser = new PDFObjectStreamParser((COSStream) objstmBaseObj,
                        document);
                long generationNumber = key.getNumber();
                for (Entry<Long, COSBase> entry : parser.parseAllObjects().entrySet())
                {
                    Long stmObjNumber = entry.getKey();
<<<<<<< HEAD
                    if (generationNumber == stmObjNumber)
=======
                    if (keyNumber == stmObjNumber)
>>>>>>> 64d48c50
                    {
                        objectStreamObject = entry.getValue();
                    }
                    else
                    {
                        streamObjects.putIfAbsent(stmObjNumber, entry.getValue());
                    }
                }
            }
            catch (IOException ex)
            {
                if (isLenient)
                {
                    LOG.error("object stream " + objstmObjNr
                            + " could not be parsed due to an exception", ex);
                }
                else
                {
                    throw ex;
                }
            }
        }
        return objectStreamObject;
    }

    /** 
     * Returns length value referred to or defined in given object. 
     */
    private COSNumber getLength(final COSBase lengthBaseObj) throws IOException
    {
        if (lengthBaseObj == null)
        {
            return null;
        }
        // maybe length was given directly
        if (lengthBaseObj instanceof COSNumber)
        {
            return (COSNumber) lengthBaseObj;
        }
        // length in referenced object
        if (lengthBaseObj instanceof COSObject)
        {
            COSObject lengthObj = (COSObject) lengthBaseObj;
            COSBase length = lengthObj.getObject();
            if (length == null)
            {
                throw new IOException("Length object content was not read.");
            }
            if (COSNull.NULL == length)
            {
                LOG.warn("Length object (" + lengthObj.getObjectNumber() + " "
                        + lengthObj.getGenerationNumber() + ") not found");
                return null;
            }
            if (length instanceof COSNumber)
            {
                return (COSNumber) length;
            }
            throw new IOException("Wrong type of referenced length object " + lengthObj + ": "
                    + length.getClass().getSimpleName());
        }
        throw new IOException(
                "Wrong type of length object: " + lengthBaseObj.getClass().getSimpleName());
    }
    
    /**
     * This will read a COSStream from the input stream using length attribute within dictionary. If
     * length attribute is a indirect reference it is first resolved to get the stream length. This
     * means we copy stream data without testing for 'endstream' or 'endobj' and thus it is no
     * problem if these keywords occur within stream. We require 'endstream' to be found after
     * stream data is read.
     *
     * @param dic dictionary that goes with this stream.
     *
     * @return parsed pdf stream.
     *
     * @throws IOException if an error occurred reading the stream, like problems with reading
     * length attribute, stream does not end with 'endstream' after data read, stream too short etc.
     */
    protected COSStream parseCOSStream(COSDictionary dic) throws IOException
    {
        // read 'stream'; this was already tested in parseObjectsDynamically()
        readString(); 
        
        skipWhiteSpaces();

        /*
         * This needs to be dic.getItem because when we are parsing, the underlying object might still be null.
         */
        COSNumber streamLengthObj = getLength(dic.getItem(COSName.LENGTH));
        if (streamLengthObj == null)
        {
            if (isLenient)
            {
               LOG.warn("The stream doesn't provide any stream length, using fallback readUntilEnd, at offset "
                    + source.getPosition());
            }
            else
            {
                throw new IOException("Missing length for stream.");
            }
        }


        long streamStartPosition = source.getPosition();
        long streamLength;
        if (streamLengthObj != null && validateStreamLength(streamLengthObj.longValue()))
        {
            streamLength = streamLengthObj.longValue();
            // skip stream
            source.seek(source.getPosition() + streamLengthObj.intValue());
        }
        else
        {
            streamLength = readUntilEndStream(new EndstreamFilterStream());
        }
        String endStream = readString();
        if (endStream.equals("endobj") && isLenient)
        {
            LOG.warn("stream ends with 'endobj' instead of 'endstream' at offset "
                    + source.getPosition());
            // avoid follow-up warning about missing endobj
            source.rewind(ENDOBJ.length);
        }
        else if (endStream.length() > 9 && isLenient && endStream.startsWith(ENDSTREAM_STRING))
        {
            LOG.warn("stream ends with '" + endStream + "' instead of 'endstream' at offset "
                    + source.getPosition());
            // unread the "extra" bytes
            source.rewind(endStream.substring(9).getBytes(StandardCharsets.ISO_8859_1).length);
        }
        else if (!endStream.equals(ENDSTREAM_STRING))
        {
            throw new IOException(
                    "Error reading stream, expected='endstream' actual='"
                    + endStream + "' at offset " + source.getPosition());
        }
        return document.createCOSStream(dic, streamStartPosition, streamLength);
    }

    /**
     * This method will read through the current stream object until
     * we find the keyword "endstream" meaning we're at the end of this
     * object. Some pdf files, however, forget to write some endstream tags
     * and just close off objects with an "endobj" tag so we have to handle
     * this case as well.
     * 
     * This method is optimized using buffered IO and reduced number of
     * byte compare operations.
     * 
     * @param out  stream we write out to.
     * 
     * @throws IOException if something went wrong
     */
    private long readUntilEndStream(final EndstreamFilterStream out) throws IOException
    {
        int bufSize;
        int charMatchCount = 0;
        byte[] keyw = ENDSTREAM;
        
        // last character position of shortest keyword ('endobj')
        final int quickTestOffset = 5;
        
        // read next chunk into buffer; already matched chars are added to beginning of buffer
        while ( ( bufSize = source.read( strmBuf, charMatchCount, STRMBUFLEN - charMatchCount ) ) > 0 ) 
        {
            bufSize += charMatchCount;
            
            int bIdx = charMatchCount;
            int quickTestIdx;
        
            // iterate over buffer, trying to find keyword match
            for ( int maxQuicktestIdx = bufSize - quickTestOffset; bIdx < bufSize; bIdx++ ) 
            {
                // reduce compare operations by first test last character we would have to
                // match if current one matches; if it is not a character from keywords
                // we can move behind the test character; this shortcut is inspired by the 
                // Boyer-Moore string search algorithm and can reduce parsing time by approx. 20%
                quickTestIdx = bIdx + quickTestOffset;
                if (charMatchCount == 0 && quickTestIdx < maxQuicktestIdx)
                {                    
                    final byte ch = strmBuf[quickTestIdx];
                    if ( ( ch > 't' ) || ( ch < 'a' ) ) 
                    {
                        // last character we would have to match if current character would match
                        // is not a character from keywords -> jump behind and start over
                        bIdx = quickTestIdx;
                        continue;
                    }
                }
                
                // could be negative - but we only compare to ASCII
                final byte ch = strmBuf[bIdx];
            
                if ( ch == keyw[ charMatchCount ] ) 
                {
                    if ( ++charMatchCount == keyw.length ) 
                    {
                        // match found
                        bIdx++;
                        break;
                    }
                } 
                else 
                {
                    if ( ( charMatchCount == 3 ) && ( ch == ENDOBJ[ charMatchCount ] ) ) 
                    {
                        // maybe ENDSTREAM is missing but we could have ENDOBJ
                        keyw = ENDOBJ;
                        charMatchCount++;
                    } 
                    else 
                    {
                        // no match; incrementing match start by 1 would be dumb since we already know 
                        // matched chars depending on current char read we may already have beginning 
                        // of a new match: 'e': first char matched; 'n': if we are at match position 
                        // idx 7 we already read 'e' thus 2 chars matched for each other char we have 
                        // to start matching first keyword char beginning with next read position
                        charMatchCount = ( ch == E ) ? 1 : ( ( ch == N ) && ( charMatchCount == 7 ) ) ? 2 : 0;
                        // search again for 'endstream'
                        keyw = ENDSTREAM;
                    }
                } 
            }
            
            int contentBytes = Math.max( 0, bIdx - charMatchCount );
            
            // write buffer content until first matched char to output stream
            if ( contentBytes > 0 )
            {
                out.filter(strmBuf, 0, contentBytes);
            }
            if ( charMatchCount == keyw.length ) 
            {
                // keyword matched; unread matched keyword (endstream/endobj) and following buffered content
                source.rewind( bufSize - contentBytes );
                break;
            } 
            else 
            {
                // copy matched chars at start of buffer
                System.arraycopy( keyw, 0, strmBuf, 0, charMatchCount );
            }            
        }
        // this writes a lonely CR or drops trailing CR LF and LF
        return out.calculateLength();
    }

    private boolean validateStreamLength(long streamLength) throws IOException
    {
        boolean streamLengthIsValid = true;
        long originOffset = source.getPosition();
        long expectedEndOfStream = originOffset + streamLength;
        if (expectedEndOfStream > fileLen)
        {
            streamLengthIsValid = false;
            LOG.warn("The end of the stream is out of range, using workaround to read the stream, "
                    + "stream start position: " + originOffset + ", length: " + streamLength
                    + ", expected end position: " + expectedEndOfStream);
        }
        else
        {
            source.seek(expectedEndOfStream);
            skipSpaces();
            if (!isString(ENDSTREAM))
            {
                streamLengthIsValid = false;
                LOG.warn("The end of the stream doesn't point to the correct offset, using workaround to read the stream, "
                        + "stream start position: " + originOffset + ", length: " + streamLength
                        + ", expected end position: " + expectedEndOfStream);
            }
            source.seek(originOffset);
        }
        return streamLengthIsValid;
    }

    /**
     * Check if the cross reference table/stream can be found at the current offset.
     * 
     * @param startXRefOffset
     * @return the revised offset
     * @throws IOException
     */
    private long checkXRefOffset(long startXRefOffset) throws IOException
    {
        // repair mode isn't available in non-lenient mode
        if (!isLenient)
        {
            return startXRefOffset;
        }
        source.seek(startXRefOffset);
        skipSpaces();
        if (isString(XREF_TABLE))
        {
            return startXRefOffset;
        }
        if (startXRefOffset > 0)
        {
            if (checkXRefStreamOffset(startXRefOffset))
            {
                return startXRefOffset;
            }
            else
            {
                return calculateXRefFixedOffset(startXRefOffset);
            }
        }
        // can't find a valid offset
        return -1;
    }

    /**
     * Check if the cross reference stream can be found at the current offset.
     * 
     * @param startXRefOffset the expected start offset of the XRef stream
     * @return the revised offset
     * @throws IOException if something went wrong
     */
    private boolean checkXRefStreamOffset(long startXRefOffset) throws IOException
    {
        // repair mode isn't available in non-lenient mode
        if (!isLenient || startXRefOffset == 0)
        {
            return true;
        }
        // seek to offset-1 
        source.seek(startXRefOffset-1);
        int nextValue = source.read();
        // the first character has to be a whitespace, and then a digit
        if (isWhitespace(nextValue))
        {
            skipSpaces();
            if (isDigit())
            {
                try
                {
                    // it's a XRef stream
                    readObjectNumber();
                    readGenerationNumber();
                    readExpectedString(OBJ_MARKER, true);
                    // check the dictionary to avoid false positives
                    COSDictionary dict = parseCOSDictionary(false);
                    source.seek(startXRefOffset);
                    if ("XRef".equals(dict.getNameAsString(COSName.TYPE)))
                    {
                        return true;
                    }
                }
                catch (IOException exception)
                {
                    // there wasn't an object of a xref stream
                    LOG.debug("No Xref stream at given location " + startXRefOffset, exception);
                    source.seek(startXRefOffset);
                }
            }
        }
        return false;
    }
    
    /**
     * Try to find a fixed offset for the given xref table/stream.
     * 
     * @param objectOffset the given offset where to look at
     * @return the fixed offset
     * 
     * @throws IOException if something went wrong
     */
    private long calculateXRefFixedOffset(long objectOffset) throws IOException
    {
        if (objectOffset < 0)
        {
            LOG.error("Invalid object offset " + objectOffset + " when searching for a xref table/stream");
            return 0;
        }
        // search for the offset of the given xref table/stream among those found by a brute force search.
        long newOffset = getBruteForceParser().bfSearchForXRef(objectOffset);
        if (newOffset > -1)
        {
            LOG.debug("Fixed reference for xref table/stream " + objectOffset + " -> " + newOffset);
            return newOffset;
        }
        LOG.error("Can't find the object xref table/stream at offset " + objectOffset);
        return 0;
    }

    private boolean validateXrefOffsets(Map<COSObjectKey, Long> xrefOffset) throws IOException
    {
        if (xrefOffset == null)
        {
            return true;
        }
        Map<COSObjectKey, COSObjectKey> correctedKeys = new HashMap<>();
        HashSet<COSObjectKey> validKeys = new HashSet<>();
        for (Entry<COSObjectKey, Long> objectEntry : xrefOffset.entrySet())
        {
            COSObjectKey objectKey = objectEntry.getKey();
            Long objectOffset = objectEntry.getValue();
            // a negative offset number represents an object number itself
            // see type 2 entry in xref stream
            if (objectOffset != null && objectOffset >= 0)
            {
                COSObjectKey foundObjectKey = findObjectKey(objectKey, objectOffset, xrefOffset);
                if (foundObjectKey == null)
                {
                    LOG.debug("Stop checking xref offsets as at least one (" + objectKey
                            + ") couldn't be dereferenced");
                    return false;
                }
                else if (foundObjectKey != objectKey)
                {
                    // Generation was fixed - need to update map later, after iteration
                    correctedKeys.put(objectKey, foundObjectKey);
                }
                else
                {
                    validKeys.add(objectKey);
                }
            }
        }
        Map<COSObjectKey, Long> correctedPointers = new HashMap<>();
        for (Entry<COSObjectKey, COSObjectKey> correctedKeyEntry : correctedKeys.entrySet())
        {
            if (!validKeys.contains(correctedKeyEntry.getValue()))
            {
                // Only replace entries, if the original entry does not point to a valid object
                correctedPointers.put(correctedKeyEntry.getValue(),
                        xrefOffset.get(correctedKeyEntry.getKey()));
            }
        }
        correctedKeys.entrySet().forEach(
                // remove old invalid, as some might not be replaced
                correctedKeyEntry -> xrefOffset.remove(correctedKeyEntry.getKey()));
        correctedPointers.entrySet()
                .forEach(pointer -> xrefOffset.put(pointer.getKey(), pointer.getValue()));
        return true;
    }

    /**
     * Check the XRef table by dereferencing all objects and fixing the offset if necessary.
     * 
     * @throws IOException if something went wrong.
     */
    private void checkXrefOffsets() throws IOException
    {
        Map<COSObjectKey, Long> xrefOffset = xrefTrailerResolver.getXrefTable();
        if (!validateXrefOffsets(xrefOffset))
        {
            Map<COSObjectKey, Long> bfCOSObjectKeyOffsets = getBruteForceParser()
                    .getBFCOSObjectOffsets();
            if (!bfCOSObjectKeyOffsets.isEmpty())
            {
                LOG.debug("Replaced read xref table with the results of a brute force search");
                xrefOffset.clear();
                xrefOffset.putAll(bfCOSObjectKeyOffsets);
            }
        }
    }

    /**
     * Check if the given object can be found at the given offset. Returns the provided object key if everything is ok.
     * If the generation number differs it will be fixed and a new object key is returned.
     * 
     * @param objectKey the key of object we are looking for
     * @param offset the offset where to look
     * @param xrefOffset a map with with all known xref entries
     * @return returns the found/fixed object key
     */
    private COSObjectKey findObjectKey(COSObjectKey objectKey, long offset,
            Map<COSObjectKey, Long> xrefOffset)
    {
        // there can't be any object at the very beginning of a pdf
        if (offset < MINIMUM_SEARCH_OFFSET)
        {
            return null;
        }
        try 
        {
            source.seek(offset);
            skipWhiteSpaces();
            if (source.getPosition() == offset)
            {
                // ensure that at least one whitespace is skipped in front of the object number
                source.seek(offset - 1);
                if (source.getPosition() < offset)
	            {
	                if (!isDigit())
	                {
	                    // anything else but a digit may be some garbage of the previous object -> just ignore it
	                    source.read();
	                }
	                else
	                {
	                    long current = source.getPosition();
	                    source.seek(--current);
	                    while (isDigit())
	                        source.seek(--current);
	                    long newObjNr = readObjectNumber();
	                    int newGenNr = readGenerationNumber();
	                    COSObjectKey newObjKey = new COSObjectKey(newObjNr, newGenNr);
	                    Long existingOffset = xrefOffset.get(newObjKey);
	                    // the found object number belongs to another uncompressed object at the same or nearby offset
	                    // something has to be wrong
	                    if (existingOffset != null && existingOffset > 0
	                            && Math.abs(offset - existingOffset) < 10)
	                    {
	                        LOG.debug("Found the object " + newObjKey + " instead of " //
	                                + objectKey + " at offset " + offset //
	                                + " - ignoring");
	                        return null;
	                    }
	                    // something seems to be wrong but it's hard to determine what exactly -> simply continue
	                    source.seek(offset);
	                }
	            }
            }
            // try to read the given object/generation number
            long foundObjectNumber = readObjectNumber();
            if (objectKey.getNumber() != foundObjectNumber)
            {
                LOG.warn("found wrong object number. expected [" + objectKey.getNumber() + "] found [" + foundObjectNumber + "]");
                if (!isLenient)
                {
                    return null;
                }
                else
                {
                    objectKey = new COSObjectKey(foundObjectNumber, objectKey.getGeneration());
                }
            }

            int genNumber = readGenerationNumber();
            // finally try to read the object marker
            readExpectedString(OBJ_MARKER, true);
            if (genNumber == objectKey.getGeneration())
            {
                return objectKey;
            }
            else if (isLenient && genNumber > objectKey.getGeneration())
            {
                return new COSObjectKey(objectKey.getNumber(), genNumber);
            }
        }
        catch (IOException exception)
        {
            // Swallow the exception, obviously there isn't any valid object number
            LOG.debug("No valid object at given location " + offset + " - ignoring", exception);
        }
        return null;
    }

    private BruteForceParser getBruteForceParser() throws IOException
    {
    	if (bruteForceParser == null)
    	{
    		bruteForceParser = new BruteForceParser(source, document);
        }
    	return bruteForceParser;
    }
    
    /**
     * Check if all entries of the pages dictionary are present. Those which can't be dereferenced are removed.
     * 
     * @param root the root dictionary of the pdf
     * @throws java.io.IOException if the page tree root is null
     */
    protected void checkPages(COSDictionary root) throws IOException
    {
        if (trailerWasRebuild)
        {
            // check if all page objects are dereferenced
            COSDictionary pages = root.getCOSDictionary(COSName.PAGES);
            if (pages != null)
            {
                checkPagesDictionary(pages, new HashSet<>());
            }
        }
        if (root.getCOSDictionary(COSName.PAGES) == null)
        {
            throw new IOException("Page tree root must be a dictionary");
        }
    }

    private int checkPagesDictionary(COSDictionary pagesDict, Set<COSObject> set)
    {
        // check for kids
        COSArray kidsArray = pagesDict.getCOSArray(COSName.KIDS);
        int numberOfPages = 0;
        if (kidsArray != null)
        {
            List<? extends COSBase> kidsList = kidsArray.toList();
            for (COSBase kid : kidsList)
            {
                if (!(kid instanceof COSObject) || set.contains(kid))
                {
                    kidsArray.remove(kid);
                    continue;
                }
                COSObject kidObject = (COSObject) kid;
                COSBase kidBaseobject = kidObject.getObject();
                // object wasn't dereferenced -> remove it
                if (kidBaseobject == null || kidBaseobject == COSNull.NULL)
                {
                    LOG.warn("Removed null object " + kid + " from pages dictionary");
                    kidsArray.remove(kid);
                }
                else if (kidBaseobject instanceof COSDictionary)
                {
                    COSDictionary kidDictionary = (COSDictionary) kidBaseobject;
                    COSName type = kidDictionary.getCOSName(COSName.TYPE);
                    if (COSName.PAGES.equals(type))
                    {
                        // process nested pages dictionaries
                        set.add(kidObject);
                        numberOfPages += checkPagesDictionary(kidDictionary, set);
                    }
                    else if (COSName.PAGE.equals(type))
                    {
                        // count pages
                        numberOfPages++;
                    }
                }
            }
        }
        // fix counter
        pagesDict.setInt(COSName.COUNT, numberOfPages);
        return numberOfPages;
    }

    /**
     * This will parse the startxref section from the stream. The startxref value is ignored.
     *
     * @return the startxref value or -1 on parsing error
     * @throws IOException If an IO error occurs.
     */
    private long parseStartXref() throws IOException
    {
        long startXref = -1;
        if (isString(STARTXREF))
        {
            readString();
            skipSpaces();
            // This integer is the byte offset of the first object referenced by the xref or xref stream
            startXref = readLong();
        }
        return startXref;
    }
    
    /**
     * Checks if the given string can be found at the current offset.
     * 
     * @param string the bytes of the string to look for
     * @return true if the bytes are in place, false if not
     * @throws IOException if something went wrong
     */
    private boolean isString(byte[] string) throws IOException
    {
        boolean bytesMatching = true;
        long originOffset = source.getPosition();
        for (byte c : string)
        {
            if (source.read() != c)
            {
                bytesMatching = false;
                break;
            }
        }
        source.seek(originOffset);
        return bytesMatching;
    }

    /**
     * Checks if the given string can be found at the current offset.
     * 
     * @param string the bytes of the string to look for
     * @return true if the bytes are in place, false if not
     * @throws IOException if something went wrong
     */
    protected boolean isString(char[] string) throws IOException
    {
        boolean bytesMatching = true;
        long originOffset = source.getPosition();
        for (char c : string)
        {
            if (source.read() != c)
            {
                bytesMatching = false;
                break;
            }
        }
        source.seek(originOffset);
        return bytesMatching;
    }

    /**
     * This will parse the trailer from the stream and add it to the state.
     *
     * @return false on parsing error
     * @throws IOException If an IO error occurs.
     */
    private boolean parseTrailer() throws IOException
    {
        // parse the last trailer.
        long trailerOffset = source.getPosition();
        // PDFBOX-1739 skip extra xref entries in RegisSTAR documents
        if (isLenient)
        {
            int nextCharacter = source.peek();
            while (nextCharacter != 't' && isDigit(nextCharacter))
            {
                if (source.getPosition() == trailerOffset)
                {
                    // warn only the first time
                    LOG.warn("Expected trailer object at offset " + trailerOffset
                            + ", keep trying");
                }
                readLine();
                nextCharacter = source.peek();
            }
        }
        if(source.peek() != 't')
        {
            return false;
        }
        //read "trailer"
        long currentOffset = source.getPosition();
        String nextLine = readLine();
        if( !nextLine.trim().equals( "trailer" ) )
        {
            // in some cases the EOL is missing and the trailer immediately
            // continues with "<<" or with a blank character
            // even if this does not comply with PDF reference we want to support as many PDFs as possible
            // Acrobat reader can also deal with this.
            if (nextLine.startsWith("trailer"))
            {
                // we can't just unread a portion of the read data as we don't know if the EOL consist of 1 or 2 bytes
                int len = "trailer".length();
                // jump back right after "trailer"
                source.seek(currentOffset + len);
            }
            else
            {
                return false;
            }
        }
    
        // in some cases the EOL is missing and the trailer continues with " <<"
        // even if this does not comply with PDF reference we want to support as many PDFs as possible
        // Acrobat reader can also deal with this.
        skipSpaces();
    
        COSDictionary parsedTrailer = parseCOSDictionary(true);
        xrefTrailerResolver.setTrailer( parsedTrailer );
    
        skipSpaces();
        return true;
    }

    /**
     * Parse the header of a pdf.
     * 
     * @return true if a PDF header was found
     * @throws IOException if something went wrong
     */
    protected boolean parsePDFHeader() throws IOException
    {
        return parseHeader(PDF_HEADER, PDF_DEFAULT_VERSION);
    }

    /**
     * Parse the header of a fdf.
     * 
     * @return true if a FDF header was found
     * @throws IOException if something went wrong
     */
    protected boolean parseFDFHeader() throws IOException
    {
        return parseHeader(FDF_HEADER, FDF_DEFAULT_VERSION);
    }

    private boolean parseHeader(String headerMarker, String defaultVersion) throws IOException
    {
        // read first line
        String header = readLine();
        // some pdf-documents are broken and the pdf-version is in one of the following lines
        if (!header.contains(headerMarker))
        {
            header = readLine();
            while (!header.contains(headerMarker))
            {
                // if a line starts with a digit, it has to be the first one with data in it
                if ((header.length() > 0) && (Character.isDigit(header.charAt(0))))
                {
                    break;
                }
                header = readLine();
            }
        }
    
        // nothing found
        if (!header.contains(headerMarker))
        {
            source.seek(0);
            return false;
        }
    
        //sometimes there is some garbage in the header before the header
        //actually starts, so lets try to find the header first.
        int headerStart = header.indexOf( headerMarker );
    
        // greater than zero because if it is zero then there is no point of trimming
        if ( headerStart > 0 )
        {
            //trim off any leading characters
            header = header.substring(headerStart);
        }
    
        // This is used if there is garbage after the header on the same line
        if (header.startsWith(headerMarker) && !header.matches(headerMarker + "\\d.\\d"))
        {
            if (header.length() < headerMarker.length() + 3)
            {
                // No version number at all, set to 1.4 as default
                header = headerMarker + defaultVersion;
                LOG.debug("No version found, set to " + defaultVersion + " as default.");
            }
            else
            {
                String headerGarbage = header.substring(headerMarker.length() + 3) + "\n";
                header = header.substring(0, headerMarker.length() + 3);
                source.rewind(headerGarbage.getBytes(StandardCharsets.ISO_8859_1).length);
            }
        }
        float headerVersion = -1;
        try
        {
            String[] headerParts = header.split("-");
            if (headerParts.length == 2)
            {
                headerVersion = Float.parseFloat(headerParts[1]);
            }
        }
        catch (NumberFormatException exception)
        {
            LOG.debug("Can't parse the header version.", exception);
        }
        if (headerVersion < 0)
        {
            if (isLenient)
            {
                headerVersion = 1.7f;
            }
            else
            {
                throw new IOException("Error getting header version: " + header);
            }
        }
        document.setVersion(headerVersion);
        // rewind
        source.seek(0);
        return true;
    }

    /**
     * This will parse the xref table from the stream and add it to the state
     * The XrefTable contents are ignored.
     * @param startByteOffset the offset to start at
     * @return false on parsing error
     * @throws IOException If an IO error occurs.
     */
    protected boolean parseXrefTable(long startByteOffset) throws IOException
    {
        if(source.peek() != 'x')
        {
            return false;
        }
        String xref = readString();
        if( !xref.trim().equals( "xref" ) )
        {
            return false;
        }
        
        // check for trailer after xref
        String str = readString();
        byte[] b = str.getBytes(StandardCharsets.ISO_8859_1);
        source.rewind(b.length);
        
        // signal start of new XRef
        xrefTrailerResolver.nextXrefObj( startByteOffset, XRefType.TABLE );
    
        if (str.startsWith("trailer"))
        {
            LOG.warn("skipping empty xref table");
            return false;
        }
        
        // Xref tables can have multiple sections. Each starts with a starting object id and a count.
        while(true)
        {
            String currentLine = readLine();
            String[] splitString = currentLine.split("\\s");
            if (splitString.length != 2)
            {
                LOG.warn("Unexpected XRefTable Entry: " + currentLine);
                return false;
            }
            // first obj id
            long currObjID;
            try
            {
                currObjID = Long.parseLong(splitString[0]);
            }
            catch (NumberFormatException exception)
            {
                LOG.warn("XRefTable: invalid ID for the first object: " + currentLine);
                return false;
            }

            // the number of objects in the xref table
            int count = 0;
            try
            {
                count = Integer.parseInt(splitString[1]);
            }
            catch (NumberFormatException exception)
            {
                LOG.warn("XRefTable: invalid number of objects: " + currentLine);
                return false;
            }
            
            skipSpaces();
            for(int i = 0; i < count; i++)
            {
                if(source.isEOF() || isEndOfName((char)source.peek()))
                {
                    break;
                }
                if(source.peek() == 't')
                {
                    break;
                }
                //Ignore table contents
                currentLine = readLine();
                splitString = currentLine.split("\\s");
                if (splitString.length < 3)
                {
                    LOG.warn("invalid xref line: " + currentLine);
                    break;
                }
                /* This supports the corrupt table as reported in
                 * PDFBOX-474 (XXXX XXX XX n) */
                if(splitString[splitString.length-1].equals("n"))
                {
                    try
                    {
                        long currOffset = Long.parseLong(splitString[0]);
                        // skip 0 offsets
                        if (currOffset > 0)
                        {
                            int currGenID = Integer.parseInt(splitString[1]);
                            COSObjectKey objKey = new COSObjectKey(currObjID, currGenID);
                            xrefTrailerResolver.setXRef(objKey, currOffset);
                        }
                    }
                    catch (IllegalArgumentException e)
                    {
                        throw new IOException(e);
                    }
                }
                else if(!splitString[2].equals("f"))
                {
                    throw new IOException("Corrupt XRefTable Entry - ObjID:" + currObjID);
                }
                currObjID++;
                skipSpaces();
            }
            skipSpaces();
            if (!isDigit())
            {
                break;
            }
        }
        return true;
    }

    /**
     * Fills XRefTrailerResolver with data of given stream.
     * Stream must be of type XRef.
     * @param stream the stream to be read
     * @param objByteOffset the offset to start at
     * @param isStandalone should be set to true if the stream is not part of a hybrid xref table
     * @throws IOException if there is an error parsing the stream
     */
    private void parseXrefStream(COSStream stream, long objByteOffset, boolean isStandalone) throws IOException
    {
        // the cross reference stream of a hybrid xref table will be added to the existing one
        // and we must not override the offset and the trailer
        if ( isStandalone )
        {
            xrefTrailerResolver.nextXrefObj( objByteOffset, XRefType.STREAM );
            xrefTrailerResolver.setTrailer( stream );
        }        
        PDFXrefStreamParser parser = new PDFXrefStreamParser(stream, document);
        parser.parse(xrefTrailerResolver);
    }

    /**
     * This will get the encryption dictionary. The document must be parsed before this is called.
     *
     * @return The encryption dictionary of the document that was parsed.
     *
     * @throws IOException If there is an error getting the document.
     */
    protected PDEncryption getEncryption() throws IOException
    {
        if (document == null)
        {
            throw new IOException(
                    "You must parse the document first before calling getEncryption()");
        }
        return encryption;
    }

    /**
     * This will get the AccessPermission. The document must be parsed before this is called.
     *
     * @return The access permission of document that was parsed.
     *
     * @throws IOException If there is an error getting the document.
     */
    protected AccessPermission getAccessPermission() throws IOException
    {
        if (document == null)
        {
            throw new IOException(
                    "You must parse the document first before calling getAccessPermission()");
        }
        return accessPermission;
    }

    /**
     * Prepare for decryption.
     * 
     * @throws InvalidPasswordException If the password is incorrect.
     * @throws IOException if something went wrong
     */
    protected void prepareDecryption() throws IOException
    {
        if (encryption != null)
        {
            return;
        }
        COSDictionary encryptionDictionary = document.getEncryptionDictionary();
        if (encryptionDictionary == null)
        {
            return;
        }

        try
        {
            encryption = new PDEncryption(encryptionDictionary);
            DecryptionMaterial decryptionMaterial;
            if (keyStoreInputStream != null)
            {
                KeyStore ks = KeyStore.getInstance("PKCS12");
                ks.load(keyStoreInputStream, password.toCharArray());
                decryptionMaterial = new PublicKeyDecryptionMaterial(ks, keyAlias, password);
            }
            else
            {
                decryptionMaterial = new StandardDecryptionMaterial(password);
            }

            securityHandler = encryption.getSecurityHandler();
            securityHandler.prepareForDecryption(encryption, document.getDocumentID(),
                    decryptionMaterial);
            accessPermission = securityHandler.getCurrentAccessPermission();
        }
        catch (IOException e)
        {
            throw e;
        }
        catch (GeneralSecurityException e)
        {
            throw new IOException("Error (" + e.getClass().getSimpleName()
                    + ") while creating security handler for decryption", e);
        }
        finally
        {
            if (keyStoreInputStream != null)
            {
                IOUtils.closeQuietly(keyStoreInputStream);
            }
        }
    }

}<|MERGE_RESOLUTION|>--- conflicted
+++ resolved
@@ -781,15 +781,10 @@
             {
                 PDFObjectStreamParser parser = new PDFObjectStreamParser((COSStream) objstmBaseObj,
                         document);
-                long generationNumber = key.getNumber();
                 for (Entry<Long, COSBase> entry : parser.parseAllObjects().entrySet())
                 {
                     Long stmObjNumber = entry.getKey();
-<<<<<<< HEAD
-                    if (generationNumber == stmObjNumber)
-=======
                     if (keyNumber == stmObjNumber)
->>>>>>> 64d48c50
                     {
                         objectStreamObject = entry.getValue();
                     }
