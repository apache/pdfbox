/*
 * Licensed to the Apache Software Foundation (ASF) under one or more
 * contributor license agreements.  See the NOTICE file distributed with
 * this work for additional information regarding copyright ownership.
 * The ASF licenses this file to You under the Apache License, Version 2.0
 * (the "License"); you may not use this file except in compliance with
 * the License.  You may obtain a copy of the License at
 *
 *      http://www.apache.org/licenses/LICENSE-2.0
 *
 * Unless required by applicable law or agreed to in writing, software
 * distributed under the License is distributed on an "AS IS" BASIS,
 * WITHOUT WARRANTIES OR CONDITIONS OF ANY KIND, either express or implied.
 * See the License for the specific language governing permissions and
 * limitations under the License.
 */
package org.apache.pdfbox.pdfparser;

import java.io.IOException;
import java.io.InputStream;
import java.nio.charset.StandardCharsets;
import java.security.GeneralSecurityException;
import java.security.KeyStore;
import java.util.ArrayList;
import java.util.HashMap;
import java.util.HashSet;
import java.util.List;
import java.util.Map;
import java.util.Optional;
import java.util.Map.Entry;
import java.util.Set;
import java.util.stream.Collectors;

import org.apache.commons.logging.Log;
import org.apache.commons.logging.LogFactory;
import org.apache.pdfbox.cos.COSArray;
import org.apache.pdfbox.cos.COSBase;
import org.apache.pdfbox.cos.COSDictionary;
import org.apache.pdfbox.cos.COSName;
import org.apache.pdfbox.cos.COSNull;
import org.apache.pdfbox.cos.COSNumber;
import org.apache.pdfbox.cos.COSObject;
import org.apache.pdfbox.cos.COSObjectKey;
import org.apache.pdfbox.cos.COSStream;
import org.apache.pdfbox.cos.ICOSParser;
import org.apache.pdfbox.io.IOUtils;
import org.apache.pdfbox.io.RandomAccessRead;
import org.apache.pdfbox.io.RandomAccessReadView;
import org.apache.pdfbox.pdfparser.XrefTrailerResolver.XRefType;
import org.apache.pdfbox.pdmodel.encryption.AccessPermission;
import org.apache.pdfbox.pdmodel.encryption.DecryptionMaterial;
import org.apache.pdfbox.pdmodel.encryption.InvalidPasswordException;
import org.apache.pdfbox.pdmodel.encryption.PDEncryption;
import org.apache.pdfbox.pdmodel.encryption.ProtectionPolicy;
import org.apache.pdfbox.pdmodel.encryption.PublicKeyDecryptionMaterial;
import org.apache.pdfbox.pdmodel.encryption.SecurityHandler;
import org.apache.pdfbox.pdmodel.encryption.StandardDecryptionMaterial;

/**
 * COS-Parser which first reads startxref and xref tables in order to know valid objects and parse only these objects.
 * 
 * This class is a much enhanced version of <code>QuickParser</code> presented in
 * <a href="https://issues.apache.org/jira/browse/PDFBOX-1104">PDFBOX-1104</a> by Jeremy Villalobos.
 */
public class COSParser extends BaseParser implements ICOSParser
{
    private static final String PDF_HEADER = "%PDF-";
    private static final String FDF_HEADER = "%FDF-";
    
    private static final String PDF_DEFAULT_VERSION = "1.4";
    private static final String FDF_DEFAULT_VERSION = "1.0";

    private static final char[] XREF_TABLE = new char[] { 'x', 'r', 'e', 'f' };
    private static final char[] XREF_STREAM = new char[] { '/', 'X', 'R', 'e', 'f' };
    private static final char[] STARTXREF = new char[] { 's','t','a','r','t','x','r','e','f' };

    private static final byte[] ENDSTREAM = new byte[] { E, N, D, S, T, R, E, A, M };

    private static final byte[] ENDOBJ = new byte[] { E, N, D, O, B, J };

    private static final long MINIMUM_SEARCH_OFFSET = 6;
    
    private static final int X = 'x';

    private static final int STRMBUFLEN = 2048;
    private final byte[] strmBuf = new byte[ STRMBUFLEN ];

    private AccessPermission accessPermission;
    private InputStream keyStoreInputStream = null;
    @SuppressWarnings({"squid:S2068"})
    private String password = "";
    private String keyAlias = null;

    /**
     * The range within the %%EOF marker will be searched.
     * Useful if there are additional characters after %%EOF within the PDF. 
     */
    public static final String SYSPROP_EOFLOOKUPRANGE =
            "org.apache.pdfbox.pdfparser.nonSequentialPDFParser.eofLookupRange";

    /**
     * How many trailing bytes to read for EOF marker.
     */
    private static final int DEFAULT_TRAIL_BYTECOUNT = 2048;
    /**
     * EOF-marker.
     */
    protected static final char[] EOF_MARKER = new char[] { '%', '%', 'E', 'O', 'F' };
    /**
     * obj-marker.
     */
    protected static final char[] OBJ_MARKER = new char[] { 'o', 'b', 'j' };

    /**
     * trailer-marker.
     */
    private static final char[] TRAILER_MARKER = new char[] { 't', 'r', 'a', 'i', 'l', 'e', 'r' };

    /**
     * ObjStream-marker.
     */
    private static final char[] OBJ_STREAM = new char[] { '/', 'O', 'b', 'j', 'S', 't', 'm' };

    /**
     * file length.
     */
    protected long fileLen;

    /**
     * is parser using auto healing capacity ?
     */
    private boolean isLenient = true;

    protected boolean initialParseDone = false;

    private boolean trailerWasRebuild = false;
    /**
     * Contains all found objects of a brute force search.
     */
    private Map<COSObjectKey, Long> bfSearchCOSObjectKeyOffsets = null;
    private boolean bruteForceSearchTriggered = false;
    private PDEncryption encryption = null;

    /**
     * The security handler.
     */
    protected SecurityHandler<? extends ProtectionPolicy> securityHandler = null;

    /**
     *  how many trailing bytes to read for EOF marker.
     */
    private int readTrailBytes = DEFAULT_TRAIL_BYTECOUNT; 

    private static final Log LOG = LogFactory.getLog(COSParser.class);

    /** 
     * Collects all Xref/trailer objects and resolves them into single
     * object using startxref reference. 
     */
    protected XrefTrailerResolver xrefTrailerResolver = new XrefTrailerResolver();


    /**
     * The prefix for the temp file being used. 
     */
    public static final String TMP_FILE_PREFIX = "tmpPDF";
    
    /**
     * Default constructor.
     *
     * @param source input representing the pdf.
     */
    public COSParser(RandomAccessRead source) throws IOException
    {
        super(source);
        fileLen = source.length();
    }

    /**
     * Constructor for encrypted pdfs.
     * 
     * @param source input representing the pdf.
     * @param password password to be used for decryption.
     * @param keyStore key store to be used for decryption when using public key security
     * @param keyAlias alias to be used for decryption when using public key security
     * 
     */
    public COSParser(RandomAccessRead source, String password, InputStream keyStore,
            String keyAlias) throws IOException
    {
        super(source);
        this.password = password;
        this.keyAlias = keyAlias;
        fileLen = source.length();
        keyStoreInputStream = keyStore;
    }

    /**
     * Sets how many trailing bytes of PDF file are searched for EOF marker and 'startxref' marker. If not set we use
     * default value {@link #DEFAULT_TRAIL_BYTECOUNT}.
     * 
     * <p>We check that new value is at least 16. However for practical use cases this value should not be lower than
     * 1000; even 2000 was found to not be enough in some cases where some trailing garbage like HTML snippets followed
     * the EOF marker.</p>
     * 
     * <p>
     * In case system property {@link #SYSPROP_EOFLOOKUPRANGE} is defined this value will be set on initialization but
     * can be overwritten later.
     * </p>
     * 
     * @param byteCount number of trailing bytes
     */
    public void setEOFLookupRange(int byteCount)
    {
        if (byteCount > 15)
        {
            readTrailBytes = byteCount;
        }
    }

    /**
     * Read the trailer information and provide a COSDictionary containing the trailer information.
     * 
     * @return a COSDictionary containing the trailer information
     * @throws IOException if something went wrong
     */
    protected COSDictionary retrieveTrailer() throws IOException
    {
        COSDictionary trailer = null;
        boolean rebuildTrailer = false;
        try
        {
            // parse startxref
            // TODO FDF files don't have a startxref value, so that rebuildTrailer is triggered
            long startXRefOffset = getStartxrefOffset();
            if (startXRefOffset > -1)
            {
                trailer = parseXref(startXRefOffset);
            }
            else
            {
                rebuildTrailer = isLenient();
            }
        }
        catch (IOException exception)
        {
            if (isLenient())
            {
                rebuildTrailer = true;
            }
            else
            {
                throw exception;
            }
        }
        // check if the trailer contains a Root object
        if (trailer != null && trailer.getItem(COSName.ROOT) == null)
        {
            rebuildTrailer = isLenient();
        }
        if (rebuildTrailer)
        {
            trailer = rebuildTrailer();
        }
        else
        {
            // prepare decryption if necessary
            prepareDecryption();
            if (bruteForceSearchTriggered && !getBFCOSObjectOffsets().isEmpty())
            {
                bfSearchForObjStreams();
            }
        }
        if (resetTrailerResolver())
        {
            xrefTrailerResolver.reset();
            xrefTrailerResolver = null;
        }
        return trailer;
    }

    /**
     * Indicates whether the xref trailer resolver should be reset or not. Should be overwritten if the xref trailer
     * resolver is needed after the initial parsing.
     * 
     * @return true if the xref trailer resolver should be reset
     */
    protected boolean resetTrailerResolver()
    {
        return true;
    }

    /**
     * Parses cross reference tables.
     * 
     * @param startXRefOffset start offset of the first table
     * @return the trailer dictionary
     * @throws IOException if something went wrong
     */
    private COSDictionary parseXref(long startXRefOffset) throws IOException
    {
        source.seek(startXRefOffset);
        long startXrefOffset = Math.max(0, parseStartXref());
        // check the startxref offset
        long fixedOffset = checkXRefOffset(startXrefOffset);
        if (fixedOffset > -1)
        {
            startXrefOffset = fixedOffset;
        }
        document.setStartXref(startXrefOffset);
        long prev = startXrefOffset;
        // ---- parse whole chain of xref tables/object streams using PREV reference
        Set<Long> prevSet = new HashSet<>();
        COSDictionary trailer = null;
        while (prev > 0)
        {
            // seek to xref table
            source.seek(prev);
            // skip white spaces
            skipSpaces();
            // save current position instead of prev due to skipped spaces
            prevSet.add(source.getPosition());
            // -- parse xref
            if (source.peek() == X)
            {
                // xref table and trailer
                // use existing parser to parse xref table
                if (!parseXrefTable(prev) || !parseTrailer())
                {
                    throw new IOException("Expected trailer object at offset "
                            + source.getPosition());
                }
                trailer = xrefTrailerResolver.getCurrentTrailer();
                // check for a XRef stream, it may contain some object ids of compressed objects 
                if(trailer.containsKey(COSName.XREF_STM))
                {
                    int streamOffset = trailer.getInt(COSName.XREF_STM);
                    // check the xref stream reference
                    fixedOffset = checkXRefOffset(streamOffset);
                    if (fixedOffset > -1 && fixedOffset != streamOffset)
                    {
                        LOG.warn("/XRefStm offset " + streamOffset + " is incorrect, corrected to " + fixedOffset);
                        streamOffset = (int)fixedOffset;
                        trailer.setInt(COSName.XREF_STM, streamOffset);
                    }
                    if (streamOffset > 0)
                    {
                        source.seek(streamOffset);
                        skipSpaces();
                        try
                        {
                            parseXrefObjStream(prev, false);
                        }
                        catch (IOException ex)
                        {
                            if (isLenient)
                            {
                                LOG.error("Failed to parse /XRefStm at offset " + streamOffset, ex);
                            }
                            else
                            {
                                throw ex;
                            }
                        }
                    }
                    else
                    {
                        if(isLenient)
                        {
                            LOG.error("Skipped XRef stream due to a corrupt offset:"+streamOffset);
                        }
                        else
                        {
                            throw new IOException("Skipped XRef stream due to a corrupt offset:"+streamOffset);
                        }
                    }
                }
                prev = trailer.getLong(COSName.PREV);
            }
            else
            {
                // parse xref stream
                prev = parseXrefObjStream(prev, true);
                trailer = xrefTrailerResolver.getCurrentTrailer();
            }
            if (prev > 0)
            {
                // check the xref table reference
                fixedOffset = checkXRefOffset(prev);
                if (fixedOffset > -1 && fixedOffset != prev)
                {
                    prev = fixedOffset;
                    trailer.setLong(COSName.PREV, prev);
                }
            }
            if (prevSet.contains(prev))
            {
                throw new IOException("/Prev loop at offset " + prev);
            }
        }
        // ---- build valid xrefs out of the xref chain
        xrefTrailerResolver.setStartxref(startXrefOffset);
        trailer = xrefTrailerResolver.getTrailer();
        document.setTrailer(trailer);
        document.setIsXRefStream(XRefType.STREAM == xrefTrailerResolver.getXrefType());
        // check the offsets of all referenced objects
        checkXrefOffsets();
        // copy xref table
        document.addXRefTable(xrefTrailerResolver.getXrefTable());

        // remember the highest XRef object number to avoid it being reused in incremental saving
        Optional<Long> maxValue = document.getXrefTable().keySet().stream() //
                .map(COSObjectKey::getNumber) //
                .reduce(Long::max);
        document.setHighestXRefObjectNumber(maxValue.isPresent() ? maxValue.get() : 0);

        return trailer;
    }

    /**
     * Parses an xref object stream starting with indirect object id.
     * 
     * @return value of PREV item in dictionary or <code>-1</code> if no such item exists
     */
    private long parseXrefObjStream(long objByteOffset, boolean isStandalone) throws IOException
    {
        // ---- parse indirect object head
        readObjectNumber();
        readGenerationNumber();
        readExpectedString(OBJ_MARKER, true);

        COSDictionary dict = parseCOSDictionary();
        try (COSStream xrefStream = parseCOSStream(dict))
        {
            parseXrefStream(xrefStream, objByteOffset, isStandalone);
        }

        return dict.getLong(COSName.PREV);
    }
    
    /**
     * Looks for and parses startxref. We first look for last '%%EOF' marker (within last
     * {@link #DEFAULT_TRAIL_BYTECOUNT} bytes (or range set via {@link #setEOFLookupRange(int)}) and go back to find
     * <code>startxref</code>.
     * 
     * @return the offset of StartXref
     * @throws IOException If something went wrong.
     */
    private long getStartxrefOffset() throws IOException
    {
        byte[] buf;
        long skipBytes;
        // read trailing bytes into buffer
        try
        {
            final int trailByteCount = (fileLen < readTrailBytes) ? (int) fileLen : readTrailBytes;
            buf = new byte[trailByteCount];
            skipBytes = fileLen - trailByteCount;
            source.seek(skipBytes);
            int off = 0;
            int readBytes;
            while (off < trailByteCount)
            {
                readBytes = source.read(buf, off, trailByteCount - off);
                // in order to not get stuck in a loop we check readBytes (this should never happen)
                if (readBytes < 1)
                {
                    throw new IOException(
                            "No more bytes to read for trailing buffer, but expected: "
                                    + (trailByteCount - off));
                }
                off += readBytes;
            }
        }
        finally
        {
            source.seek(0);
        }
        // find last '%%EOF'
        int bufOff = lastIndexOf(EOF_MARKER, buf, buf.length);
        if (bufOff < 0)
        {
            if (isLenient) 
            {
                // in lenient mode the '%%EOF' isn't needed
                bufOff = buf.length;
                LOG.debug("Missing end of file marker '" + new String(EOF_MARKER) + "'");
            } 
            else 
            {
                throw new IOException("Missing end of file marker '" + new String(EOF_MARKER) + "'");
            }
        }
        // find last startxref preceding EOF marker
        bufOff = lastIndexOf(STARTXREF, buf, bufOff);
        if (bufOff < 0)
        {
            throw new IOException("Missing 'startxref' marker.");
        }
        else
        {
            return skipBytes + bufOff;
        }
    }
    
    /**
     * Searches last appearance of pattern within buffer. Lookup before _lastOff and goes back until 0.
     * 
     * @param pattern pattern to search for
     * @param buf buffer to search pattern in
     * @param endOff offset (exclusive) where lookup starts at
     * 
     * @return start offset of pattern within buffer or <code>-1</code> if pattern could not be found
     */
    protected int lastIndexOf(final char[] pattern, final byte[] buf, final int endOff)
    {
        final int lastPatternChOff = pattern.length - 1;

        int bufOff = endOff;
        int patOff = lastPatternChOff;
        char lookupCh = pattern[patOff];

        while (--bufOff >= 0)
        {
            if (buf[bufOff] == lookupCh)
            {
                if (--patOff < 0)
                {
                    // whole pattern matched
                    return bufOff;
                }
                // matched current char, advance to preceding one
                lookupCh = pattern[patOff];
            }
            else if (patOff < lastPatternChOff)
            {
                // no char match but already matched some chars; reset
                patOff = lastPatternChOff;
                lookupCh = pattern[patOff];
            }
        }
        return -1;
    }
    
    /**
     * Return true if parser is lenient. Meaning auto healing capacity of the parser are used.
     *
     * @return true if parser is lenient
     */
    public boolean isLenient()
    {
        return isLenient;
    }

    /**
     * Change the parser leniency flag.
     *
     * This method can only be called before the parsing of the file.
     *
     * @param lenient try to handle malformed PDFs.
     *
     */
    protected void setLenient(boolean lenient)
    {
        if (initialParseDone)
        {
            throw new IllegalArgumentException("Cannot change leniency after parsing");
        }
        this.isLenient = lenient;
    }

    @Override
    public COSBase dereferenceCOSObject(COSObject obj) throws IOException
    {
        long currentPos = source.getPosition();
        COSBase parsedObj = parseObjectDynamically(obj.getObjectNumber(), obj.getGenerationNumber(),
                false);
        if (currentPos > 0)
        {
            source.seek(currentPos);
        }
        return parsedObj;
    }

    @Override
    public RandomAccessReadView createRandomAccessReadView(long startPosition, long streamLength)
            throws IOException
    {
        return source.createView(startPosition, streamLength);
    }

    /**
     * Parse the object for the given object number.  
     * 
     * @param objNr object number of object to be parsed
     * @param objGenNr object generation number of object to be parsed
     * @param requireExistingNotCompressedObj if <code>true</code> the object to be parsed must be defined in xref
     * (comment: null objects may be missing from xref) and it must not be a compressed object within object stream
     * (this is used to circumvent being stuck in a loop in a malicious PDF)
     * 
     * @return the parsed object (which is also added to document object)
     * 
     * @throws IOException If an IO error occurs.
     */
    protected synchronized COSBase parseObjectDynamically(long objNr, int objGenNr,
            boolean requireExistingNotCompressedObj) throws IOException
    {
        final COSObjectKey objKey = new COSObjectKey(objNr, objGenNr);
        COSObject pdfObject = document.getObjectFromPool(objKey);
        if (!pdfObject.isObjectNull())
        {
            return pdfObject.getObject();
        }
        Long offsetOrObjstmObNr = getObjectOffset(objKey, requireExistingNotCompressedObj);
        COSBase referencedObject = null;
        if (offsetOrObjstmObNr != null)
        {

            if (offsetOrObjstmObNr > 0)
            {
                referencedObject = parseFileObject(offsetOrObjstmObNr, objKey);
            }
            else
            {
                // xref value is object nr of object stream containing object to be parsed
                // since our object was not found it means object stream was not parsed so far
                referencedObject = parseObjectStreamObject((int) -offsetOrObjstmObNr, objKey);
            }
        }
        if (referencedObject == null || referencedObject instanceof COSNull)
        {
            // not defined object -> NULL object (Spec. 1.7, chap. 3.2.9)
            // or some other issue with dereferencing
            // remove parser to avoid endless recursion
            pdfObject.setToNull();
        }
        return referencedObject;
    }

    private Long getObjectOffset(COSObjectKey objKey, boolean requireExistingNotCompressedObj)
            throws IOException
    {
        // read offset or object stream object number from xref table
        Long offsetOrObjstmObNr = document.getXrefTable().get(objKey);

        // maybe something is wrong with the xref table -> perform brute force search for all objects
        if (offsetOrObjstmObNr == null && isLenient)
        {
            Map<COSObjectKey, Long> bfCOSObjectKeyOffsets = getBFCOSObjectOffsets();
            offsetOrObjstmObNr = bfCOSObjectKeyOffsets.get(objKey);
            if (offsetOrObjstmObNr != null)
            {
                LOG.debug("Set missing offset " + offsetOrObjstmObNr + " for object " + objKey);
                document.getXrefTable().put(objKey, offsetOrObjstmObNr);
            }
        }

        // sanity test to circumvent loops with broken documents
        if (requireExistingNotCompressedObj
                && ((offsetOrObjstmObNr == null) || (offsetOrObjstmObNr <= 0)))
        {
            throw new IOException("Object must be defined and must not be compressed object: "
                    + objKey.getNumber() + ":" + objKey.getGeneration());
        }
        return offsetOrObjstmObNr;
    }

    private COSBase parseFileObject(Long offsetOrObjstmObNr, final COSObjectKey objKey)
            throws IOException
    {
        // ---- go to object start
        source.seek(offsetOrObjstmObNr);

        // ---- we must have an indirect object
        final long readObjNr = readObjectNumber();
        final int readObjGen = readGenerationNumber();
        readExpectedString(OBJ_MARKER, true);

        // ---- consistency check
        if ((readObjNr != objKey.getNumber()) || (readObjGen != objKey.getGeneration()))
        {
            throw new IOException("XREF for " + objKey.getNumber() + ":"
                    + objKey.getGeneration() + " points to wrong object: " + readObjNr
                    + ":" + readObjGen + " at offset " + offsetOrObjstmObNr);
        }

        skipSpaces();
        COSBase parsedObject = parseDirObject();
        String endObjectKey = readString();

        if (endObjectKey.equals(STREAM_STRING))
        {
            source.rewind(endObjectKey.getBytes(StandardCharsets.ISO_8859_1).length);
            if (parsedObject instanceof COSDictionary)
            {
                COSStream stream = parseCOSStream((COSDictionary) parsedObject);

                if (securityHandler != null)
                {
                    securityHandler.decryptStream(stream, objKey.getNumber(), objKey.getGeneration());
                }
                parsedObject = stream;
            }
            else
            {
                // this is not legal
                // the combination of a dict and the stream/endstream
                // forms a complete stream object
                throw new IOException("Stream not preceded by dictionary (offset: "
                        + offsetOrObjstmObNr + ").");
            }
            skipSpaces();
            endObjectKey = readLine();

            // we have case with a second 'endstream' before endobj
            if (!endObjectKey.startsWith(ENDOBJ_STRING) && endObjectKey.startsWith(ENDSTREAM_STRING))
            {
                endObjectKey = endObjectKey.substring(9).trim();
                if (endObjectKey.length() == 0)
                {
                    // no other characters in extra endstream line
                    // read next line
                    endObjectKey = readLine();
                }
            }
        }
        else if (securityHandler != null)
        {
            securityHandler.decrypt(parsedObject, objKey.getNumber(), objKey.getGeneration());
        }

        if (!endObjectKey.startsWith(ENDOBJ_STRING))
        {
            if (isLenient)
            {
                LOG.warn("Object (" + readObjNr + ":" + readObjGen + ") at offset "
                        + offsetOrObjstmObNr + " does not end with 'endobj' but with '"
                        + endObjectKey + "'");
            }
            else
            {
                throw new IOException("Object (" + readObjNr + ":" + readObjGen
                        + ") at offset " + offsetOrObjstmObNr
                        + " does not end with 'endobj' but with '" + endObjectKey + "'");
            }
        }
        return parsedObject;
    }

    /**
     * Parse the object with the given key from the object stream with the given number.
     * 
     * @param objstmObjNr the number of the offset stream
     * @param key the key of the object to be parsed
     * @return the parsed object
     * @throws IOException if something went wrong when parsing the object
     */
    protected COSBase parseObjectStreamObject(int objstmObjNr, COSObjectKey key) throws IOException
    {
        final COSBase objstmBaseObj = parseObjectDynamically(objstmObjNr, 0, true);
        COSBase objectStreamObject = null;
        if (objstmBaseObj instanceof COSStream)
        {
            // parse object stream
            PDFObjectStreamParser parser = null;
            try
            {
                parser = new PDFObjectStreamParser((COSStream) objstmBaseObj, document);
                objectStreamObject = parser.parseObject(key.getNumber());
                if (objectStreamObject != null)
                {
                    objectStreamObject.setKey(key);
                }
            }
            catch (IOException ex)
            {
                if (isLenient)
                {
                    LOG.error("object stream " + objstmObjNr
                            + " could not be parsed due to an exception", ex);
                }
                else
                {
                    throw ex;
                }
            }
        }
        return objectStreamObject;
    }
    
    /** 
     * Returns length value referred to or defined in given object. 
     */
    private COSNumber getLength(final COSBase lengthBaseObj) throws IOException
    {
        if (lengthBaseObj == null)
        {
            return null;
        }
        // maybe length was given directly
        if (lengthBaseObj instanceof COSNumber)
        {
            return (COSNumber) lengthBaseObj;
        }
        // length in referenced object
        if (lengthBaseObj instanceof COSObject)
        {
            COSObject lengthObj = (COSObject) lengthBaseObj;
            COSBase length = lengthObj.getObject();
            if (length == null)
            {
                throw new IOException("Length object content was not read.");
            }
            if (COSNull.NULL == length)
            {
                LOG.warn("Length object (" + lengthObj.getObjectNumber() + " "
                        + lengthObj.getGenerationNumber() + ") not found");
                return null;
            }
            if (length instanceof COSNumber)
            {
                return (COSNumber) length;
            }
            throw new IOException("Wrong type of referenced length object " + lengthObj + ": "
                    + length.getClass().getSimpleName());
        }
        throw new IOException(
                "Wrong type of length object: " + lengthBaseObj.getClass().getSimpleName());
    }
    
    /**
     * This will read a COSStream from the input stream using length attribute within dictionary. If
     * length attribute is a indirect reference it is first resolved to get the stream length. This
     * means we copy stream data without testing for 'endstream' or 'endobj' and thus it is no
     * problem if these keywords occur within stream. We require 'endstream' to be found after
     * stream data is read.
     *
     * @param dic dictionary that goes with this stream.
     *
     * @return parsed pdf stream.
     *
     * @throws IOException if an error occurred reading the stream, like problems with reading
     * length attribute, stream does not end with 'endstream' after data read, stream too short etc.
     */
    protected COSStream parseCOSStream(COSDictionary dic) throws IOException
    {
        // read 'stream'; this was already tested in parseObjectsDynamically()
        readString(); 
        
        skipWhiteSpaces();

        /*
         * This needs to be dic.getItem because when we are parsing, the underlying object might still be null.
         */
        COSNumber streamLengthObj = getLength(dic.getItem(COSName.LENGTH));
        if (streamLengthObj == null)
        {
            if (isLenient)
            {
               LOG.warn("The stream doesn't provide any stream length, using fallback readUntilEnd, at offset "
                    + source.getPosition());
            }
            else
            {
                throw new IOException("Missing length for stream.");
            }
        }


        long streamStartPosition = source.getPosition();
        long streamLength;
        if (streamLengthObj != null && validateStreamLength(streamLengthObj.longValue()))
        {
            streamLength = streamLengthObj.longValue();
            // skip stream
            source.seek(source.getPosition() + streamLengthObj.intValue());
        }
        else
        {
            streamLength = readUntilEndStream(new EndstreamFilterStream());
        }
        String endStream = readString();
        if (endStream.equals("endobj") && isLenient)
        {
            LOG.warn("stream ends with 'endobj' instead of 'endstream' at offset "
                    + source.getPosition());
            // avoid follow-up warning about missing endobj
            source.rewind(ENDOBJ.length);
        }
        else if (endStream.length() > 9 && isLenient && endStream.startsWith(ENDSTREAM_STRING))
        {
            LOG.warn("stream ends with '" + endStream + "' instead of 'endstream' at offset "
                    + source.getPosition());
            // unread the "extra" bytes
            source.rewind(endStream.substring(9).getBytes(StandardCharsets.ISO_8859_1).length);
        }
        else if (!endStream.equals(ENDSTREAM_STRING))
        {
            throw new IOException(
                    "Error reading stream, expected='endstream' actual='"
                    + endStream + "' at offset " + source.getPosition());
        }
        return document.createCOSStream(dic, streamStartPosition, streamLength);
    }

    /**
     * This method will read through the current stream object until
     * we find the keyword "endstream" meaning we're at the end of this
     * object. Some pdf files, however, forget to write some endstream tags
     * and just close off objects with an "endobj" tag so we have to handle
     * this case as well.
     * 
     * This method is optimized using buffered IO and reduced number of
     * byte compare operations.
     * 
     * @param out  stream we write out to.
     * 
     * @throws IOException if something went wrong
     */
    private long readUntilEndStream(final EndstreamFilterStream out) throws IOException
    {
        int bufSize;
        int charMatchCount = 0;
        byte[] keyw = ENDSTREAM;
        
        // last character position of shortest keyword ('endobj')
        final int quickTestOffset = 5;
        
        // read next chunk into buffer; already matched chars are added to beginning of buffer
        while ( ( bufSize = source.read( strmBuf, charMatchCount, STRMBUFLEN - charMatchCount ) ) > 0 ) 
        {
            bufSize += charMatchCount;
            
            int bIdx = charMatchCount;
            int quickTestIdx;
        
            // iterate over buffer, trying to find keyword match
            for ( int maxQuicktestIdx = bufSize - quickTestOffset; bIdx < bufSize; bIdx++ ) 
            {
                // reduce compare operations by first test last character we would have to
                // match if current one matches; if it is not a character from keywords
                // we can move behind the test character; this shortcut is inspired by the 
                // Boyer-Moore string search algorithm and can reduce parsing time by approx. 20%
                quickTestIdx = bIdx + quickTestOffset;
                if (charMatchCount == 0 && quickTestIdx < maxQuicktestIdx)
                {                    
                    final byte ch = strmBuf[quickTestIdx];
                    if ( ( ch > 't' ) || ( ch < 'a' ) ) 
                    {
                        // last character we would have to match if current character would match
                        // is not a character from keywords -> jump behind and start over
                        bIdx = quickTestIdx;
                        continue;
                    }
                }
                
                // could be negative - but we only compare to ASCII
                final byte ch = strmBuf[bIdx];
            
                if ( ch == keyw[ charMatchCount ] ) 
                {
                    if ( ++charMatchCount == keyw.length ) 
                    {
                        // match found
                        bIdx++;
                        break;
                    }
                } 
                else 
                {
                    if ( ( charMatchCount == 3 ) && ( ch == ENDOBJ[ charMatchCount ] ) ) 
                    {
                        // maybe ENDSTREAM is missing but we could have ENDOBJ
                        keyw = ENDOBJ;
                        charMatchCount++;
                    } 
                    else 
                    {
                        // no match; incrementing match start by 1 would be dumb since we already know 
                        // matched chars depending on current char read we may already have beginning 
                        // of a new match: 'e': first char matched; 'n': if we are at match position 
                        // idx 7 we already read 'e' thus 2 chars matched for each other char we have 
                        // to start matching first keyword char beginning with next read position
                        charMatchCount = ( ch == E ) ? 1 : ( ( ch == N ) && ( charMatchCount == 7 ) ) ? 2 : 0;
                        // search again for 'endstream'
                        keyw = ENDSTREAM;
                    }
                } 
            }
            
            int contentBytes = Math.max( 0, bIdx - charMatchCount );
            
            // write buffer content until first matched char to output stream
            if ( contentBytes > 0 )
            {
                out.filter(strmBuf, 0, contentBytes);
            }
            if ( charMatchCount == keyw.length ) 
            {
                // keyword matched; unread matched keyword (endstream/endobj) and following buffered content
                source.rewind( bufSize - contentBytes );
                break;
            } 
            else 
            {
                // copy matched chars at start of buffer
                System.arraycopy( keyw, 0, strmBuf, 0, charMatchCount );
            }            
        }
        // this writes a lonely CR or drops trailing CR LF and LF
        return out.calculateLength();
    }

    private boolean validateStreamLength(long streamLength) throws IOException
    {
        boolean streamLengthIsValid = true;
        long originOffset = source.getPosition();
        long expectedEndOfStream = originOffset + streamLength;
        if (expectedEndOfStream > fileLen)
        {
            streamLengthIsValid = false;
            LOG.warn("The end of the stream is out of range, using workaround to read the stream, "
                    + "stream start position: " + originOffset + ", length: " + streamLength
                    + ", expected end position: " + expectedEndOfStream);
        }
        else
        {
            source.seek(expectedEndOfStream);
            skipSpaces();
            if (!isString(ENDSTREAM))
            {
                streamLengthIsValid = false;
                LOG.warn("The end of the stream doesn't point to the correct offset, using workaround to read the stream, "
                        + "stream start position: " + originOffset + ", length: " + streamLength
                        + ", expected end position: " + expectedEndOfStream);
            }
            source.seek(originOffset);
        }
        return streamLengthIsValid;
    }

    /**
     * Check if the cross reference table/stream can be found at the current offset.
     * 
     * @param startXRefOffset
     * @return the revised offset
     * @throws IOException
     */
    private long checkXRefOffset(long startXRefOffset) throws IOException
    {
        // repair mode isn't available in non-lenient mode
        if (!isLenient)
        {
            return startXRefOffset;
        }
        source.seek(startXRefOffset);
        skipSpaces();
        if (isString(XREF_TABLE))
        {
            return startXRefOffset;
        }
        if (startXRefOffset > 0)
        {
            if (checkXRefStreamOffset(startXRefOffset))
            {
                return startXRefOffset;
            }
            else
            {
                return calculateXRefFixedOffset(startXRefOffset);
            }
        }
        // can't find a valid offset
        return -1;
    }

    /**
     * Check if the cross reference stream can be found at the current offset.
     * 
     * @param startXRefOffset the expected start offset of the XRef stream
     * @return the revised offset
     * @throws IOException if something went wrong
     */
    private boolean checkXRefStreamOffset(long startXRefOffset) throws IOException
    {
        // repair mode isn't available in non-lenient mode
        if (!isLenient || startXRefOffset == 0)
        {
            return true;
        }
        // seek to offset-1 
        source.seek(startXRefOffset-1);
        int nextValue = source.read();
        // the first character has to be a whitespace, and then a digit
        if (isWhitespace(nextValue))
        {
            skipSpaces();
            if (isDigit())
            {
                try
                {
                    // it's a XRef stream
                    readObjectNumber();
                    readGenerationNumber();
                    readExpectedString(OBJ_MARKER, true);
                    // check the dictionary to avoid false positives
                    COSDictionary dict = parseCOSDictionary();
                    source.seek(startXRefOffset);
                    if ("XRef".equals(dict.getNameAsString(COSName.TYPE)))
                    {
                        return true;
                    }
                }
                catch (IOException exception)
                {
                    // there wasn't an object of a xref stream
                    LOG.debug("No Xref stream at given location " + startXRefOffset, exception);
                    source.seek(startXRefOffset);
                }
            }
        }
        return false;
    }
    
    /**
     * Try to find a fixed offset for the given xref table/stream.
     * 
     * @param objectOffset the given offset where to look at
     * @return the fixed offset
     * 
     * @throws IOException if something went wrong
     */
    private long calculateXRefFixedOffset(long objectOffset) throws IOException
    {
        if (objectOffset < 0)
        {
            LOG.error("Invalid object offset " + objectOffset + " when searching for a xref table/stream");
            return 0;
        }
        // start a brute force search for all xref tables and try to find the offset we are looking for
        long newOffset = bfSearchForXRef(objectOffset);
        if (newOffset > -1)
        {
            LOG.debug("Fixed reference for xref table/stream " + objectOffset + " -> " + newOffset);
            return newOffset;
        }
        LOG.error("Can't find the object xref table/stream at offset " + objectOffset);
        return 0;
    }

    private boolean validateXrefOffsets(Map<COSObjectKey, Long> xrefOffset) throws IOException
    {
        if (xrefOffset == null)
        {
            return true;
        }
        Map<COSObjectKey, COSObjectKey> correctedKeys = new HashMap<>();
        for (Entry<COSObjectKey, Long> objectEntry : xrefOffset.entrySet())
        {
            COSObjectKey objectKey = objectEntry.getKey();
            Long objectOffset = objectEntry.getValue();
            // a negative offset number represents an object number itself
            // see type 2 entry in xref stream
            if (objectOffset != null && objectOffset >= 0)
            {
                COSObjectKey foundObjectKey = findObjectKey(objectKey, objectOffset);
                if (foundObjectKey == null)
                {
                    LOG.debug("Stop checking xref offsets as at least one (" + objectKey
                            + ") couldn't be dereferenced");
                    return false;
                }
                else if (foundObjectKey != objectKey)
                {
                    // Generation was fixed - need to update map later, after iteration
                    correctedKeys.put(objectKey, foundObjectKey);
                }
            }
        }
        for (Entry<COSObjectKey, COSObjectKey> correctedKeyEntry : correctedKeys.entrySet())
        {
            xrefOffset.put(correctedKeyEntry.getValue(),
                    xrefOffset.remove(correctedKeyEntry.getKey()));
        }
        return true;
    }

    /**
     * Check the XRef table by dereferencing all objects and fixing the offset if necessary.
     * 
     * @throws IOException if something went wrong.
     */
    private void checkXrefOffsets() throws IOException
    {
        // repair mode isn't available in non-lenient mode
        if (!isLenient)
        {
            return;
        }
        Map<COSObjectKey, Long> xrefOffset = xrefTrailerResolver.getXrefTable();
        if (!validateXrefOffsets(xrefOffset))
        {
            Map<COSObjectKey, Long> bfCOSObjectKeyOffsets = getBFCOSObjectOffsets();
            if (!bfCOSObjectKeyOffsets.isEmpty())
            {
                LOG.debug("Replaced read xref table with the results of a brute force search");
                xrefOffset.clear();
                xrefOffset.putAll(bfCOSObjectKeyOffsets);
            }
        }
    }

    /**
     * Check if the given object can be found at the given offset. Returns the provided object key if everything is ok.
     * If the generation number differs it will be fixed and a new object key is returned.
     * 
     * @param objectKey the key of object we are looking for
     * @param offset the offset where to look
     * @return returns the found/fixed object key
     * 
     * @throws IOException if something went wrong
     */
    private COSObjectKey findObjectKey(COSObjectKey objectKey, long offset) throws IOException
    {
        // there can't be any object at the very beginning of a pdf
        if (offset < MINIMUM_SEARCH_OFFSET)
        {
            return null;
        }
        try 
        {
            source.seek(offset);
            // try to read the given object/generation number
            if (objectKey.getNumber() == readObjectNumber())
            {
                int genNumber = readGenerationNumber();
                // finally try to read the object marker
                readExpectedString(OBJ_MARKER, true);
                if (genNumber == objectKey.getGeneration())
                {
                    return objectKey;
                }
                else if (isLenient && genNumber > objectKey.getGeneration())
                {
                    return new COSObjectKey(objectKey.getNumber(), genNumber);
                }
            }
        }
        catch (IOException exception)
        {
            // Swallow the exception, obviously there isn't any valid object number
            LOG.debug("No valid object at given location " + offset + " - ignoring", exception);
        }
        return null;
    }

    private Map<COSObjectKey, Long> getBFCOSObjectOffsets() throws IOException
    {
        if (bfSearchCOSObjectKeyOffsets == null)
        {
            bfSearchCOSObjectKeyOffsets = bfSearchForObjects();
            bruteForceSearchTriggered = true;
        }
        return bfSearchCOSObjectKeyOffsets;
    }

    /**
     * Brute force search for every object in the pdf.
     *   
     * @throws IOException if something went wrong
     */
    private Map<COSObjectKey, Long> bfSearchForObjects() throws IOException
    {
        Map<COSObjectKey, Long> bfCOSObjectKeyOffsets = new HashMap<>();
        long lastEOFMarker = bfSearchForLastEOFMarker();
        long originOffset = source.getPosition();
        long currentOffset = MINIMUM_SEARCH_OFFSET;
        long lastObjectId = Long.MIN_VALUE;
        int lastGenID = Integer.MIN_VALUE;
        long lastObjOffset = Long.MIN_VALUE;
        char[] endobjString = "ndo".toCharArray();
        char[] endobjRemainingString = "bj".toCharArray();
        boolean endOfObjFound = false;
        do
        {
            source.seek(currentOffset);
            int nextChar = source.read();
            currentOffset++;
            if (isWhitespace(nextChar) && isString(OBJ_MARKER))
            {
                long tempOffset = currentOffset - 2;
                source.seek(tempOffset);
                int genID = source.peek();
                // is the next char a digit?
                if (isDigit(genID))
                {
                    genID -= 48;
                    tempOffset--;
                    source.seek(tempOffset);
                    if (isWhitespace())
                    {
                        while (tempOffset > MINIMUM_SEARCH_OFFSET && isWhitespace())
                        {
                            source.seek(--tempOffset);
                        }
                        boolean objectIDFound = false;
                        while (tempOffset > MINIMUM_SEARCH_OFFSET && isDigit())
                        {
                            source.seek(--tempOffset);
                            objectIDFound = true;
                        }
                        if (objectIDFound)
                        {
                            source.read();
                            long objectId = readObjectNumber();
                            if (lastObjOffset > 0)
                            {
                                // add the former object ID only if there was a subsequent object ID
                                bfCOSObjectKeyOffsets.put(
                                        new COSObjectKey(lastObjectId, lastGenID), lastObjOffset);
                            }
                            lastObjectId = objectId;
                            lastGenID = genID;
                            lastObjOffset = tempOffset + 1;
                            currentOffset += OBJ_MARKER.length - 1;
                            endOfObjFound = false;
                        }
                    }
                }
            }
            // check for "endo" as abbreviation for "endobj", as the pdf may be cut off
            // in the middle of the keyword, see PDFBOX-3936.
            // We could possibly implement a more intelligent algorithm if necessary
            else if (nextChar == 'e' && isString(endobjString))
            {
                currentOffset += endobjString.length;
                source.seek(currentOffset);
                if (source.isEOF())
                {
                    endOfObjFound = true;
                }
                else if (isString(endobjRemainingString))
                {
                    currentOffset += endobjRemainingString.length;
                    endOfObjFound = true;
                }
            }
        } while (currentOffset < lastEOFMarker && !source.isEOF());
        if ((lastEOFMarker < Long.MAX_VALUE || endOfObjFound) && lastObjOffset > 0)
        {
            // if the pdf wasn't cut off in the middle or if the last object ends with a "endobj" marker
            // the last object id has to be added here so that it can't get lost as there isn't any subsequent object id
            bfCOSObjectKeyOffsets.put(new COSObjectKey(lastObjectId, lastGenID),
                    lastObjOffset);
        }
        // reestablish origin position
        source.seek(originOffset);
        return bfCOSObjectKeyOffsets;
    }

    /**
     * Search for the offset of the given xref table/stream among those found by a brute force search.
     * 
     * @return the offset of the xref entry
     * @throws IOException if something went wrong
     */
    private long bfSearchForXRef(long xrefOffset) throws IOException
    {
        long newOffset = -1;

        // initialize bfSearchXRefTablesOffsets -> not null
        List<Long> bfSearchXRefTablesOffsets = bfSearchForXRefTables();
        // initialize bfSearchXRefStreamsOffsets -> not null
        List<Long> bfSearchXRefStreamsOffsets = bfSearchForXRefStreams();

        // TODO to be optimized, this won't work in every case
        long newOffsetTable = searchNearestValue(bfSearchXRefTablesOffsets, xrefOffset);
        
        // TODO to be optimized, this won't work in every case
        long newOffsetStream = searchNearestValue(bfSearchXRefStreamsOffsets, xrefOffset);

        // choose the nearest value
        if (newOffsetTable > -1 && newOffsetStream > -1)
        {
            long differenceTable = xrefOffset - newOffsetTable;
            long differenceStream = xrefOffset - newOffsetStream;
            if (Math.abs(differenceTable) > Math.abs(differenceStream))
            {
                newOffset = newOffsetStream;
                bfSearchXRefStreamsOffsets.remove(newOffsetStream);
            }
            else
            {
                newOffset = newOffsetTable;
                bfSearchXRefTablesOffsets.remove(newOffsetTable);
            }
        }
        else if (newOffsetTable > -1)
        {
            newOffset = newOffsetTable;
            bfSearchXRefTablesOffsets.remove(newOffsetTable);
        }
        else if (newOffsetStream > -1)
        {
            newOffset = newOffsetStream;
            bfSearchXRefStreamsOffsets.remove(newOffsetStream);
        }
        return newOffset;
    }

    private long searchNearestValue(List<Long> values, long offset)
    {
        long newValue = -1;
        Long currentDifference = null;
        int currentOffsetIndex = -1;
        int numberOfOffsets = values.size();
        // find the nearest value
        for (int i = 0; i < numberOfOffsets; i++)
        {
            long newDifference = offset - values.get(i);
            // find the nearest offset
            if (currentDifference == null
                    || (Math.abs(currentDifference) > Math.abs(newDifference)))
            {
                currentDifference = newDifference;
                currentOffsetIndex = i;
            }
        }
        if (currentOffsetIndex > -1)
        {
            newValue = values.get(currentOffsetIndex);
        }
        return newValue;
    }

    /**
     * Brute force search for all trailer marker.
     * 
     * @throws IOException if something went wrong
     */
    private boolean bfSearchForTrailer(COSDictionary trailer) throws IOException
    {
        long originOffset = source.getPosition();
        source.seek(MINIMUM_SEARCH_OFFSET);
        // search for trailer marker
        long trailerOffset = findString(TRAILER_MARKER);
        StringBuilder trailerKeys = new StringBuilder();
        while (trailerOffset != -1)
        {
            try
            {
                boolean rootFound = false;
                boolean infoFound = false;
                skipSpaces();
                COSDictionary trailerDict = parseCOSDictionary();
<<<<<<< HEAD
                trailerKeys.setLength(0);
=======
>>>>>>> f2e5dcca
                COSObject rootObj = trailerDict.getCOSObject(COSName.ROOT);
                if (rootObj != null)
                {
                    // check if the dictionary can be dereferenced and is the one we are looking for
                    COSBase rootDict = rootObj.getObject();
                    if (rootDict instanceof COSDictionary && isCatalog((COSDictionary) rootDict))
                    {
                        rootFound = true;
                    }
                }
                COSObject infoObj = trailerDict.getCOSObject(COSName.INFO);
                if (infoObj != null)
                {
                    // check if the dictionary can be dereferenced and is the one we are looking for
                    COSBase infoDict = infoObj.getObject();
                    if (infoDict instanceof COSDictionary && isInfo((COSDictionary) infoDict))
                    {
                        infoFound = true;
                    }
                }
                if (rootFound && infoFound)
                {
<<<<<<< HEAD
                    trailerDicts.put(trailerKeys.toString(), trailerDict);
                    trailerKeys.setLength(0);
                }
            }
            catch (IOException exception)
            {
                LOG.debug("An exception occurred during brute force search for trailer - ignoring",
                        exception);
            }
            trailerOffset = findString(TRAILER_MARKER);
        }
        source.seek(originOffset);
        // continue if one entry is left only
        if (trailerDicts.size() == 1)
        {
            boolean rootFound = false;
            boolean infoFound = false;
            COSDictionary trailerDict = trailerDicts.values().iterator().next();
            COSBase rootObj = trailerDict.getItem(COSName.ROOT);
            if (rootObj instanceof COSObject)
            {
                // check if the dictionary can be dereferenced and is the one we are looking for
                COSBase rootDict = ((COSObject) rootObj).getObject();
                if (rootDict instanceof COSDictionary && isCatalog((COSDictionary) rootDict))
                {
                    rootFound = true;
                }
            }
            COSBase infoObj = trailerDict.getItem(COSName.INFO);
            if (infoObj instanceof COSObject)
            {
                // check if the dictionary can be dereferenced and is the one we are looking for
                COSBase infoDict = ((COSObject) infoObj).getObject();
                if (infoDict instanceof COSDictionary && isInfo((COSDictionary) infoDict))
                {
                    infoFound = true;
                }
            }
            if (rootFound && infoFound)
            {
                trailer.setItem(COSName.ROOT, rootObj);
                trailer.setItem(COSName.INFO, infoObj);
                if (trailerDict.containsKey(COSName.ENCRYPT))
                {
                    COSBase encObj = trailerDict.getItem(COSName.ENCRYPT);
                    if (encObj instanceof COSObject)
=======
                    trailer.setItem(COSName.ROOT, rootObj);
                    trailer.setItem(COSName.INFO, infoObj);
                    if (trailerDict.containsKey(COSName.ENCRYPT))
>>>>>>> f2e5dcca
                    {
                        COSObject encObj = trailerDict.getCOSObject(COSName.ENCRYPT);
                        // check if the dictionary can be dereferenced
                        // TODO check if the dictionary is an encryption dictionary?
                        if (encObj != null && encObj.getObject() instanceof COSDictionary)
                        {
                            trailer.setItem(COSName.ENCRYPT, encObj);
                        }
                    }
                    if (trailerDict.containsKey(COSName.ID))
                    {
                        COSBase idObj = trailerDict.getItem(COSName.ID);
                        if (idObj instanceof COSArray)
                        {
                            trailer.setItem(COSName.ID, idObj);
                        }
                    }
                    return true;
                }
            }
            catch (IOException exception)
            {
                LOG.debug("An exception occurred during brute force search for trailer - ignoring",
                        exception);
            }
            trailerOffset = findString(TRAILER_MARKER);
        }
        source.seek(originOffset);
        return false;
    }

    /**
     * Brute force search for the last EOF marker.
     * 
     * @throws IOException if something went wrong
     */
    private long bfSearchForLastEOFMarker() throws IOException
    {
        long lastEOFMarker = -1;
        long originOffset = source.getPosition();
        source.seek(MINIMUM_SEARCH_OFFSET);
        long tempMarker = findString(EOF_MARKER);
        while (tempMarker != -1)
        {
            try
            {
                // check if the following data is some valid pdf content
                // which most likely indicates that the pdf is linearized,
                // updated or just cut off somewhere in the middle
                skipSpaces();
                if (!isString(XREF_TABLE))
                {
                    readObjectNumber();
                    readGenerationNumber();
                }
            }
            catch (IOException exception)
            {
                // save the EOF marker as the following data is most likely some garbage
                LOG.debug("An exception occurred during brute force for last EOF - ignoring",
                        exception);
                lastEOFMarker = tempMarker;
            }
            tempMarker = findString(EOF_MARKER);
        }
        source.seek(originOffset);
        // no EOF marker found
        if (lastEOFMarker == -1)
        {
            lastEOFMarker = Long.MAX_VALUE;
        }
        return lastEOFMarker;
    }

    /**
     * Brute force search for all object streams.
     * 
     * @throws IOException if something went wrong
     */
    private void bfSearchForObjStreams() throws IOException
    {
        // save origin offset
        long originOffset = source.getPosition();

        Map<Long, COSObjectKey> bfSearchForObjStreamOffsets = bfSearchForObjStreamOffsets();
        Map<COSObjectKey, Long> bfCOSObjectOffsets = getBFCOSObjectOffsets();
        // log warning about skipped stream
        bfSearchForObjStreamOffsets.entrySet().stream() //
                .filter(o -> bfCOSObjectOffsets.get(o.getValue()) == null) //
                .forEach(o -> LOG.warn(
                        "Skipped incomplete object stream:" + o.getValue() + " at " + o.getKey()));

        // collect all stream offsets
        List<Long> objStreamOffsets = bfSearchForObjStreamOffsets.entrySet().stream() //
                .filter(o -> bfCOSObjectOffsets.get(o.getValue()) != null) //
                .filter(o -> o.getKey().equals(bfCOSObjectOffsets.get(o.getValue()))) //
                .map(Map.Entry::getKey) //
                .collect(Collectors.toList());
        // add all found compressed objects to the brute force search result
        for (Long offset : objStreamOffsets)
        {
            source.seek(offset);
            long stmObjNumber = readObjectNumber();
            int stmGenNumber = readGenerationNumber();
            readExpectedString(OBJ_MARKER, true);
            COSStream stream = null;
            try
            {
                COSDictionary dict = parseCOSDictionary();
                stream = parseCOSStream(dict);
                if (securityHandler != null)
                {
                    securityHandler.decryptStream(stream, stmObjNumber, stmGenNumber);
                }
                PDFObjectStreamParser objStreamParser = new PDFObjectStreamParser(stream, document);
                Map<Long, Integer> objectNumbers = objStreamParser.readObjectNumbers();
                Map<COSObjectKey, Long> xrefOffset = xrefTrailerResolver.getXrefTable();
                for (Long objNumber : objectNumbers.keySet())
                {
                    COSObjectKey objKey = new COSObjectKey(objNumber, 0);
                    Long existingOffset = bfCOSObjectOffsets.get(objKey);
                    if (existingOffset != null && existingOffset < 0)
                    {
                        // translate stream object key to its offset
                        COSObjectKey objStmKey = new COSObjectKey(Math.abs(existingOffset), 0);
                        existingOffset = bfCOSObjectOffsets.get(objStmKey);
                    }
                    if (existingOffset == null || offset > existingOffset)
                    {
                        bfCOSObjectOffsets.put(objKey, -stmObjNumber);
                        xrefOffset.put(objKey, -stmObjNumber);
                    }
                }
            }
            catch (IOException exception)
            {
                LOG.debug("Skipped corrupt stream: (" + stmObjNumber + " 0 at offset " + offset,
                        exception);
            }
            finally
            {
                if (stream != null)
                {
                    stream.close();
                }
            }
        }
        // restore origin offset
        source.seek(originOffset);
    }

    /**
     * Search for all offsets of object streams within the given pdf
     * 
     * @return a map of all offsets for object streams
     * @throws IOException if something went wrong
     */
    private Map<Long, COSObjectKey> bfSearchForObjStreamOffsets() throws IOException
    {
        HashMap<Long, COSObjectKey> bfSearchObjStreamsOffsets = new HashMap<>();
        source.seek(MINIMUM_SEARCH_OFFSET);
        char[] string = " obj".toCharArray();
        // search for object stream marker
        long positionObjStream = findString(OBJ_STREAM);
        while (positionObjStream != -1)
        {
            // search backwards for the beginning of the object
            long newOffset = -1;
            boolean objFound = false;
            for (int i = 1; i < 40 && !objFound; i++)
            {
                long currentOffset = positionObjStream - (i * 10);
                if (currentOffset > 0)
                {
                    source.seek(currentOffset);
                    for (int j = 0; j < 10; j++)
                    {
                        if (isString(string))
                        {
                            long tempOffset = currentOffset - 1;
                            source.seek(tempOffset);
                            int genID = source.peek();
                            // is the next char a digit?
                            if (isDigit(genID))
                            {
                                tempOffset--;
                                source.seek(tempOffset);
                                if (isSpace())
                                {
                                    int length = 0;
                                    source.seek(--tempOffset);
                                    while (tempOffset > MINIMUM_SEARCH_OFFSET && isDigit())
                                    {
                                        source.seek(--tempOffset);
                                        length++;
                                    }
                                    if (length > 0)
                                    {
                                        source.read();
                                        newOffset = source.getPosition();
                                        long objNumber = readObjectNumber();
                                        int genNumber = readGenerationNumber();
                                        COSObjectKey streamObjectKey = new COSObjectKey(objNumber,
                                                genNumber);
                                        bfSearchObjStreamsOffsets.put(newOffset, streamObjectKey);
                                    }
                                }
                            }
                            LOG.debug("Dictionary start for object stream -> " + newOffset);
                            objFound = true;
                            break;
                        }
                        else
                        {
                            currentOffset++;
                            source.read();
                        }
                    }
                }
            }
            source.seek(positionObjStream + OBJ_STREAM.length);
            positionObjStream = findString(OBJ_STREAM);
        }
        return bfSearchObjStreamsOffsets;
    }

    /**
     * Brute force search for all xref entries (tables).
     * 
     * @throws IOException if something went wrong
     */
    private List<Long> bfSearchForXRefTables() throws IOException
    {
        List<Long> bfSearchXRefTablesOffsets = new ArrayList<>();
        // a pdf may contain more than one xref entry
        source.seek(MINIMUM_SEARCH_OFFSET);
        // search for xref tables
        long newOffset = findString(XREF_TABLE);
        while (newOffset != -1)
        {
            source.seek(newOffset - 1);
            // ensure that we don't read "startxref" instead of "xref"
            if (isWhitespace())
            {
                bfSearchXRefTablesOffsets.add(newOffset);
            }
            source.seek(newOffset + 4);
            newOffset = findString(XREF_TABLE);
        }
        return bfSearchXRefTablesOffsets;
    }

    /**
     * Brute force search for all /XRef entries (streams).
     * 
     * @throws IOException if something went wrong
     */
    private List<Long> bfSearchForXRefStreams() throws IOException
    {
        List<Long> bfSearchXRefStreamsOffsets = new ArrayList<>();
        // a pdf may contain more than one /XRef entry
        source.seek(MINIMUM_SEARCH_OFFSET);
        // search for XRef streams
        String objString = " obj";
        char[] string = objString.toCharArray();
        long xrefOffset = findString(XREF_STREAM);
        while (xrefOffset != -1)
        {
            // search backwards for the beginning of the stream
            long newOffset = -1;
            boolean objFound = false;
            for (int i = 1; i < 40 && !objFound; i++)
            {
                long currentOffset = xrefOffset - (i * 10);
                if (currentOffset > 0)
                {
                    source.seek(currentOffset);
                    for (int j = 0; j < 10; j++)
                    {
                        if (isString(string))
                        {
                            long tempOffset = currentOffset - 1;
                            source.seek(tempOffset);
                            int genID = source.peek();
                            // is the next char a digit?
                            if (isDigit(genID))
                            {
                                tempOffset--;
                                source.seek(tempOffset);
                                if (isSpace())
                                {
                                    int length = 0;
                                    source.seek(--tempOffset);
                                    while (tempOffset > MINIMUM_SEARCH_OFFSET && isDigit())
                                    {
                                        source.seek(--tempOffset);
                                        length++;
                                    }
                                    if (length > 0)
                                    {
                                        source.read();
                                        newOffset = source.getPosition();
                                    }
                                }
                            }
                            LOG.debug("Fixed reference for xref stream " + xrefOffset + " -> "
                                    + newOffset);
                            objFound = true;
                            break;
                        }
                        else
                        {
                            currentOffset++;
                            source.read();
                        }
                    }
                }
            }
            if (newOffset > -1)
            {
                bfSearchXRefStreamsOffsets.add(newOffset);
            }
            source.seek(xrefOffset + 5);
            xrefOffset = findString(XREF_STREAM);
        }
        return bfSearchXRefStreamsOffsets;
    }
    
    /**
     * Rebuild the trailer dictionary if startxref can't be found.
     *  
     * @return the rebuild trailer dictionary
     * 
     * @throws IOException if something went wrong
     */
    private COSDictionary rebuildTrailer() throws IOException
    {
        Map<COSObjectKey, Long> bfCOSObjectOffsets = getBFCOSObjectOffsets();
        // reset trailer resolver
        xrefTrailerResolver.reset();
        // use the found objects to rebuild the trailer resolver
        xrefTrailerResolver.nextXrefObj(0, XRefType.TABLE);
        bfCOSObjectOffsets.forEach(xrefTrailerResolver::setXRef);
        xrefTrailerResolver.setStartxref(0);
        COSDictionary trailer = xrefTrailerResolver.getTrailer();
        document.setTrailer(trailer);
        boolean searchForObjStreamsDone = false;
        if (!bfSearchForTrailer(trailer) && !searchForTrailerItems(trailer))
        {
            // root entry wasn't found, maybe it is part of an object stream
            bfSearchForObjStreams();
            searchForObjStreamsDone = true;
            // search again for the root entry
            searchForTrailerItems(trailer);
        }
        // prepare decryption if necessary
        prepareDecryption();
        if (!searchForObjStreamsDone)
        {
            bfSearchForObjStreams();
        }
        trailerWasRebuild = true;
        return trailer;
    }

    /**
     * Search for the different parts of the trailer dictionary.
     *
     * @param trailer
     * @return true if the root was found, false if not.
     * @throws java.io.IOException if the page tree root is null
     */
    private boolean searchForTrailerItems(COSDictionary trailer) throws IOException
    {
        boolean rootFound = false;
        for (COSObjectKey key : getBFCOSObjectOffsets().keySet())
        {
            COSObject cosObject = document.getObjectFromPool(key);
            COSBase baseObject = cosObject.getObject();

            if (!(baseObject instanceof COSDictionary))
            {
                continue;
            }
            COSDictionary dictionary = (COSDictionary) baseObject;
            // document catalog
            if (isCatalog(dictionary))
            {
                trailer.setItem(COSName.ROOT, cosObject);
                rootFound = true;
            }
            // info dictionary
            else if (isInfo(dictionary))
            {
                trailer.setItem(COSName.INFO, cosObject);
            }
            // encryption dictionary, if existing, is lost
            // We can't run "Algorithm 2" from PDF specification because of missing ID
        }
        return rootFound;
    }

    /**
     * Check if all entries of the pages dictionary are present. Those which can't be dereferenced are removed.
     * 
     * @param root the root dictionary of the pdf
     * @throws java.io.IOException if the page tree root is null
     */
    protected void checkPages(COSDictionary root) throws IOException
    {
        if (trailerWasRebuild)
        {
            // check if all page objects are dereferenced
            COSDictionary pages = root.getCOSDictionary(COSName.PAGES);
            if (pages != null)
            {
                checkPagesDictionary(pages, new HashSet<>());
            }
        }
        if (root.getCOSDictionary(COSName.PAGES) == null)
        {
            throw new IOException("Page tree root must be a dictionary");
        }
    }

    private int checkPagesDictionary(COSDictionary pagesDict, Set<COSObject> set)
    {
        // check for kids
        COSArray kidsArray = pagesDict.getCOSArray(COSName.KIDS);
        int numberOfPages = 0;
        if (kidsArray != null)
        {
            List<? extends COSBase> kidsList = kidsArray.toList();
            for (COSBase kid : kidsList)
            {
                if (!(kid instanceof COSObject) || set.contains(kid))
                {
                    kidsArray.remove(kid);
                    continue;
                }
                COSObject kidObject = (COSObject) kid;
                COSBase kidBaseobject = kidObject.getObject();
                // object wasn't dereferenced -> remove it
                if (kidBaseobject == null || kidBaseobject.equals(COSNull.NULL))
                {
                    LOG.warn("Removed null object " + kid + " from pages dictionary");
                    kidsArray.remove(kid);
                }
                else if (kidBaseobject instanceof COSDictionary)
                {
                    COSDictionary kidDictionary = (COSDictionary) kidBaseobject;
                    COSName type = kidDictionary.getCOSName(COSName.TYPE);
                    if (COSName.PAGES.equals(type))
                    {
                        // process nested pages dictionaries
                        set.add(kidObject);
                        numberOfPages += checkPagesDictionary(kidDictionary, set);
                    }
                    else if (COSName.PAGE.equals(type))
                    {
                        // count pages
                        numberOfPages++;
                    }
                }
            }
        }
        // fix counter
        pagesDict.setInt(COSName.COUNT, numberOfPages);
        return numberOfPages;
    }

    /**
     * Tell if the dictionary is a PDF catalog. Override this for an FDF catalog.
     * 
     * @param dictionary
     * @return true if the given dictionary is a root dictionary
     */
    protected boolean isCatalog(COSDictionary dictionary)
    {
        return COSName.CATALOG.equals(dictionary.getCOSName(COSName.TYPE));
    }

    /**
     * Tell if the dictionary is an info dictionary.
     * 
     * @param dictionary
     * @return true if the given dictionary is an info dictionary
     */
    private boolean isInfo(COSDictionary dictionary)
    {
        if (dictionary.containsKey(COSName.PARENT) || dictionary.containsKey(COSName.A)
                || dictionary.containsKey(COSName.DEST))
        {
            return false;
        }
        if (!dictionary.containsKey(COSName.MOD_DATE) && !dictionary.containsKey(COSName.TITLE)
                && !dictionary.containsKey(COSName.AUTHOR)
                && !dictionary.containsKey(COSName.SUBJECT)
                && !dictionary.containsKey(COSName.KEYWORDS)
                && !dictionary.containsKey(COSName.CREATOR)
                && !dictionary.containsKey(COSName.PRODUCER)
                && !dictionary.containsKey(COSName.CREATION_DATE))
        {
            return false;
        }
        return true;
    }

    /**
     * This will parse the startxref section from the stream. The startxref value is ignored.
     *
     * @return the startxref value or -1 on parsing error
     * @throws IOException If an IO error occurs.
     */
    private long parseStartXref() throws IOException
    {
        long startXref = -1;
        if (isString(STARTXREF))
        {
            readString();
            skipSpaces();
            // This integer is the byte offset of the first object referenced by the xref or xref stream
            startXref = readLong();
        }
        return startXref;
    }
    
    /**
     * Checks if the given string can be found at the current offset.
     * 
     * @param string the bytes of the string to look for
     * @return true if the bytes are in place, false if not
     * @throws IOException if something went wrong
     */
    private boolean isString(byte[] string) throws IOException
    {
        boolean bytesMatching = true;
        long originOffset = source.getPosition();
        for (byte c : string)
        {
            if (source.read() != c)
            {
                bytesMatching = false;
                break;
            }
        }
        source.seek(originOffset);
        return bytesMatching;
    }

    /**
     * Checks if the given string can be found at the current offset.
     * 
     * @param string the bytes of the string to look for
     * @return true if the bytes are in place, false if not
     * @throws IOException if something went wrong
     */
    private boolean isString(char[] string) throws IOException
    {
        boolean bytesMatching = true;
        long originOffset = source.getPosition();
        for (char c : string)
        {
            if (source.read() != c)
            {
                bytesMatching = false;
                break;
            }
        }
        source.seek(originOffset);
        return bytesMatching;
    }

    /**
     * Search for the given string. The search starts at the current position and returns the start position if the
     * string was found. -1 is returned if there isn't any further occurrence of the given string. After returning the
     * current position is either the end of the string or the end of the input.
     * 
     * @param string the string to be searched
     * @return the start position of the found string
     * @throws IOException if something went wrong
     */
    private long findString(char[] string) throws IOException
    {
        long position = -1L;
        int stringLength = string.length;
        int counter = 0;
        int readChar = source.read();
        while (readChar != -1)
        {
            if (readChar == string[counter])
            {
                if (counter == 0)
                {
                    position = source.getPosition() - 1;
                }
                counter++;
                if (counter == stringLength)
                {
                    return position;
                }
            }
            else if (counter > 0)
            {
                counter = 0;
                position = -1L;
                continue;
            }
            readChar = source.read();
        }
        return position;
    }

    /**
     * This will parse the trailer from the stream and add it to the state.
     *
     * @return false on parsing error
     * @throws IOException If an IO error occurs.
     */
    private boolean parseTrailer() throws IOException
    {
        // parse the last trailer.
        long trailerOffset = source.getPosition();
        // PDFBOX-1739 skip extra xref entries in RegisSTAR documents
        if (isLenient)
        {
            int nextCharacter = source.peek();
            while (nextCharacter != 't' && isDigit(nextCharacter))
            {
                if (source.getPosition() == trailerOffset)
                {
                    // warn only the first time
                    LOG.warn("Expected trailer object at offset " + trailerOffset
                            + ", keep trying");
                }
                readLine();
                nextCharacter = source.peek();
            }
        }
        if(source.peek() != 't')
        {
            return false;
        }
        //read "trailer"
        long currentOffset = source.getPosition();
        String nextLine = readLine();
        if( !nextLine.trim().equals( "trailer" ) )
        {
            // in some cases the EOL is missing and the trailer immediately
            // continues with "<<" or with a blank character
            // even if this does not comply with PDF reference we want to support as many PDFs as possible
            // Acrobat reader can also deal with this.
            if (nextLine.startsWith("trailer"))
            {
                // we can't just unread a portion of the read data as we don't know if the EOL consist of 1 or 2 bytes
                int len = "trailer".length();
                // jump back right after "trailer"
                source.seek(currentOffset + len);
            }
            else
            {
                return false;
            }
        }
    
        // in some cases the EOL is missing and the trailer continues with " <<"
        // even if this does not comply with PDF reference we want to support as many PDFs as possible
        // Acrobat reader can also deal with this.
        skipSpaces();
    
        COSDictionary parsedTrailer = parseCOSDictionary();
        xrefTrailerResolver.setTrailer( parsedTrailer );
    
        skipSpaces();
        return true;
    }

    /**
     * Parse the header of a pdf.
     * 
     * @return true if a PDF header was found
     * @throws IOException if something went wrong
     */
    protected boolean parsePDFHeader() throws IOException
    {
        return parseHeader(PDF_HEADER, PDF_DEFAULT_VERSION);
    }

    /**
     * Parse the header of a fdf.
     * 
     * @return true if a FDF header was found
     * @throws IOException if something went wrong
     */
    protected boolean parseFDFHeader() throws IOException
    {
        return parseHeader(FDF_HEADER, FDF_DEFAULT_VERSION);
    }

    private boolean parseHeader(String headerMarker, String defaultVersion) throws IOException
    {
        // read first line
        String header = readLine();
        // some pdf-documents are broken and the pdf-version is in one of the following lines
        if (!header.contains(headerMarker))
        {
            header = readLine();
            while (!header.contains(headerMarker))
            {
                // if a line starts with a digit, it has to be the first one with data in it
                if ((header.length() > 0) && (Character.isDigit(header.charAt(0))))
                {
                    break;
                }
                header = readLine();
            }
        }
    
        // nothing found
        if (!header.contains(headerMarker))
        {
            source.seek(0);
            return false;
        }
    
        //sometimes there is some garbage in the header before the header
        //actually starts, so lets try to find the header first.
        int headerStart = header.indexOf( headerMarker );
    
        // greater than zero because if it is zero then there is no point of trimming
        if ( headerStart > 0 )
        {
            //trim off any leading characters
            header = header.substring( headerStart, header.length() );
        }
    
        // This is used if there is garbage after the header on the same line
        if (header.startsWith(headerMarker) && !header.matches(headerMarker + "\\d.\\d"))
        {
            if (header.length() < headerMarker.length() + 3)
            {
                // No version number at all, set to 1.4 as default
                header = headerMarker + defaultVersion;
                LOG.debug("No version found, set to " + defaultVersion + " as default.");
            }
            else
            {
                String headerGarbage = header.substring(headerMarker.length() + 3, header.length()) + "\n";
                header = header.substring(0, headerMarker.length() + 3);
                source.rewind(headerGarbage.getBytes(StandardCharsets.ISO_8859_1).length);
            }
        }
        float headerVersion = -1;
        try
        {
            String[] headerParts = header.split("-");
            if (headerParts.length == 2)
            {
                headerVersion = Float.parseFloat(headerParts[1]);
            }
        }
        catch (NumberFormatException exception)
        {
            LOG.debug("Can't parse the header version.", exception);
        }
        if (headerVersion < 0)
        {
            if (isLenient)
            {
                headerVersion = 1.7f;
            }
            else
            {
                throw new IOException("Error getting header version: " + header);
            }
        }
        document.setVersion(headerVersion);
        // rewind
        source.seek(0);
        return true;
    }

    /**
     * This will parse the xref table from the stream and add it to the state
     * The XrefTable contents are ignored.
     * @param startByteOffset the offset to start at
     * @return false on parsing error
     * @throws IOException If an IO error occurs.
     */
    protected boolean parseXrefTable(long startByteOffset) throws IOException
    {
        if(source.peek() != 'x')
        {
            return false;
        }
        String xref = readString();
        if( !xref.trim().equals( "xref" ) )
        {
            return false;
        }
        
        // check for trailer after xref
        String str = readString();
        byte[] b = str.getBytes(StandardCharsets.ISO_8859_1);
        source.rewind(b.length);
        
        // signal start of new XRef
        xrefTrailerResolver.nextXrefObj( startByteOffset, XRefType.TABLE );
    
        if (str.startsWith("trailer"))
        {
            LOG.warn("skipping empty xref table");
            return false;
        }
        
        // Xref tables can have multiple sections. Each starts with a starting object id and a count.
        while(true)
        {
            String currentLine = readLine();
            String[] splitString = currentLine.split("\\s");
            if (splitString.length != 2)
            {
                LOG.warn("Unexpected XRefTable Entry: " + currentLine);
                return false;
            }
            // first obj id
            long currObjID;
            try
            {
                currObjID = Long.parseLong(splitString[0]);
            }
            catch (NumberFormatException exception)
            {
                LOG.warn("XRefTable: invalid ID for the first object: " + currentLine);
                return false;
            }

            // the number of objects in the xref table
            int count = 0;
            try
            {
                count = Integer.parseInt(splitString[1]);
            }
            catch (NumberFormatException exception)
            {
                LOG.warn("XRefTable: invalid number of objects: " + currentLine);
                return false;
            }
            
            skipSpaces();
            for(int i = 0; i < count; i++)
            {
                if(source.isEOF() || isEndOfName((char)source.peek()))
                {
                    break;
                }
                if(source.peek() == 't')
                {
                    break;
                }
                //Ignore table contents
                currentLine = readLine();
                splitString = currentLine.split("\\s");
                if (splitString.length < 3)
                {
                    LOG.warn("invalid xref line: " + currentLine);
                    break;
                }
                /* This supports the corrupt table as reported in
                 * PDFBOX-474 (XXXX XXX XX n) */
                if(splitString[splitString.length-1].equals("n"))
                {
                    try
                    {
                        long currOffset = Long.parseLong(splitString[0]);
                        // skip 0 offsets
                        if (currOffset > 0)
                        {
                            int currGenID = Integer.parseInt(splitString[1]);
                            COSObjectKey objKey = new COSObjectKey(currObjID, currGenID);
                            xrefTrailerResolver.setXRef(objKey, currOffset);
                        }
                    }
                    catch(NumberFormatException e)
                    {
                        throw new IOException(e);
                    }
                }
                else if(!splitString[2].equals("f"))
                {
                    throw new IOException("Corrupt XRefTable Entry - ObjID:" + currObjID);
                }
                currObjID++;
                skipSpaces();
            }
            skipSpaces();
            if (!isDigit())
            {
                break;
            }
        }
        return true;
    }

    /**
     * Fills XRefTrailerResolver with data of given stream.
     * Stream must be of type XRef.
     * @param stream the stream to be read
     * @param objByteOffset the offset to start at
     * @param isStandalone should be set to true if the stream is not part of a hybrid xref table
     * @throws IOException if there is an error parsing the stream
     */
    private void parseXrefStream(COSStream stream, long objByteOffset, boolean isStandalone) throws IOException
    {
        // the cross reference stream of a hybrid xref table will be added to the existing one
        // and we must not override the offset and the trailer
        if ( isStandalone )
        {
            xrefTrailerResolver.nextXrefObj( objByteOffset, XRefType.STREAM );
            xrefTrailerResolver.setTrailer( stream );
        }        
        PDFXrefStreamParser parser = new PDFXrefStreamParser(stream, document);
        parser.parse(xrefTrailerResolver);
    }

    /**
     * This will get the encryption dictionary. The document must be parsed before this is called.
     *
     * @return The encryption dictionary of the document that was parsed.
     *
     * @throws IOException If there is an error getting the document.
     */
    public PDEncryption getEncryption() throws IOException
    {
        if (document == null)
        {
            throw new IOException(
                    "You must parse the document first before calling getEncryption()");
        }
        return encryption;
    }

    /**
     * This will get the AccessPermission. The document must be parsed before this is called.
     *
     * @return The access permission of document that was parsed.
     *
     * @throws IOException If there is an error getting the document.
     */
    public AccessPermission getAccessPermission() throws IOException
    {
        if (document == null)
        {
            throw new IOException(
                    "You must parse the document first before calling getAccessPermission()");
        }
        return accessPermission;
    }

    /**
     * Prepare for decryption.
     * 
     * @throws InvalidPasswordException If the password is incorrect.
     * @throws IOException if something went wrong
     */
    private void prepareDecryption() throws IOException
    {
        if (encryption != null)
        {
            return;
        }
        COSBase trailerEncryptItem = document.getTrailer().getItem(COSName.ENCRYPT);
        if (trailerEncryptItem == null || trailerEncryptItem instanceof COSNull)
        {
            return;
        }

        try
        {
            encryption = new PDEncryption(document.getEncryptionDictionary());
            DecryptionMaterial decryptionMaterial;
            if (keyStoreInputStream != null)
            {
                KeyStore ks = KeyStore.getInstance("PKCS12");
                ks.load(keyStoreInputStream, password.toCharArray());
                decryptionMaterial = new PublicKeyDecryptionMaterial(ks, keyAlias, password);
            }
            else
            {
                decryptionMaterial = new StandardDecryptionMaterial(password);
            }

            securityHandler = encryption.getSecurityHandler();
            securityHandler.prepareForDecryption(encryption, document.getDocumentID(),
                    decryptionMaterial);
            accessPermission = securityHandler.getCurrentAccessPermission();
        }
        catch (IOException e)
        {
            throw e;
        }
        catch (GeneralSecurityException e)
        {
            throw new IOException("Error (" + e.getClass().getSimpleName()
                    + ") while creating security handler for decryption", e);
        }
        finally
        {
            if (keyStoreInputStream != null)
            {
                IOUtils.closeQuietly(keyStoreInputStream);
            }
        }
    }

}<|MERGE_RESOLUTION|>--- conflicted
+++ resolved
@@ -1444,7 +1444,6 @@
         source.seek(MINIMUM_SEARCH_OFFSET);
         // search for trailer marker
         long trailerOffset = findString(TRAILER_MARKER);
-        StringBuilder trailerKeys = new StringBuilder();
         while (trailerOffset != -1)
         {
             try
@@ -1453,10 +1452,6 @@
                 boolean infoFound = false;
                 skipSpaces();
                 COSDictionary trailerDict = parseCOSDictionary();
-<<<<<<< HEAD
-                trailerKeys.setLength(0);
-=======
->>>>>>> f2e5dcca
                 COSObject rootObj = trailerDict.getCOSObject(COSName.ROOT);
                 if (rootObj != null)
                 {
@@ -1479,58 +1474,9 @@
                 }
                 if (rootFound && infoFound)
                 {
-<<<<<<< HEAD
-                    trailerDicts.put(trailerKeys.toString(), trailerDict);
-                    trailerKeys.setLength(0);
-                }
-            }
-            catch (IOException exception)
-            {
-                LOG.debug("An exception occurred during brute force search for trailer - ignoring",
-                        exception);
-            }
-            trailerOffset = findString(TRAILER_MARKER);
-        }
-        source.seek(originOffset);
-        // continue if one entry is left only
-        if (trailerDicts.size() == 1)
-        {
-            boolean rootFound = false;
-            boolean infoFound = false;
-            COSDictionary trailerDict = trailerDicts.values().iterator().next();
-            COSBase rootObj = trailerDict.getItem(COSName.ROOT);
-            if (rootObj instanceof COSObject)
-            {
-                // check if the dictionary can be dereferenced and is the one we are looking for
-                COSBase rootDict = ((COSObject) rootObj).getObject();
-                if (rootDict instanceof COSDictionary && isCatalog((COSDictionary) rootDict))
-                {
-                    rootFound = true;
-                }
-            }
-            COSBase infoObj = trailerDict.getItem(COSName.INFO);
-            if (infoObj instanceof COSObject)
-            {
-                // check if the dictionary can be dereferenced and is the one we are looking for
-                COSBase infoDict = ((COSObject) infoObj).getObject();
-                if (infoDict instanceof COSDictionary && isInfo((COSDictionary) infoDict))
-                {
-                    infoFound = true;
-                }
-            }
-            if (rootFound && infoFound)
-            {
-                trailer.setItem(COSName.ROOT, rootObj);
-                trailer.setItem(COSName.INFO, infoObj);
-                if (trailerDict.containsKey(COSName.ENCRYPT))
-                {
-                    COSBase encObj = trailerDict.getItem(COSName.ENCRYPT);
-                    if (encObj instanceof COSObject)
-=======
                     trailer.setItem(COSName.ROOT, rootObj);
                     trailer.setItem(COSName.INFO, infoObj);
                     if (trailerDict.containsKey(COSName.ENCRYPT))
->>>>>>> f2e5dcca
                     {
                         COSObject encObj = trailerDict.getCOSObject(COSName.ENCRYPT);
                         // check if the dictionary can be dereferenced
