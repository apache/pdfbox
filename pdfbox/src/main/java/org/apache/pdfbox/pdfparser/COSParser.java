--- conflicted
+++ resolved
@@ -2502,13 +2502,8 @@
         {
             return;
         }
-<<<<<<< HEAD
-        COSBase trailerEncryptItem = document.getTrailer().getItem(COSName.ENCRYPT);
-        if (trailerEncryptItem == null || trailerEncryptItem == COSNull.NULL)
-=======
         COSDictionary encryptionDictionary = document.getEncryptionDictionary();
         if (encryptionDictionary == null)
->>>>>>> 447305ec
         {
             return;
         }
