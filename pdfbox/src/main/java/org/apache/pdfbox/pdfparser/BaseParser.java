/*
 * Licensed to the Apache Software Foundation (ASF) under one or more
 * contributor license agreements.  See the NOTICE file distributed with
 * this work for additional information regarding copyright ownership.
 * The ASF licenses this file to You under the Apache License, Version 2.0
 * (the "License"); you may not use this file except in compliance with
 * the License.  You may obtain a copy of the License at
 *
 *      http://www.apache.org/licenses/LICENSE-2.0
 *
 * Unless required by applicable law or agreed to in writing, software
 * distributed under the License is distributed on an "AS IS" BASIS,
 * WITHOUT WARRANTIES OR CONDITIONS OF ANY KIND, either express or implied.
 * See the License for the specific language governing permissions and
 * limitations under the License.
 */
package org.apache.pdfbox.pdfparser;

import java.io.ByteArrayOutputStream;
import java.io.IOException;
import java.nio.ByteBuffer;
import java.nio.charset.CharacterCodingException;
import java.nio.charset.Charset;
import java.nio.charset.CharsetDecoder;
import java.nio.charset.StandardCharsets;
import java.util.HashMap;
import java.util.Map;

import org.apache.commons.logging.Log;
import org.apache.commons.logging.LogFactory;
import org.apache.pdfbox.cos.COSArray;
import org.apache.pdfbox.cos.COSBase;
import org.apache.pdfbox.cos.COSBoolean;
import org.apache.pdfbox.cos.COSDictionary;
import org.apache.pdfbox.cos.COSDocument;
import org.apache.pdfbox.cos.COSInteger;
import org.apache.pdfbox.cos.COSName;
import org.apache.pdfbox.cos.COSNull;
import org.apache.pdfbox.cos.COSNumber;
import org.apache.pdfbox.cos.COSObject;
import org.apache.pdfbox.cos.COSObjectKey;
import org.apache.pdfbox.cos.COSString;
import org.apache.pdfbox.io.RandomAccessRead;

/**
 * This class is used to contain parsing logic that will be used by all parsers.
 *
 * @author Ben Litchfield
 */
public abstract class BaseParser
{
    private static final long OBJECT_NUMBER_THRESHOLD = 10000000000L;

    private static final long GENERATION_NUMBER_THRESHOLD = 65535;

    static final int MAX_LENGTH_LONG = Long.toString(Long.MAX_VALUE).length();

    private final CharsetDecoder utf8Decoder = StandardCharsets.UTF_8.newDecoder();

    private final Map<Integer, COSObjectKey> keyCache = new HashMap<>();

    /**
     * Log instance.
     */
    private static final Log LOG = LogFactory.getLog(BaseParser.class);

    protected static final int E = 'e';
    protected static final int N = 'n';
    protected static final int D = 'd';

    protected static final int S = 's';
    protected static final int T = 't';
    protected static final int R = 'r';
    protected static final int A = 'a';
    protected static final int M = 'm';

    protected static final int O = 'o';
    protected static final int B = 'b';
    protected static final int J = 'j';

    /**
     * This is a string constant that will be used for comparisons.
     */
    public static final String DEF = "def";
    /**
     * This is a string constant that will be used for comparisons.
     */
    protected static final String ENDOBJ_STRING = "endobj";
    /**
     * This is a string constant that will be used for comparisons.
     */
    protected static final String ENDSTREAM_STRING = "endstream";
    /**
     * This is a string constant that will be used for comparisons.
     */
    protected static final String STREAM_STRING = "stream";
    /**
     * This is a string constant that will be used for comparisons.
     */
    private static final char[] TRUE = new char[] { 't', 'r', 'u', 'e' };
    /**
     * This is a string constant that will be used for comparisons.
     */
    private static final char[] FALSE = new char[] { 'f', 'a', 'l', 's', 'e' };
    /**
     * This is a string constant that will be used for comparisons.
     */
    private static final char[] NULL = new char[] { 'n', 'u', 'l', 'l' };

    /**
     * ASCII code for line feed.
     */
    protected static final byte ASCII_LF = 10;
    /**
     * ASCII code for carriage return.
     */
    protected static final byte ASCII_CR = 13;
    private static final byte ASCII_ZERO = 48;
    private static final byte ASCII_NINE = 57;
    private static final byte ASCII_SPACE = 32;

    /**
     * This is the stream that will be read from.
     */
    protected final RandomAccessRead source;

    /**
     * This is the document that will be parsed.
     */
    protected COSDocument document;

    /**
     * Buffer for reading characters.
     */
    private final StringBuilder buffer = new StringBuilder( 11 );

    /**
     * Default constructor.
     */
    BaseParser(RandomAccessRead pdfSource)
    {
        this.source = pdfSource;
    }

    private static boolean isHexDigit(char ch)
    {
        return isDigit(ch) ||
                (ch >= 'a' && ch <= 'f') ||
                (ch >= 'A' && ch <= 'F');
    }

    /**
     * Returns the object key for the given combination of object and generation number. The object key from the cross
     * reference table/stream will be reused if available. Otherwise a newly created object will be returned.
     * 
     * @param num the given object number
     * @param gen the given generation number
     * 
     * @return the COS object key
     */
    protected COSObjectKey getObjectKey(long num, int gen)
    {
        if (document == null || document.getXrefTable().isEmpty())
        {
            return new COSObjectKey(num, gen);
        }
        // use a cache to get the COSObjectKey as iterating over the xref-table-map gets slow for big pdfs
        // in the long run we have to overhaul the object pool or even better remove it
        Map<COSObjectKey, Long> xrefTable = document.getXrefTable();
        if (xrefTable.size() > keyCache.size())
        {
            for (COSObjectKey key : xrefTable.keySet())
            {
                keyCache.putIfAbsent(key.hashCode(), key);
            }
        }
        int hashCode = Long.hashCode(COSObjectKey.computeInternalHash(num, gen));
        COSObjectKey foundKey = keyCache.get(hashCode);
        return foundKey != null ? foundKey : new COSObjectKey(num, gen);
    }

    /**
     * This will parse a PDF dictionary value.
     *
     * @return The parsed Dictionary object.
     *
     * @throws IOException If there is an error parsing the dictionary object.
     */
    private COSBase parseCOSDictionaryValue() throws IOException
    {
        long numOffset = source.getPosition();
        COSBase value = parseDirObject();
        skipSpaces();
        // proceed if the given object is a number and the following is a number as well
        if (!(value instanceof COSNumber) || !isDigit())
        {
            return value;
        }
        // read the remaining information of the object number
        long genOffset = source.getPosition();
        COSBase generationNumber = parseDirObject();
        skipSpaces();
        readExpectedChar('R');
        if (!(value instanceof COSInteger))
        {
            LOG.error("expected number, actual=" + value + " at offset " + numOffset);
            return COSNull.NULL;
        }
        if (!(generationNumber instanceof COSInteger))
        {
            LOG.error("expected number, actual=" + generationNumber + " at offset " + genOffset);
            return COSNull.NULL;
        }
        long objNumber = ((COSInteger) value).longValue();
        if (objNumber <= 0)
        {
            LOG.warn("invalid object number value =" + objNumber + " at offset " + numOffset);
            return COSNull.NULL;
        }
        int genNumber = ((COSInteger) generationNumber).intValue();
        if (genNumber < 0)
        {
            LOG.error("invalid generation number value =" + genNumber + " at offset " + numOffset);
            return COSNull.NULL;
        }
        // dereference the object
        return getObjectFromPool(getObjectKey(objNumber, genNumber));
    }

    private COSBase getObjectFromPool(COSObjectKey key) throws IOException
    {
        if (document == null)
        {
            throw new IOException("object reference " + key + " at offset " + source
                    .getPosition()
                    + " in content stream");
        }
        return document.getObjectFromPool(key);
    }

    /**
     * This will parse a PDF dictionary.
     *
     * @param isDirect indicates whether the dictionary to be read is a direct object
     * @return The parsed dictionary, never null.
     *
     * @throws IOException If there is an error reading the stream.
     */
    protected COSDictionary parseCOSDictionary(boolean isDirect) throws IOException
    {
        readExpectedChar('<');
        readExpectedChar('<');
        skipSpaces();
        COSDictionary obj = new COSDictionary();
        obj.setDirect(isDirect);
        while (true)
        {
            skipSpaces();
            char c = (char) source.peek();
            if (c == '>')
            {
                break;
            }
            else if (c == '/')
            {
                // something went wrong, most likely the dictionary is corrupted
                // stop immediately and return everything read so far
                if (!parseCOSDictionaryNameValuePair(obj))
                {
                    return obj;
                }
            }
            else
            {
                // invalid dictionary, we were expecting a /Name, read until the end or until we can recover
                LOG.warn("Invalid dictionary, found: '" + c + "' but expected: '/' at offset "
                        + source.getPosition());
                if (readUntilEndOfCOSDictionary())
                {
                    // we couldn't recover
                    return obj;
                }
            }
        }
        try
        {
            readExpectedChar('>');
            readExpectedChar('>');
        }
        catch (IOException exception)
        {
            LOG.warn("Invalid dictionary, can't find end of dictionary at offset "
                    + source.getPosition());
        }
        return obj;
    }

    /**
     * Keep reading until the end of the dictionary object or the file has been hit, or until a '/'
     * has been found.
     *
     * @return true if the end of the object or the file has been found, false if not, i.e. that the
     * caller can continue to parse the dictionary at the current position.
     *
     * @throws IOException if there is a reading error.
     */
    private boolean readUntilEndOfCOSDictionary() throws IOException
    {
        int c = source.read();
        while (c != -1 && c != '/' && c != '>')
        {
            // in addition to stopping when we find / or >, we also want
            // to stop when we find endstream or endobj.
            if (c == E)
            {
                c = source.read();
                if (c == N)
                {
                    c = source.read();
                    if (c == D)
                    {
                        c = source.read();
                        boolean isStream = c == S && source.read() == T && source.read() == R
                                && source.read() == E && source.read() == A && source.read() == M;
                        boolean isObj = !isStream && c == O && source.read() == B
                                && source.read() == J;
                        if (isStream || isObj)
                        {
                            // we're done reading this object!
                            return true;
                        }
                    }
                }
            }
            c = source.read();
        }
        if (c == -1)
        {
            return true;
        }
        source.rewind(1);
        return false;
    }

    private boolean parseCOSDictionaryNameValuePair(COSDictionary obj) throws IOException
    {
        COSName key = parseCOSName();
        if (key == null || key.getName().isEmpty())
        {
            LOG.warn("Empty COSName at offset " + source.getPosition());
        }
        COSBase value = parseCOSDictionaryValue();
        skipSpaces();
        if (value == null)
        {
            LOG.warn("Bad dictionary declaration at offset " + source.getPosition());
            return false;
        }
        else if (value instanceof COSInteger && !((COSInteger) value).isValid())
        {
            LOG.warn("Skipped out of range number value at offset " + source.getPosition());
        }
        else
        {
            // label this item as direct, to avoid signature problems.
            value.setDirect(true);
            obj.setItem(key, value);
        }
        return true;
    }

    protected void skipWhiteSpaces() throws IOException
    {
        //PDF Ref 3.2.7 A stream must be followed by either
        //a CRLF or LF but nothing else.

        int whitespace = source.read();

        //see brother_scan_cover.pdf, it adds whitespaces
        //after the stream but before the start of the
        //data, so just read those first
        while (ASCII_SPACE == whitespace)
        {
            whitespace = source.read();
        }

        if (ASCII_CR == whitespace)
        {
            whitespace = source.read();
            if (ASCII_LF != whitespace)
            {
                source.rewind(1);
                //The spec says this is invalid but it happens in the real
                //world so we must support it.
            }
        }
        else if (ASCII_LF != whitespace)
        {
            //we are in an error.
            //but again we will do a lenient parsing and just assume that everything
            //is fine
            source.rewind(1);
        }
    }

    /**
     * This is really a bug in the Document creators code, but it caused a crash in PDFBox, the first bug was in this
     * format: /Title ( (5) /Creator which was patched in 1 place.
     *
     * However, it missed the case where the number of opening and closing parenthesis isn't balanced
     *
     * The second bug was in this format /Title (c:\) /Producer
     *
     * @param bracesParameter the number of braces currently open.
     *
     * @return the corrected value of the brace counter
     * @throws IOException
     */
    private int checkForEndOfString(final int bracesParameter, byte[] nextThreeBytes) throws IOException
    {
<<<<<<< HEAD
        int braces = bracesParameter;
=======
        if (bracesParameter == 0)
        {
            return 0;
        }
        // Check the next 3 bytes if available
        byte[] nextThreeBytes = new byte[3];
>>>>>>> c893fc52
        int amountRead = source.read(nextThreeBytes);
        if (amountRead > 0)
        {
            source.rewind(amountRead);
        }
        if (amountRead < 3)
        {
            return bracesParameter;
        }
        // The following cases are valid indicators for the end of the string
        // 1. Next line contains another COSObject: CR + LF + '/'
        // 2. COSDictionary ends in the next line: CR + LF + '>'
        // 3. Next line contains another COSObject: LF + '/'
        // 4. COSDictionary ends in the next line: LF + '>'
        // 5. Next line contains another COSObject: CR + '/'
        // 6. COSDictionary ends in the next line: CR + '>'
        if (((nextThreeBytes[0] == ASCII_CR || nextThreeBytes[0] == ASCII_LF)
                && (nextThreeBytes[1] == '/' || nextThreeBytes[1] == '>')) //
                || //
                (nextThreeBytes[0] == ASCII_CR && nextThreeBytes[1] == ASCII_LF
                        && (nextThreeBytes[2] == '/' || nextThreeBytes[2] == '>')) //
        )
        {
            return 0;
        }
        return bracesParameter;
    }

    /**
     * This will parse a PDF string.
     *
     * @return The parsed PDF string.
     *
     * @throws IOException If there is an error reading from the stream.
     */
    protected COSString parseCOSString() throws IOException
    {
        char nextChar = (char) source.read();
        if (nextChar == '<')
        {
            return parseCOSHexString();
        }
        else if (nextChar != '(')
        {
            throw new IOException( "parseCOSString string should start with '(' or '<' and not '" +
                    nextChar + "' at offset " + source.getPosition());
        }

        ByteArrayOutputStream out = new ByteArrayOutputStream();
        byte[] nextThreeBytes = new byte[3];
        // This is the number of braces read
        int braces = 1;
        int c = source.read();
        while( braces > 0 && c != -1)
        {
            char ch = (char)c;
            int nextc = -2; // not yet read

            if (ch == ')')
            {

                braces--;
                braces = checkForEndOfString(braces, nextThreeBytes);
                if( braces != 0 )
                {
                    out.write(ch);
                }
            }
            else if (ch == '(')
            {
                braces++;
                out.write(ch);
            }
            else if( ch == '\\' )
            {
                //patched by ram
                char next = (char) source.read();
                switch(next)
                {
                    case 'n':
                        out.write('\n');
                        break;
                    case 'r':
                        out.write('\r');
                        break;
                    case 't':
                        out.write('\t');
                        break;
                    case 'b':
                        out.write('\b');
                        break;
                    case 'f':
                        out.write('\f');
                        break;
                    case ')':
                        // PDFBox 276 /Title (c:\)
                        braces = checkForEndOfString(braces, nextThreeBytes);
                        if( braces != 0 )
                        {
                            out.write(next);
                        }
                        else
                        {
                            out.write('\\');
                        }
                        break;
                    case ASCII_LF:
                    case ASCII_CR:
                        //this is a break in the line so ignore it and the newline and continue
                        c = source.read();
                        while( isEOL(c) && c != -1)
                        {
                            c = source.read();
                        }
                        nextc = c;
                        break;
                    case '0':
                    case '1':
                    case '2':
                    case '3':
                    case '4':
                    case '5':
                    case '6':
                    case '7':
                        StringBuilder octal = new StringBuilder();
                        octal.append( next );
                        c = source.read();
                        char digit = (char)c;
                        if( digit >= '0' && digit <= '7' )
                        {
                            octal.append( digit );
                            c = source.read();
                            digit = (char)c;
                            if( digit >= '0' && digit <= '7' )
                            {
                                octal.append( digit );
                            }
                            else
                            {
                                nextc = c;
                            }
                        }
                        else
                        {
                            nextc = c;
                        }

                        int character = 0;
                        try
                        {
                            character = Integer.parseInt( octal.toString(), 8 );
                        }
                        catch( NumberFormatException e )
                        {
                            throw new IOException( "Error: Expected octal character, actual='" + octal + "'", e );
                        }
                        out.write(character);
                        break;
//                    case '(':
//                    case '\\':
                    default:
                        // dropping the backslash
                        // see 7.3.4.2 Literal Strings for further information
                        out.write(next);
                }
            }
            else
            {
                out.write(ch);
            }
            if (nextc != -2)
            {
                c = nextc;
            }
            else
            {
                c = source.read();
            }
        }
        if (c != -1)
        {
            source.rewind(1);
        }
        return new COSString(out.toByteArray());
    }

    /**
     * This will parse a PDF HEX string with fail fast semantic
     * meaning that we stop if a not allowed character is found.
     * This is necessary in order to detect malformed input and
     * be able to skip to next object start.
     *
     * We assume starting '&lt;' was already read.
     *
     * @return The parsed PDF string.
     *
     * @throws IOException If there is an error reading from the stream.
     */
    private COSString parseCOSHexString() throws IOException
    {
        buffer.setLength(0);
        while( true )
        {
            int c = source.read();
            if ( isHexDigit((char)c) )
            {
                buffer.append( (char) c );
            }
            else if ( c == '>' )
            {
                break;
            }
            else if ( c < 0 )
            {
                throw new IOException( "Missing closing bracket for hex string. Reached EOS." );
            }
            else if ( ( c == ' ' ) || ( c == '\n' ) ||
                    ( c == '\t' ) || ( c == '\r' ) ||
                    ( c == '\b' ) || ( c == '\f' ) )
            {
                continue;
            }
            else
            {
                // if invalid chars was found: discard last
                // hex character if it is not part of a pair
                if (buffer.length()%2!=0)
                {
                    buffer.deleteCharAt(buffer.length()-1);
                }

                // read till the closing bracket was found
                do
                {
                    c = source.read();
                }
                while ( c != '>' && c >= 0 );

                // might have reached EOF while looking for the closing bracket
                // this can happen for malformed PDFs only. Make sure that there is
                // no endless loop.
                if ( c < 0 )
                {
                    throw new IOException( "Missing closing bracket for hex string. Reached EOS." );
                }

                // exit loop
                break;
            }
        }
        return COSString.parseHex(buffer.toString());
    }

    /**
     * This will parse a PDF array object.
     *
     * @return The parsed PDF array.
     *
     * @throws IOException If there is an error parsing the stream.
     */
    protected COSArray parseCOSArray() throws IOException
    {
        long startPosition = source.getPosition();
        readExpectedChar('[');
        COSArray po = new COSArray();
        COSBase pbo;
        skipSpaces();
        int i;
        while (((i = source.peek()) > 0) && ((char) i != ']'))
        {
            pbo = parseDirObject();
            if( pbo instanceof COSObject )
            {
                // the current empty COSObject is replaced with the correct one
                pbo = null;
                // We have to check if the expected values are there or not PDFBOX-385
                if (po.size() > 1 && po.get(po.size() - 1) instanceof COSInteger)
                {
                    COSInteger genNumber = (COSInteger)po.remove( po.size() -1 );
                    if (po.size() > 0 && po.get(po.size() - 1) instanceof COSInteger)
                    {
                        COSInteger number = (COSInteger)po.remove( po.size() -1 );
                        if (number.longValue() >= 0 && genNumber.intValue() >= 0)
                        {
                            COSObjectKey key = getObjectKey(number.longValue(),
                                    genNumber.intValue());
                            pbo = getObjectFromPool(key);
                        }
                        else
                        {
                            LOG.warn("Invalid value(s) for an object key " + number.longValue()
                                    + " " + genNumber.intValue());
                        }
                    }
                }
            }
            // something went wrong
            if (pbo == null)
            {
                //it could be a bad object in the array which is just skipped
                LOG.warn("Corrupt array element at offset " + source.getPosition()
                        + ", start offset: " + startPosition);
                String isThisTheEnd = readString();
                // return immediately if a corrupt element is followed by another array
                // to avoid a possible infinite recursion as most likely the whole array is corrupted
                if (isThisTheEnd.isEmpty() && source.peek() == '[')
                {
                    return po;
                }
                source.rewind(isThisTheEnd.getBytes(StandardCharsets.ISO_8859_1).length);
                // This could also be an "endobj" or "endstream" which means we can assume that
                // the array has ended.
                if(ENDOBJ_STRING.equals(isThisTheEnd) || ENDSTREAM_STRING.equals(isThisTheEnd))
                {
                    return po;
                }
            }
            else
            {
                po.add(pbo);
            }
            skipSpaces();
        }
        // read ']'
        source.read();
        skipSpaces();
        return po;
    }

    /**
     * Determine if a character terminates a PDF name.
     *
     * @param ch The character
     * @return true if the character terminates a PDF name, otherwise false.
     */
    protected boolean isEndOfName(int ch)
    {
        return ch == ASCII_SPACE || ch == ASCII_CR || ch == ASCII_LF || ch == 9 || ch == '>' ||
                ch == '<' || ch == '[' || ch =='/' || ch ==']' || ch ==')' || ch =='(' ||
                ch == 0 || ch == '\f' || ch == '%';
    }

    /**
     * This will parse a PDF name from the stream.
     *
     * @return The parsed PDF name.
     * @throws IOException If there is an error reading from the stream.
     */
    protected COSName parseCOSName() throws IOException
    {
        readExpectedChar('/');
        ByteArrayOutputStream buffer = new ByteArrayOutputStream();
        int c = source.read();
        while (c != -1)
        {
            int ch = c;
            if (ch == '#')
            {
                int ch1 = source.read();
                int ch2 = source.read();
                // Prior to PDF v1.2, the # was not a special character.  Also,
                // it has been observed that various PDF tools do not follow the
                // spec with respect to the # escape, even though they report
                // PDF versions of 1.2 or later.  The solution here is that we
                // interpret the # as an escape only when it is followed by two
                // valid hex digits.
                if (isHexDigit((char)ch1) && isHexDigit((char)ch2))
                {
                    String hex = Character.toString((char) ch1) + (char) ch2;
                    try
                    {
                        buffer.write(Integer.parseInt(hex, 16));
                    }
                    catch (NumberFormatException e)
                    {
                        throw new IOException("Error: expected hex digit, actual='" + hex + "'", e);
                    }
                    c = source.read();
                }
                else
                {
                    // check for premature EOF
                    if (ch2 == -1 || ch1 == -1)
                    {
                        LOG.error("Premature EOF in BaseParser#parseCOSName");
                        c = -1;
                        break;
                    }
                    source.rewind(1);
                    c = ch1;
                    buffer.write(ch);
                }
            }
            else if (isEndOfName(ch))
            {
                break;
            }
            else
            {
                buffer.write(ch);
                c = source.read();
            }
        }
        if (c != -1)
        {
            source.rewind(1);
        }

        byte[] bytes = buffer.toByteArray();
        String string;
        if (isValidUTF8(bytes))
        {
            string = new String(bytes, StandardCharsets.UTF_8);
        }
        else
        {
            // some malformed PDFs don't use UTF-8 see PDFBOX-3347
            string = new String(bytes, Charset.forName("Windows-1252"));
        }
        return COSName.getPDFName(string);
    }

    /**
     * Returns true if a byte sequence is valid UTF-8.
     */
    private boolean isValidUTF8(byte[] input)
    {
        try
        {
            utf8Decoder.decode(ByteBuffer.wrap(input));
            return true;
        }
        catch (CharacterCodingException e)
        {
            LOG.debug("Character could not be decoded using StandardCharsets.UTF_8 - returning false", e);
            return false;
        }
    }

    /**
     * This will parse a directory object from the stream.
     *
     * @return The parsed object.
     *
     * @throws IOException If there is an error during parsing.
     */
    protected COSBase parseDirObject() throws IOException
    {
        skipSpaces();
        char c = (char) source.peek();
        switch(c)
        {
            case '<':
                // pull off first left bracket
                source.read();
                // check for second left bracket
                c = (char) source.peek();
                source.rewind(1);
                return c == '<' ? parseCOSDictionary(true) : parseCOSString();
            case '[':
                // array
                return parseCOSArray();
            case '(':
                return parseCOSString();
            case '/':
                // name
                return parseCOSName();
            case 'n':
                // null
                readExpectedString(NULL, false);
                return COSNull.NULL;
            case 't':
                readExpectedString(TRUE, false);
                return COSBoolean.TRUE;
            case 'f':
                readExpectedString(FALSE, false);
                return COSBoolean.FALSE;
            case 'R':
                source.read();
                return new COSObject(null);
            case (char)-1:
                return null;
            default:
                if( Character.isDigit(c) || c == '-' || c == '+' || c == '.')
                {
                    return parseCOSNumber();
                }
                // This is not suppose to happen, but we will allow for it
                // so we are more compatible with POS writers that don't
                // follow the spec
                long startOffset = source.getPosition();
                String badString = readString();
                if (badString.isEmpty())
                {
                    int peek = source.peek();
                    // we can end up in an infinite loop otherwise
                    throw new IOException("Unknown dir object c='" + c + "' cInt=" + (int) c + " peek='"
                            + (char) peek + "' peekInt=" + peek + " at offset " + source.getPosition()
                            + " (start offset: " + startOffset + ")");
                }

            // if it's an endstream/endobj, we want to put it back so the caller will see it
            if (ENDOBJ_STRING.equals(badString) || ENDSTREAM_STRING.equals(badString))
            {
                source.rewind(badString.getBytes(StandardCharsets.ISO_8859_1).length);
            }
            else
            {
                LOG.warn("Skipped unexpected dir object = '" + badString + "' at offset "
                        + source.getPosition() + " (start offset: " + startOffset + ")");
                return this instanceof PDFStreamParser ? null : COSNull.NULL;
            }
        }
        return null;
    }

    private COSNumber parseCOSNumber() throws IOException
    {
        buffer.setLength(0);
        int ic = source.read();
        char c = (char)ic;
        while (Character.isDigit(c) || c == '-' || c == '+' || c == '.' || c == 'E' || c == 'e')
        {
            buffer.append(c);
            ic = source.read();
            c = (char)ic;
        }
        if (ic != -1)
        {
            source.rewind(1);
        }
        return COSNumber.get(buffer.toString());
    }

    /**
     * This will read the next string from the stream.
     *
     * @return The string that was read from the stream, never null.
     *
     * @throws IOException If there is an error reading from the stream.
     */
    protected String readString() throws IOException
    {
        skipSpaces();
        buffer.setLength(0);
        int c = source.read();
        while( !isEndOfName((char)c) && c != -1 )
        {
            buffer.append( (char)c );
            c = source.read();
        }
        if (c != -1)
        {
            source.rewind(1);
        }
        return buffer.toString();
    }

    /**
     * Reads given pattern from {@link #source}. Skipping whitespace at start and end if wanted.
     *
     * @param expectedString pattern to be skipped
     * @param skipSpaces if set to true spaces before and after the string will be skipped
     * @throws IOException if pattern could not be read
     */
    protected final void readExpectedString(final char[] expectedString, boolean skipSpaces) throws IOException
    {
        skipSpaces();
        for (char c : expectedString)
        {
            if (source.read() != c)
            {
                throw new IOException("Expected string '" + new String(expectedString)
                        + "' but missed at character '" + c + "' at offset "
                        + source.getPosition());
            }
        }
        skipSpaces();
    }

    /**
     * Read one char and throw an exception if it is not the expected value.
     *
     * @param ec the char value that is expected.
     * @throws IOException if the read char is not the expected value or if an
     * I/O error occurs.
     */
    protected void readExpectedChar(char ec) throws IOException
    {
        char c = (char) source.read();
        if (c != ec)
        {
            throw new IOException(
                    "expected='" + ec + "' actual='" + c + "' at offset " + source.getPosition());
        }
    }

    /**
     * This will read the next string from the stream up to a certain length.
     *
     * @param length The length to stop reading at.
     *
     * @return The string that was read from the stream of length 0 to length.
     *
     * @throws IOException If there is an error reading from the stream.
     */
    protected String readString( int length ) throws IOException
    {
        skipSpaces();

        int c = source.read();
        buffer.setLength(0);
        while( !isWhitespace(c) && !isClosing(c) && c != -1 && buffer.length() < length &&
                c != '[' &&
                c != '<' &&
                c != '(' &&
                c != '/' )
        {
            buffer.append( (char)c );
            c = source.read();
        }
        if (c != -1)
        {
            source.rewind(1);
        }
        return buffer.toString();
    }

    /**
     * This will tell if the next character is a closing brace( close of PDF array ).
     *
     * @return true if the next byte is ']', false otherwise.
     *
     * @throws IOException If an IO error occurs.
     */
    protected boolean isClosing() throws IOException
    {
        return isClosing(source.peek());
    }

    /**
     * This will tell if the next character is a closing brace( close of PDF array ).
     *
     * @param c The character to check against end of line
     * @return true if the next byte is ']', false otherwise.
     */
    protected boolean isClosing(int c)
    {
        return c == ']';
    }

    /**
     * This will read bytes until the first end of line marker occurs.
     * NOTE: The EOL marker may consists of 1 (CR or LF) or 2 (CR and CL) bytes
     * which is an important detail if one wants to unread the line.
     *
     * @return The characters between the current position and the end of the line.
     *
     * @throws IOException If there is an error reading from the stream.
     */
    protected String readLine() throws IOException
    {
        if (source.isEOF())
        {
            throw new IOException( "Error: End-of-File, expected line at offset " +
                    source.getPosition());
        }

        buffer.setLength(0);

        int c;
        while ((c = source.read()) != -1)
        {
            // CR and LF are valid EOLs
            if (isEOL(c))
            {
                break;
            }
            buffer.append( (char)c );
        }
        // CR+LF is also a valid EOL
        if (isCR(c) && isLF(source.peek()))
        {
            source.read();
        }
        return buffer.toString();
    }

    /**
     * This will tell if the next byte to be read is an end of line byte.
     *
     * @return true if the next byte is 0x0A or 0x0D.
     *
     * @throws IOException If there is an error reading from the stream.
     */
    protected boolean isEOL() throws IOException
    {
        return isEOL(source.peek());
    }

    /**
     * This will tell if the end of the data is reached.
     *
     * @return true if the end of the data is reached.
     * @throws IOException If there is an error reading from the stream.
     */
    protected boolean isEOF() throws IOException
    {
        return source.isEOF();
    }

    /**
     * This will tell if the next byte to be read is an end of line byte.
     *
     * @param c The character to check against end of line
     * @return true if the next byte is 0x0A or 0x0D.
     */
    protected boolean isEOL(int c)
    {
        return isLF(c) || isCR(c);
    }

    private boolean isLF(int c)
    {
        return ASCII_LF == c;
    }

    private boolean isCR(int c)
    {
        return ASCII_CR == c;
    }

    /**
     * This will tell if the next byte is whitespace or not.
     *
     * @return true if the next byte in the stream is a whitespace character.
     *
     * @throws IOException If there is an error reading from the stream.
     */
    protected boolean isWhitespace() throws IOException
    {
        return isWhitespace(source.peek());
    }

    /**
     * This will tell if a character is whitespace or not.  These values are
     * specified in table 1 (page 12) of ISO 32000-1:2008.
     * @param c The character to check against whitespace
     * @return true if the character is a whitespace character.
     */
    protected boolean isWhitespace( int c )
    {
        return c == 0 || c == 9 || c == 12  || c == ASCII_LF
                || c == ASCII_CR || c == ASCII_SPACE;
    }

    /**
     * This will tell if the next byte is a space or not.
     *
     * @return true if the next byte in the stream is a space character.
     *
     * @throws IOException If there is an error reading from the stream.
     */
    protected boolean isSpace() throws IOException
    {
        return isSpace(source.peek());
    }

    /**
     * This will tell if the given value is a space or not.
     *
     * @param c The character to check against space
     * @return true if the next byte in the stream is a space character.
     */
    protected boolean isSpace(int c)
    {
        return ASCII_SPACE == c;
    }

    /**
     * This will tell if the next byte is a digit or not.
     *
     * @return true if the next byte in the stream is a digit.
     *
     * @throws IOException If there is an error reading from the stream.
     */
    protected boolean isDigit() throws IOException
    {
        return isDigit(source.peek());
    }

    /**
     * This will tell if the given value is a digit or not.
     *
     * @param c The character to be checked
     * @return true if the next byte in the stream is a digit.
     */
    protected static boolean isDigit(int c)
    {
        return c >= ASCII_ZERO && c <= ASCII_NINE;
    }

    /**
     * This will skip all spaces and comments that are present.
     *
     * @throws IOException If there is an error reading from the stream.
     */
    protected void skipSpaces() throws IOException
    {
        int c = source.read();
        // 37 is the % character, a comment
        while( isWhitespace(c) || c == 37)
        {
            if ( c == 37 )
            {
                // skip past the comment section
                c = source.read();
                while(!isEOL(c) && c != -1)
                {
                    c = source.read();
                }
            }
            else
            {
                c = source.read();
            }
        }
        if (c != -1)
        {
            source.rewind(1);
        }
    }

    /**
     * This will read a long from the Stream and throw an {@link IOException} if
     * the long value is negative or has more than 10 digits (i.e. : bigger than
     * {@link #OBJECT_NUMBER_THRESHOLD})
     *
     * @return the object number being read.
     * @throws IOException if an I/O error occurs
     */
    protected long readObjectNumber() throws IOException
    {
        long retval = readLong();
        if (retval < 0 || retval >= OBJECT_NUMBER_THRESHOLD)
        {
            throw new IOException("Object Number '" + retval + "' has more than 10 digits or is negative");
        }
        return retval;
    }

    /**
     * This will read a integer from the Stream and throw an {@link IllegalArgumentException} if the integer value
     * has more than the maximum object revision (i.e. : bigger than {@link #GENERATION_NUMBER_THRESHOLD})
     * @return the generation number being read.
     * @throws IOException if an I/O error occurs
     */
    protected int readGenerationNumber() throws IOException
    {
        int retval = readInt();
        if(retval < 0 || retval > GENERATION_NUMBER_THRESHOLD)
        {
            throw new IOException("Generation Number '" + retval + "' has more than 5 digits");
        }
        return retval;
    }

    /**
     * This will read an integer from the stream.
     *
     * @return The integer that was read from the stream.
     *
     * @throws IOException If there is an error reading from the stream.
     */
    protected int readInt() throws IOException
    {
        skipSpaces();
        int retval = 0;

        String intBuffer = readStringNumber();

        try
        {
            retval = Integer.parseInt( intBuffer );
        }
        catch( NumberFormatException e )
        {
            source.rewind(intBuffer.getBytes(StandardCharsets.ISO_8859_1).length);
            throw new IOException("Error: Expected an integer type at offset " +
                    source.getPosition() +
                    ", instead got '" + intBuffer + "'", e);
        }
        return retval;
    }


    /**
     * This will read an long from the stream.
     *
     * @return The long that was read from the stream.
     *
     * @throws IOException If there is an error reading from the stream.
     */
    protected long readLong() throws IOException
    {
        skipSpaces();
        long retval = 0;

        String longBuffer = readStringNumber();

        try
        {
            retval = Long.parseLong( longBuffer );
        }
        catch( NumberFormatException e )
        {
            source.rewind(longBuffer.getBytes(StandardCharsets.ISO_8859_1).length);
            throw new IOException( "Error: Expected a long type at offset "
                    + source.getPosition() + ", instead got '" + longBuffer + "'", e);
        }
        return retval;
    }

    /**
     * This method is used to read a token by the {@linkplain #readInt()} and the {@linkplain #readLong()} method. Valid
     * delimiters are any non digit values.
     *
     * @return the token to parse as integer or long by the calling method.
     * @throws IOException throws by the {@link #source} methods.
     */
    protected final String readStringNumber() throws IOException
    {
        int lastByte;
        buffer.setLength(0);
        while ((lastByte = source.read()) >= '0' && lastByte <= '9')
        {
            buffer.append( (char)lastByte );
            if (buffer.length() > MAX_LENGTH_LONG)
            {
                throw new IOException("Number '" + buffer +
                        "' is getting too long, stop reading at offset " + source.getPosition());
            }
        }
        if( lastByte != -1 )
        {
            source.rewind(1);
        }
        return buffer.toString();
    }
}<|MERGE_RESOLUTION|>--- conflicted
+++ resolved
@@ -418,16 +418,12 @@
      */
     private int checkForEndOfString(final int bracesParameter, byte[] nextThreeBytes) throws IOException
     {
-<<<<<<< HEAD
-        int braces = bracesParameter;
-=======
         if (bracesParameter == 0)
         {
             return 0;
         }
         // Check the next 3 bytes if available
         byte[] nextThreeBytes = new byte[3];
->>>>>>> c893fc52
         int amountRead = source.read(nextThreeBytes);
         if (amountRead > 0)
         {
