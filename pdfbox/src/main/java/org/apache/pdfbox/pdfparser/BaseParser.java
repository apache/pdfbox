--- conflicted
+++ resolved
@@ -225,11 +225,7 @@
             char c = (char) source.peek();
             if (c == '>')
             {
-<<<<<<< HEAD
-                break;//done
-=======
                 break;
->>>>>>> 64d48c50
             }
             else if (c == '/')
             {
