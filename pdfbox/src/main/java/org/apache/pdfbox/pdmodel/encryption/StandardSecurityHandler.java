--- conflicted
+++ resolved
@@ -163,12 +163,9 @@
 
         int dicPermissions = encryption.getPermissions();
         int dicRevision = encryption.getRevision();
-<<<<<<< HEAD
         int dicLength = encryptionVersion == 1 ? 5 : encryption.getLength() / 8;
-=======
-        int dicLength = encryption.getVersion() == 1 ? 5 : encryption.getLength() / 8;
         
-        if (encryption.getVersion() == 4 || encryption.getVersion() == 5)
+        if (encryptionVersion == 4 || encryptionVersion == 5)
         {
             // detect whether AES encryption is used. This assumes that the encryption algo is 
             // stored in the PDCryptFilterDictionary
@@ -189,7 +186,6 @@
                 }
             }
         }
->>>>>>> 992ff924
 
         byte[] documentIDBytes = getDocumentIDBytes(documentIDArray);
 
@@ -270,24 +266,6 @@
         {
             validatePerms(encryption, dicPermissions, encryptMetadata);
         }
-<<<<<<< HEAD
-
-        if (encryptionVersion == 4 || encryptionVersion == 5)
-        {
-            // detect whether AES encryption is used. This assumes that the encryption algo is 
-            // stored in the PDCryptFilterDictionary
-            // However, crypt filters are used only when V is 4 or 5.
-            PDCryptFilterDictionary stdCryptFilterDictionary = encryption.getStdCryptFilterDictionary();
-
-            if (stdCryptFilterDictionary != null)
-            {
-                COSName cryptFilterMethod = stdCryptFilterDictionary.getCryptFilterMethod();
-                setAES(COSName.AESV2.equals(cryptFilterMethod) || 
-                       COSName.AESV3.equals(cryptFilterMethod));
-            }
-        }
-=======
->>>>>>> 992ff924
     }
 
     private byte[] getDocumentIDBytes(COSArray documentIDArray)
