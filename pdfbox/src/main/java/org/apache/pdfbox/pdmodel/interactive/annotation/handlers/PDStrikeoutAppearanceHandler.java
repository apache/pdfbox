/*
 * Copyright 2018 The Apache Software Foundation.
 *
 * Licensed under the Apache License, Version 2.0 (the "License");
 * you may not use this file except in compliance with the License.
 * You may obtain a copy of the License at
 *
 *      http://www.apache.org/licenses/LICENSE-2.0
 *
 * Unless required by applicable law or agreed to in writing, software
 * distributed under the License is distributed on an "AS IS" BASIS,
 * WITHOUT WARRANTIES OR CONDITIONS OF ANY KIND, either express or implied.
 * See the License for the specific language governing permissions and
 * limitations under the License.
 */

package org.apache.pdfbox.pdmodel.interactive.annotation.handlers;

import java.io.IOException;
import org.apache.commons.logging.Log;
import org.apache.commons.logging.LogFactory;
import org.apache.pdfbox.pdmodel.common.PDRectangle;
import org.apache.pdfbox.pdmodel.graphics.color.PDColor;
import org.apache.pdfbox.pdmodel.interactive.annotation.PDAnnotation;
import org.apache.pdfbox.pdmodel.interactive.annotation.PDAnnotationStrikeout;
import org.apache.pdfbox.pdmodel.PDAppearanceContentStream;
import org.apache.pdfbox.pdmodel.PDDocument;

/**
 *
 */
public class PDStrikeoutAppearanceHandler extends PDAbstractAppearanceHandler
{
    private static final Log LOG = LogFactory.getLog(PDStrikeoutAppearanceHandler.class);

    public PDStrikeoutAppearanceHandler(PDAnnotation annotation)
    {
        super(annotation);
    }

    public PDStrikeoutAppearanceHandler(PDAnnotation annotation, PDDocument document)
    {
        super(annotation, document);
    }

    @Override
    public void generateAppearanceStreams()
    {
        generateNormalAppearance();
        generateRolloverAppearance();
        generateDownAppearance();
    }

    @Override
    public void generateNormalAppearance()
    {
        PDAnnotationStrikeout annotation = (PDAnnotationStrikeout) getAnnotation();
<<<<<<< HEAD
=======
        PDRectangle rect = annotation.getRectangle();
        if (rect == null)
        {
            return;
        }
>>>>>>> de8f640f
        float[] pathsArray = annotation.getQuadPoints();
        if (pathsArray == null)
        {
            return;
        }
        PDColor color = annotation.getColor();
        if (color == null || color.getComponents().length == 0)
        {
            return;
        }
        AnnotationBorder ab = AnnotationBorder.getAnnotationBorder(annotation, annotation.getBorderStyle());
        if (Float.compare(ab.width, 0) == 0)
        {
            // value found in adobe reader
            ab.width = 1.5f;
        }
        PDRectangle rect = annotation.getRectangle();
        // Adjust rectangle even if not empty, see PLPDF.com-MarkupAnnotations.pdf
        //TODO in a class structure this should be overridable
        // this is similar to polyline but different data type
        float minX = Float.MAX_VALUE;
        float minY = Float.MAX_VALUE;
        float maxX = Float.MIN_VALUE;
        float maxY = Float.MIN_VALUE;
        for (int i = 0; i < pathsArray.length / 2; ++i)
        {
            float x = pathsArray[i * 2];
            float y = pathsArray[i * 2 + 1];
            minX = Math.min(minX, x);
            minY = Math.min(minY, y);
            maxX = Math.max(maxX, x);
            maxY = Math.max(maxY, y);
        }
        rect.setLowerLeftX(Math.min(minX - ab.width / 2, rect.getLowerLeftX()));
        rect.setLowerLeftY(Math.min(minY - ab.width / 2, rect.getLowerLeftY()));
        rect.setUpperRightX(Math.max(maxX + ab.width / 2, rect.getUpperRightX()));
        rect.setUpperRightY(Math.max(maxY + ab.width / 2, rect.getUpperRightY()));
        annotation.setRectangle(rect);

        try (PDAppearanceContentStream cs = getNormalAppearanceAsContentStream())
        {
            setOpacity(cs, annotation.getConstantOpacity());

            cs.setStrokingColor(color);
            if (ab.dashArray != null)
            {
                cs.setLineDashPattern(ab.dashArray, 0);
            }
            cs.setLineWidth(ab.width);

            // spec is incorrect
            // https://stackoverflow.com/questions/9855814/pdf-spec-vs-acrobat-creation-quadpoints
            for (int i = 0; i < pathsArray.length / 8; ++i)
            {
                // get mid point between bounds, subtract the line width to approximate what Adobe is doing
                // See e.g. CTAN-example-Annotations.pdf and PLPDF.com-MarkupAnnotations.pdf
                // and https://bugs.ghostscript.com/show_bug.cgi?id=693664
                // do the math for diagonal annotations with this weird old trick:
                // https://stackoverflow.com/questions/7740507/extend-a-line-segment-a-specific-distance
                float len0 = (float) (Math.sqrt(Math.pow(pathsArray[i * 8] - pathsArray[i * 8 + 4], 2) + 
                                      Math.pow(pathsArray[i * 8 + 1] - pathsArray[i * 8 + 5], 2)));
                float x0 = pathsArray[i * 8 + 4];
                float y0 = pathsArray[i * 8 + 5];
                if (Float.compare(len0, 0) != 0)
                {
                    // only if both coordinates are not identical to avoid divide by zero
                    x0 += (pathsArray[i * 8] - pathsArray[i * 8 + 4]) / len0 * (len0 / 2 - ab.width);
                    y0 += (pathsArray[i * 8 + 1] - pathsArray[i * 8 + 5]) / len0 * (len0 / 2 - ab.width);
                }
                float len1 = (float) (Math.sqrt(Math.pow(pathsArray[i * 8 + 2] - pathsArray[i * 8 + 6], 2) + 
                                      Math.pow(pathsArray[i * 8 + 3] - pathsArray[i * 8 + 7], 2)));
                float x1 = pathsArray[i * 8 + 6];
                float y1 = pathsArray[i * 8 + 7];
                if (Float.compare(len1, 0) != 0)
                {
                    // only if both coordinates are not identical to avoid divide by zero
                    x1 += (pathsArray[i * 8 + 2] - pathsArray[i * 8 + 6]) / len1 * (len1 / 2 - ab.width);
                    y1 += (pathsArray[i * 8 + 3] - pathsArray[i * 8 + 7]) / len1 * (len1 / 2 - ab.width);
                }
                cs.moveTo(x0, y0);
                cs.lineTo(x1, y1);
            }
            cs.stroke();
        }
        catch (IOException ex)
        {
            LOG.error(ex);
        }
    }

    @Override
    public void generateRolloverAppearance()
    {
        // No rollover appearance generated
    }

    @Override
    public void generateDownAppearance()
    {
        // No down appearance generated
    }
}<|MERGE_RESOLUTION|>--- conflicted
+++ resolved
@@ -55,14 +55,11 @@
     public void generateNormalAppearance()
     {
         PDAnnotationStrikeout annotation = (PDAnnotationStrikeout) getAnnotation();
-<<<<<<< HEAD
-=======
         PDRectangle rect = annotation.getRectangle();
         if (rect == null)
         {
             return;
         }
->>>>>>> de8f640f
         float[] pathsArray = annotation.getQuadPoints();
         if (pathsArray == null)
         {
@@ -79,7 +76,7 @@
             // value found in adobe reader
             ab.width = 1.5f;
         }
-        PDRectangle rect = annotation.getRectangle();
+
         // Adjust rectangle even if not empty, see PLPDF.com-MarkupAnnotations.pdf
         //TODO in a class structure this should be overridable
         // this is similar to polyline but different data type
