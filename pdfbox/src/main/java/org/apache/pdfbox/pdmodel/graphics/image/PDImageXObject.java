--- conflicted
+++ resolved
@@ -1,1021 +1,1005 @@
-/*
- * Licensed to the Apache Software Foundation (ASF) under one or more
- * contributor license agreements.  See the NOTICE file distributed with
- * this work for additional information regarding copyright ownership.
- * The ASF licenses this file to You under the Apache License, Version 2.0
- * (the "License"); you may not use this file except in compliance with
- * the License.  You may obtain a copy of the License at
- *
- *      http://www.apache.org/licenses/LICENSE-2.0
- *
- * Unless required by applicable law or agreed to in writing, software
- * distributed under the License is distributed on an "AS IS" BASIS,
- * WITHOUT WARRANTIES OR CONDITIONS OF ANY KIND, either express or implied.
- * See the License for the specific language governing permissions and
- * limitations under the License.
- */
-package org.apache.pdfbox.pdmodel.graphics.image;
-
-import java.awt.Graphics2D;
-import java.awt.Paint;
-import java.awt.Rectangle;
-import java.awt.RenderingHints;
-import java.awt.geom.AffineTransform;
-import java.awt.image.AffineTransformOp;
-import java.awt.image.BufferedImage;
-import java.awt.image.DataBuffer;
-import java.awt.image.ImagingOpException;
-import java.awt.image.WritableRaster;
-import java.io.BufferedInputStream;
-import java.io.ByteArrayInputStream;
-import java.io.File;
-import java.io.FileInputStream;
-import java.io.IOException;
-import java.io.InputStream;
-import java.io.OutputStream;
-import java.lang.ref.SoftReference;
-import java.util.List;
-
-import javax.imageio.ImageIO;
-
-import org.apache.commons.logging.Log;
-import org.apache.commons.logging.LogFactory;
-import org.apache.pdfbox.cos.COSArray;
-import org.apache.pdfbox.cos.COSBase;
-import org.apache.pdfbox.cos.COSDictionary;
-import org.apache.pdfbox.cos.COSInputStream;
-import org.apache.pdfbox.cos.COSName;
-import org.apache.pdfbox.cos.COSObject;
-import org.apache.pdfbox.cos.COSStream;
-import org.apache.pdfbox.filter.DecodeOptions;
-import org.apache.pdfbox.filter.DecodeResult;
-import org.apache.pdfbox.io.IOUtils;
-import org.apache.pdfbox.pdmodel.PDDocument;
-import org.apache.pdfbox.pdmodel.PDResources;
-import org.apache.pdfbox.pdmodel.common.PDMetadata;
-import org.apache.pdfbox.pdmodel.common.PDStream;
-import org.apache.pdfbox.pdmodel.documentinterchange.markedcontent.PDPropertyList;
-import org.apache.pdfbox.pdmodel.graphics.PDXObject;
-import org.apache.pdfbox.pdmodel.graphics.color.PDColorSpace;
-import org.apache.pdfbox.pdmodel.graphics.color.PDDeviceGray;
-import org.apache.pdfbox.util.filetypedetector.FileType;
-import org.apache.pdfbox.util.filetypedetector.FileTypeDetector;
-
-/**
- * An Image XObject.
- *
- * @author John Hewson
- * @author Ben Litchfield
- */
-public final class PDImageXObject extends PDXObject implements PDImage
-{
-    /**
-     * Log instance.
-     */
-    private static final Log LOG = LogFactory.getLog(PDImageXObject.class);
-
-    private SoftReference<BufferedImage> cachedImage;
-    private PDColorSpace colorSpace;
-
-    // initialize to MAX_VALUE as we prefer lower subsampling when keeping/replacing cache.
-    private int cachedImageSubsampling = Integer.MAX_VALUE;
-
-    /**
-     * current resource dictionary (has color spaces)
-     */
-    private final PDResources resources;
-
-    /**
-     * Creates an Image XObject in the given document. This constructor is for internal PDFBox use
-     * and is not for PDF generation. Users who want to create images should look at {@link #createFromFileByExtension(File, PDDocument)
-     * }.
-     *
-     * @param document the current document
-     * @throws java.io.IOException if there is an error creating the XObject.
-     */
-    public PDImageXObject(PDDocument document) throws IOException
-    {
-        this(new PDStream(document), null);
-    }
-
-    /**
-     * Creates an Image XObject in the given document using the given filtered stream. This
-     * constructor is for internal PDFBox use and is not for PDF generation. Users who want to
-     * create images should look at {@link #createFromFileByExtension(File, PDDocument) }.
-     *
-     * @param document the current document
-     * @param encodedStream an encoded stream of image data
-     * @param cosFilter the filter or a COSArray of filters
-     * @param width the image width
-     * @param height the image height
-     * @param bitsPerComponent the bits per component
-     * @param initColorSpace the color space
-     * @throws IOException if there is an error creating the XObject.
-     */
-    public PDImageXObject(PDDocument document, InputStream encodedStream, 
-            COSBase cosFilter, int width, int height, int bitsPerComponent, 
-            PDColorSpace initColorSpace) throws IOException
-    {
-        super(createRawStream(document, encodedStream), COSName.IMAGE);
-        getCOSObject().setItem(COSName.FILTER, cosFilter);
-        resources = null;
-        colorSpace = null;
-        setBitsPerComponent(bitsPerComponent);
-        setWidth(width);
-        setHeight(height);
-        setColorSpace(initColorSpace);
-    }
-
-    /**
-     * Creates an Image XObject with the given stream as its contents and current color spaces. This
-     * constructor is for internal PDFBox use and is not for PDF generation. Users who want to
-     * create images should look at {@link #createFromFileByExtension(File, PDDocument) }.
-     *
-     * @param stream the XObject stream to read
-     * @param resources the current resources
-     * @throws java.io.IOException if there is an error creating the XObject.
-     */
-    public PDImageXObject(PDStream stream, PDResources resources) throws IOException
-    {
-        super(stream, COSName.IMAGE);
-        this.resources = resources;
-        List<COSName> filters = stream.getFilters();
-        if (!filters.isEmpty() && COSName.JPX_DECODE.equals(filters.get(filters.size() - 1)))
-        {
-            try (COSInputStream is = stream.createInputStream())
-            {
-                DecodeResult decodeResult = is.getDecodeResult();
-                stream.getCOSObject().addAll(decodeResult.getParameters());
-                this.colorSpace = decodeResult.getJPXColorSpace();
-            }
-        }
-    }
-
-    /**
-     * Creates a thumbnail Image XObject from the given COSBase and name.
-     * @param cosStream the COS stream
-     * @return an XObject
-     * @throws IOException if there is an error creating the XObject.
-     */
-    public static PDImageXObject createThumbnail(COSStream cosStream) throws IOException
-    {
-        // thumbnails are special, any non-null subtype is treated as being "Image"
-        PDStream pdStream = new PDStream(cosStream);
-        return new PDImageXObject(pdStream, null);
-    }
-
-    /**
-     * Creates a COS stream from raw (encoded) data.
-     */
-    private static COSStream createRawStream(PDDocument document, InputStream rawInput)
-            throws IOException
-    {
-        COSStream stream = document.getDocument().createCOSStream();
-        try (OutputStream output = stream.createRawOutputStream())
-        {
-            IOUtils.copy(rawInput, output);
-        }
-        return stream;
-    }
-
-    /**
-     * Create a PDImageXObject from an image file, see {@link #createFromFileByExtension(File, PDDocument)} for
-     * more details.
-     *
-     * @param imagePath the image file path.
-     * @param doc the document that shall use this PDImageXObject.
-     * @return a PDImageXObject.
-     * @throws IOException if there is an error when reading the file or creating the
-     * PDImageXObject, or if the image type is not supported.
-     */
-    public static PDImageXObject createFromFile(String imagePath, PDDocument doc) throws IOException
-    {
-        return createFromFileByExtension(new File(imagePath), doc);
-    }
-
-    /**
-     * Create a PDImageXObject from an image file. The file format is determined by the file name
-     * suffix. The following suffixes are supported: JPG, JPEG, TIF, TIFF, GIF, BMP and PNG. This is
-     * a convenience method that calls {@link JPEGFactory#createFromStream},
-     * {@link CCITTFactory#createFromFile} or {@link ImageIO#read} combined with
-     * {@link LosslessFactory#createFromImage}. (The later can also be used to create a
-     * PDImageXObject from a BufferedImage). Starting with 2.0.18, this call will create an image
-     * directly from a PNG file without decoding it (when possible), which is faster. However the
-     * result size depends on the compression skill of the software that created the PNG file. If
-     * file size or bandwidth are important to you or to your clients, then create your PNG files
-     * with a tool that has implemented the
-     * <a href="https://blog.codinghorror.com/zopfli-optimization-literally-free-bandwidth/">Zopfli
-     * algorithm</a>, or use the two-step process mentioned above.
-     *
-     * @param file the image file.
-     * @param doc the document that shall use this PDImageXObject.
-     * @return a PDImageXObject.
-     * @throws IOException if there is an error when reading the file or creating the
-     * PDImageXObject.
-     * @throws IllegalArgumentException if the image type is not supported.
-     */
-    public static PDImageXObject createFromFileByExtension(File file, PDDocument doc) throws IOException
-    {
-        String name = file.getName();
-        int dot = name.lastIndexOf('.');
-        if (dot == -1)
-        {
-            throw new IllegalArgumentException("Image type not supported: " + name);
-        }
-        String ext = name.substring(dot + 1).toLowerCase();
-        if ("jpg".equals(ext) || "jpeg".equals(ext))
-        {
-            try (FileInputStream fis = new FileInputStream(file))
-            {
-                return JPEGFactory.createFromStream(doc, fis);
-            }
-        }
-        if ("tif".equals(ext) || "tiff".equals(ext))
-        {
-            try
-            {
-                return CCITTFactory.createFromFile(doc, file);
-            }
-            catch (IOException ex)
-            {
-                LOG.debug("Reading as TIFF failed, setting fileType to PNG", ex);
-                // Plan B: try reading with ImageIO
-                // common exception:
-                // First image in tiff is not CCITT T4 or T6 compressed
-                ext = "png";
-            }
-        }
-        if ("gif".equals(ext) || "bmp".equals(ext) || "png".equals(ext))
-        {
-            BufferedImage bim = ImageIO.read(file);
-            return LosslessFactory.createFromImage(doc, bim);
-        }
-        throw new IllegalArgumentException("Image type not supported: " + name);
-    }
-
-    /**
-     * Create a PDImageXObject from an image file. The file format is determined by the file
-     * content. The following file types are supported: JPG, JPEG, TIF, TIFF, GIF, BMP and PNG. This
-     * is a convenience method that calls {@link JPEGFactory#createFromStream},
-     * {@link CCITTFactory#createFromFile} or {@link ImageIO#read} combined with
-     * {@link LosslessFactory#createFromImage}. (The later can also be used to create a
-     * PDImageXObject from a BufferedImage). Starting with 2.0.18, this call will create an image
-     * directly from a PNG file without decoding it (when possible), which is faster. However the
-     * result size depends on the compression skill of the software that created the PNG file. If
-     * file size or bandwidth are important to you or to your clients, then create your PNG files
-     * with a tool that has implemented the
-     * <a href="https://blog.codinghorror.com/zopfli-optimization-literally-free-bandwidth/">Zopfli
-     * algorithm</a>, or use the two-step process mentioned above.
-     *
-     * @param file the image file.
-     * @param doc the document that shall use this PDImageXObject.
-     * @return a PDImageXObject.
-     * @throws IOException if there is an error when reading the file or creating the
-     * PDImageXObject.
-     * @throws IllegalArgumentException if the image type is not supported.
-     */
-    public static PDImageXObject createFromFileByContent(File file, PDDocument doc) throws IOException
-    {
-        FileType fileType = null;
-        try (BufferedInputStream bufferedInputStream = new BufferedInputStream(new FileInputStream(file)))
-        {
-            fileType = FileTypeDetector.detectFileType(bufferedInputStream);
-        }
-        catch (IOException e)
-        {
-            throw new IOException("Could not determine file type: " + file.getName(), e);
-        }
-        if (fileType == null)
-        {
-            throw new IllegalArgumentException("Image type not supported: " + file.getName());
-        }
-
-        if (fileType.equals(FileType.JPEG))
-        {
-            try (FileInputStream fis = new FileInputStream(file))
-            {
-                return JPEGFactory.createFromStream(doc, fis);
-            }
-        }
-        if (fileType.equals(FileType.TIFF))
-        {
-            try
-            {
-                return CCITTFactory.createFromFile(doc, file);
-            }
-            catch (IOException ex)
-            {
-                LOG.debug("Reading as TIFF failed, setting fileType to PNG", ex);
-                // Plan B: try reading with ImageIO
-                // common exception:
-                // First image in tiff is not CCITT T4 or T6 compressed
-                fileType = FileType.PNG;
-            }
-        }
-        if (fileType.equals(FileType.BMP) || fileType.equals(FileType.GIF) || fileType.equals(FileType.PNG))
-        {
-            BufferedImage bim = ImageIO.read(file);
-            return LosslessFactory.createFromImage(doc, bim);
-        }
-        throw new IllegalArgumentException("Image type " + fileType + " not supported: " + file.getName());
-    }
-
-    /**
-     * Create a PDImageXObject from bytes of an image file. The file format is determined by the
-     * file content. The following file types are supported: JPG, JPEG, TIF, TIFF, GIF, BMP and PNG.
-     * This is a convenience method that calls {@link JPEGFactory#createFromByteArray},
-     * {@link CCITTFactory#createFromFile} or {@link ImageIO#read} combined with
-     * {@link LosslessFactory#createFromImage}. (The later can also be used to create a
-     * PDImageXObject from a BufferedImage). Starting with 2.0.18, this call will create an image
-     * directly from a PNG file without decoding it (when possible), which is faster. However the
-     * result size depends on the compression skill of the software that created the PNG file. If
-     * file size or bandwidth are important to you or to your clients, then create your PNG files
-     * with a tool that has implemented the
-     * <a href="https://blog.codinghorror.com/zopfli-optimization-literally-free-bandwidth/">Zopfli
-     * algorithm</a>, or use the two-step process mentioned above.
-     *
-     * @param byteArray bytes from an image file.
-     * @param document the document that shall use this PDImageXObject.
-     * @param name name of image file for exception messages, can be null.
-     * @return a PDImageXObject.
-     * @throws IOException if there is an error when reading the file or creating the
-     * PDImageXObject.
-     * @throws IllegalArgumentException if the image type is not supported.
-     */
-    public static PDImageXObject createFromByteArray(PDDocument document, byte[] byteArray, String name) throws IOException
-    {
-        FileType fileType = FileTypeDetector.detectFileType(byteArray);
-        if (fileType == null)
-        {
-            throw new IllegalArgumentException("Image type not supported: " + name);
-        }
-
-        if (fileType.equals(FileType.JPEG))
-        {
-            return JPEGFactory.createFromByteArray(document, byteArray);
-        }
-        if (fileType.equals(FileType.PNG))
-        {
-            // Try to directly convert the image without recoding it.
-            PDImageXObject image = PNGConverter.convertPNGImage(document, byteArray);
-            if (image != null)
-            {
-                return image;
-            }
-        }
-        if (fileType.equals(FileType.TIFF))
-        {
-            try
-            {
-                return CCITTFactory.createFromByteArray(document, byteArray);
-            }
-            catch (IOException ex)
-            {
-                LOG.debug("Reading as TIFF failed, setting fileType to PNG", ex);
-                // Plan B: try reading with ImageIO
-                // common exception:
-                // First image in tiff is not CCITT T4 or T6 compressed
-                fileType = FileType.PNG;
-            }
-        }
-        if (fileType.equals(FileType.BMP) || fileType.equals(FileType.GIF) || fileType.equals(FileType.PNG))
-        {
-            ByteArrayInputStream bais = new ByteArrayInputStream(byteArray);
-            BufferedImage bim = ImageIO.read(bais);
-            return LosslessFactory.createFromImage(document, bim);
-        }
-        throw new IllegalArgumentException("Image type " + fileType + " not supported: " + name);
-    }
-
-    /**
-     * Returns the metadata associated with this XObject, or null if there is none.
-     * @return the metadata associated with this object.
-     */
-    public PDMetadata getMetadata()
-    {
-        COSStream cosStream = getCOSObject().getCOSStream(COSName.METADATA);
-        if (cosStream != null)
-        {
-            return new PDMetadata(cosStream);
-        }
-        return null;
-    }
-
-    /**
-     * Sets the metadata associated with this XObject, or null if there is none.
-     * @param meta the metadata associated with this object
-     */
-    public void setMetadata(PDMetadata meta)
-    {
-        getCOSObject().setItem(COSName.METADATA, meta);
-    }
-
-    /**
-     * Returns the key of this XObject in the structural parent tree.
-     *
-     * @return this object's key the structural parent tree or -1 if there isn't any.
-     */
-    public int getStructParent()
-    {
-        return getCOSObject().getInt(COSName.STRUCT_PARENT);
-    }
-
-    /**
-     * Sets the key of this XObject in the structural parent tree.
-     * @param key the new key for this XObject
-     */
-    public void setStructParent(int key)
-    {
-        getCOSObject().setInt(COSName.STRUCT_PARENT, key);
-    }
-
-    /**
-     * {@inheritDoc}
-     * The returned images are cached via a SoftReference.
-     */
-    @Override
-    public BufferedImage getImage() throws IOException
-    {
-        return getImage(null, 1);
-    }
-    
-    /**
-     * {@inheritDoc}
-     */
-    @Override
-    public BufferedImage getImage(Rectangle region, int subsampling) throws IOException
-    {
-        if (region == null && subsampling == cachedImageSubsampling && cachedImage != null)
-        {
-            BufferedImage cached = cachedImage.get();
-            if (cached != null)
-            {
-                return cached;
-            }
-        }
-
-        // get RGB image w/o reference because applyMask might modify it, take long time and a lot of memory. 
-        final BufferedImage image;
-        final PDImageXObject softMask = getSoftMask();
-        final PDImageXObject mask = getMask();
-        // soft mask (overrides explicit mask)
-        if (softMask != null)
-        {
-            image = applyMask(SampledImageReader.getRGBImage(this, region, subsampling, getColorKeyMask()),
-<<<<<<< HEAD
-                    softMask.getOpaqueImage(region, subsampling), softMask.getInterpolate(), true, extractMatte(softMask));
-=======
-                    softMask.getOpaqueImage(region, subsampling), softMask.getInterpolate(), true,
-                    extractMatte(softMask));
->>>>>>> 49145698
-        }
-        // explicit mask - to be applied only if /ImageMask true
-        else if (mask != null && mask.isStencil())
-        {
-            image = applyMask(SampledImageReader.getRGBImage(this, region, subsampling, getColorKeyMask()),
-                    mask.getOpaqueImage(region, subsampling), mask.getInterpolate(), false, null);
-        }
-        else
-        {
-            image = SampledImageReader.getRGBImage(this, region, subsampling, getColorKeyMask());
-        }
-
-        if (region == null && subsampling <= cachedImageSubsampling)
-        {
-            // only cache full-image renders, and prefer lower subsampling frequency, as lower
-            // subsampling means higher quality and longer render times.
-            cachedImageSubsampling = subsampling;
-            cachedImage = new SoftReference<>(image);
-        }
-
-        return image;
-    }
-
-    @Override
-    public BufferedImage getRawImage() throws IOException
-    {
-        return getColorSpace().toRawImage(getRawRaster());
-    }
-
-    @Override
-    public WritableRaster getRawRaster() throws IOException
-    {
-        return SampledImageReader.getRawRaster(this);
-    }
-
-    /**
-     * Extract the matte color from a softmask.
-     * 
-     * @param softMask
-     * @return the matte color.
-     * @throws IOException if the color conversion fails.
-     */
-    private float[] extractMatte(PDImageXObject softMask) throws IOException
-    {
-        COSBase base = softMask.getCOSObject().getItem(COSName.MATTE);
-        float[] matte = null;
-        if (base instanceof COSArray)
-        {
-            // PDFBOX-4267: process /Matte
-            // see PDF specification 1.7, 11.6.5.3 Soft-Mask Images
-            matte = ((COSArray) base).toFloatArray();
-            // convert to RGB
-            if (matte.length < getColorSpace().getNumberOfComponents())
-            {
-                LOG.error("Image /Matte entry not long enough for colorspace, skipped");
-                return null;
-            }
-            matte = getColorSpace().toRGB(matte);
-        }
-        return matte;
-    }
-
-    /**
-     * {@inheritDoc}
-     * The returned images are not cached.
-     */
-    @Override
-    public BufferedImage getStencilImage(Paint paint) throws IOException
-    {
-        if (!isStencil())
-        {
-            throw new IllegalStateException("Image is not a stencil");
-        }
-        return SampledImageReader.getStencilImage(this, paint);
-    }
-
-    /**
-<<<<<<< HEAD
-     * Returns an RGB buffered image containing the opaque image stream without any masks applied.
-     * If this Image XObject is a mask then the buffered image will contain the raw mask.
-     * @param region The region of the source image to get, or null if the entire image is needed.
-     *               The actual region will be clipped to the dimensions of the source image.
-     * @param subsampling The amount of rows and columns to advance for every output pixel, a value
-     * of 1 meaning every pixel will be read. It must not be larger than the image width or height.
-=======
-     * Returns an RGB buffered image containing the opaque image stream without any masks applied. If this Image XObject
-     * is a mask then the buffered image will contain the raw mask.
-     * 
->>>>>>> 49145698
-     * @return the image without any masks applied
-     * @throws IOException if the image cannot be read
-     */
-    public BufferedImage getOpaqueImage(Rectangle region, int subsampling) throws IOException
-    {
-<<<<<<< HEAD
-=======
-        return getOpaqueImage(null, 1);
-    }
-
-    /**
-     * Returns an RGB buffered image containing the opaque image stream without any masks applied. If this Image XObject
-     * is a mask then the buffered image will contain the raw mask.
-     * 
-     * @param region The region of the source image to get, or null if the entire image is needed. The actual region
-     * will be clipped to the dimensions of the source image.
-     * 
-     * @param subsampling The amount of rows and columns to advance for every output pixel, a value of 1 meaning every
-     * pixel will be read. It must not be larger than the image width or height.
-     * 
-     * @return the image without any masks applied
-     * @throws IOException if the image cannot be read
-     */
-    public BufferedImage getOpaqueImage(Rectangle region, int subsampling) throws IOException
-    {
->>>>>>> 49145698
-        return SampledImageReader.getRGBImage(this, region, subsampling, null);
-    }
-
-    /**
-     * @param image The image to apply the mask to as alpha channel.
-     * @param mask A mask image in 8 bit Gray. Even for a stencil mask image due to
-     * {@link #getOpaqueImage(Rectangle, int)} )} and {@link SampledImageReader}'s {@code from1Bit()} special
-     * handling of DeviceGray.
-     * @param interpolateMask interpolation flag of the mask image.
-     * @param isSoft {@code true} if a soft mask. If not stencil mask, then alpha will be inverted
-     * by this method.
-     * @param matte an optional RGB matte if a soft mask.
-     * @return an ARGB image (can be the altered original image)
-     */
-    private BufferedImage applyMask(BufferedImage image, BufferedImage mask, boolean interpolateMask,
-            boolean isSoft, float[] matte)
-    {
-        if (mask == null)
-        {
-            return image;
-        }
-
-        final int width = Math.max(image.getWidth(), mask.getWidth());
-        final int height = Math.max(image.getHeight(), mask.getHeight());
-
-        // scale mask to fit image, or image to fit mask, whichever is larger.
-        // also make sure that mask is 8 bit gray and image is ARGB as this
-        // is what needs to be returned.
-        if (mask.getWidth() < width || mask.getHeight() < height)
-        {
-            mask = scaleImage(mask, width, height, BufferedImage.TYPE_BYTE_GRAY, interpolateMask);
-        }
-        else if (mask.getType() != BufferedImage.TYPE_BYTE_GRAY)
-        {
-            mask = scaleImage(mask, width, height, BufferedImage.TYPE_BYTE_GRAY, false);
-        }
-
-        if (image.getWidth() < width || image.getHeight() < height)
-        {
-            image = scaleImage(image, width, height, BufferedImage.TYPE_INT_ARGB, getInterpolate());
-        }
-        else if (image.getType() != BufferedImage.TYPE_INT_ARGB)
-        {
-            image = scaleImage(image, width, height, BufferedImage.TYPE_INT_ARGB, false);
-        }
-
-        // compose alpha into ARGB image, either:
-        // - very fast by direct bit combination if not a soft mask and a 8 bit alpha source. 
-        // - fast by letting the sample model do a bulk band operation if no matte is set.
-        // - slow and complex by matte calculations on individual pixel components.
-        final WritableRaster raster = image.getRaster();
-        final WritableRaster alpha = mask.getRaster();
-        if (!isSoft && raster.getDataBuffer().getSize() == alpha.getDataBuffer().getSize())
-        {
-            final DataBuffer dst = raster.getDataBuffer();
-            final DataBuffer src = alpha.getDataBuffer();
-            for (int i = 0, c = dst.getSize(); c > 0; i++, c--)
-            {
-                dst.setElem(i, dst.getElem(i) & 0xffffff | ~src.getElem(i) << 24);
-            }
-        }
-        else if (matte == null)
-        {
-            final int[] samples = new int[width];
-            for (int y = 0; y < height; y++)
-            {
-                alpha.getSamples(0, y, width, 1, 0, samples);
-                if (!isSoft)
-                {
-                    for (int x = 0; x < width; x++)
-                    {
-                        samples[x] ^= -1;
-                    }
-                }
-                raster.setSamples(0, y, width, 1, 3, samples);
-            }
-        }
-        else
-        {
-            final int[] alphas = new int[width];
-            final int[] pixels = new int[4 * width];
-            // Original code is to clamp component and alpha to [0f, 1f] as matte is,
-            // and later expand to [0; 255] again (with rounding).
-            // component = 255f * ((component / 255f - matte) / (alpha / 255f) + matte)
-            //           = (255 * component - 255 * 255f * matte) / alpha + 255f * matte
-            // There is a clearly visible factor 255 for most components in above formula,
-            // i.e. max value is 255 * 255: 16 bits + sign.
-            // Let's use faster fixed point integer arithmetics with Q16.15,
-            // introducing neglible errors (0.001%).
-            // Note: For "correct" rounding we increase the final matte value (m0h, m1h, m2h) by
-            // a half an integer.
-            final int fraction = 15;
-            final int factor = 255 << fraction;
-            final int m0 = Math.round(factor * matte[0]) * 255;
-            final int m1 = Math.round(factor * matte[1]) * 255;
-            final int m2 = Math.round(factor * matte[2]) * 255;
-            final int m0h = m0 / 255 + (1 << fraction - 1);
-            final int m1h = m1 / 255 + (1 << fraction - 1);
-            final int m2h = m2 / 255 + (1 << fraction - 1);
-            for (int y = 0; y < height; y++)
-            {
-                raster.getPixels(0, y, width, 1, pixels);
-                alpha.getSamples(0, y, width, 1, 0, alphas);
-                int offset = 0;
-                for (int x = 0; x < width; x++)
-                {
-                    int a = alphas[x];
-                    if (a == 0)
-                    {
-                        offset += 3;
-                    }
-                    else
-                    {
-                        pixels[offset] = clampColor(((pixels[offset++] * factor - m0) / a + m0h) >> fraction);
-                        pixels[offset] = clampColor(((pixels[offset++] * factor - m1) / a + m1h) >> fraction);
-                        pixels[offset] = clampColor(((pixels[offset++] * factor - m2) / a + m2h) >> fraction);
-                    }
-                    pixels[offset++] = a;
-                }
-                raster.setPixels(0, y, width, 1, pixels);
-            }
-        }
-
-        return image;
-    }
-
-    private static int clampColor(int color)
-    {
-        return color < 0 ? 0 : color > 255 ? 255 : color;
-    }
-
-    /**
-     * High-quality image scaling.
-     */
-    private static BufferedImage scaleImage(BufferedImage image, int width, int height, int type, boolean interpolate)
-    {
-        final int imgWidth = image.getWidth();
-        final int imgHeight = image.getHeight();
-        // largeScale switch is arbitrarily chosen as to where bicubic becomes very slow
-        boolean largeScale = width * height > 3000 * 3000 * (type == BufferedImage.TYPE_BYTE_GRAY ? 3 : 1);
-        interpolate &= imgWidth != width || imgHeight != height;
-
-        BufferedImage image2 = new BufferedImage(width, height, type);
-        if (interpolate)
-        {
-            AffineTransform af = AffineTransform.getScaleInstance((double) width / imgWidth, (double) height / imgHeight);
-            AffineTransformOp afo = new AffineTransformOp(af, largeScale ? AffineTransformOp.TYPE_BILINEAR : AffineTransformOp.TYPE_BICUBIC);
-            try
-            {
-                afo.filter(image, image2);
-                return image2;
-            }
-            catch (ImagingOpException e)
-            {
-                LOG.warn(e.getMessage(), e);
-            }
-        }
-        Graphics2D g = image2.createGraphics();
-        if (interpolate)
-        {
-            g.setRenderingHint(RenderingHints.KEY_INTERPOLATION,
-                    largeScale ? RenderingHints.VALUE_INTERPOLATION_BILINEAR : RenderingHints.VALUE_INTERPOLATION_BICUBIC);
-            g.setRenderingHint(RenderingHints.KEY_RENDERING,
-                    largeScale ? RenderingHints.VALUE_RENDER_DEFAULT : RenderingHints.VALUE_RENDER_QUALITY);
-        }
-        g.drawImage(image, 0, 0, width, height, 0, 0, imgWidth, imgHeight, null);
-        g.dispose();
-        return image2;
-    }
-
-    /**
-     * Returns the Mask Image XObject associated with this image, or null if there is none.
-     * @return Mask Image XObject
-     * @throws java.io.IOException
-     */
-    public PDImageXObject getMask() throws IOException
-    {
-        COSArray mask = getCOSObject().getCOSArray(COSName.MASK);
-        if (mask != null)
-        {
-            // color key mask, no explicit mask to return
-            return null;
-        }
-        else
-        {
-            COSStream cosStream = getCOSObject().getCOSStream(COSName.MASK);
-            if (cosStream != null)
-            {
-                // always DeviceGray
-                return new PDImageXObject(new PDStream(cosStream), null);
-            }
-            return null;
-        }
-    }
-
-    /**
-     * Returns the color key mask array associated with this image, or null if there is none.
-     * @return Mask Image XObject
-     */
-    public COSArray getColorKeyMask()
-    {
-        return getCOSObject().getCOSArray(COSName.MASK);
-    }
-
-    /**
-     * Returns the Soft Mask Image XObject associated with this image, or null if there is none.
-     * @return the SMask Image XObject, or null.
-     * @throws java.io.IOException
-     */
-    public PDImageXObject getSoftMask() throws IOException
-    {
-        COSStream cosStream = getCOSObject().getCOSStream(COSName.SMASK);
-        if (cosStream != null)
-        {
-            // always DeviceGray
-            return new PDImageXObject(new PDStream(cosStream), null);
-        }
-        return null;
-    }
-
-    @Override
-    public int getBitsPerComponent()
-    {
-        if (isStencil())
-        {
-            return 1;
-        }
-        else
-        {
-            return getCOSObject().getInt(COSName.BITS_PER_COMPONENT, COSName.BPC);
-        }
-    }
-
-    @Override
-    public void setBitsPerComponent(int bpc)
-    {
-        getCOSObject().setInt(COSName.BITS_PER_COMPONENT, bpc);
-    }
-
-    @Override
-    public PDColorSpace getColorSpace() throws IOException
-    {
-        if (colorSpace == null)
-        {
-            COSBase cosBase = getCOSObject().getItem(COSName.COLORSPACE, COSName.CS);
-            if (cosBase != null)
-            {
-                COSObject indirect = null;
-                if (cosBase instanceof COSObject &&
-                        resources != null && resources.getResourceCache() != null)
-                {
-                    // PDFBOX-4022: use the resource cache because several images
-                    // might have the same colorspace indirect object.
-                    indirect = (COSObject) cosBase;
-                    colorSpace = resources.getResourceCache().getColorSpace(indirect);
-                    if (colorSpace != null)
-                    {
-                        return colorSpace;
-                    }
-                }
-                colorSpace = PDColorSpace.create(cosBase, resources);
-                if (indirect != null)
-                {
-                    resources.getResourceCache().put(indirect, colorSpace);
-                }
-            }
-            else if (isStencil())
-            {
-                // stencil mask color space must be gray, it is often missing
-                return PDDeviceGray.INSTANCE;
-            }
-            else
-            {
-                // an image without a color space is always broken
-                throw new IOException("could not determine color space");
-            }
-        }
-        return colorSpace;
-    }
-
-    @Override
-    public InputStream createInputStream() throws IOException
-    {
-        return getStream().createInputStream();
-    }
-    
-    @Override
-    public InputStream createInputStream(DecodeOptions options) throws IOException
-    {
-        return getStream().createInputStream(options);
-    }
-
-    @Override
-    public InputStream createInputStream(List<String> stopFilters) throws IOException
-    {
-        return getStream().createInputStream(stopFilters);
-    }
-
-    @Override
-    public boolean isEmpty()
-    {
-        return getStream().getCOSObject().getLength() == 0;
-    }
-
-    @Override
-    public void setColorSpace(PDColorSpace cs)
-    {
-        getCOSObject().setItem(COSName.COLORSPACE, cs != null ? cs.getCOSObject() : null);
-        colorSpace = null;
-        cachedImage = null;
-    }
-
-    @Override
-    public int getHeight()
-    {
-        return getCOSObject().getInt(COSName.HEIGHT);
-    }
-
-    @Override
-    public void setHeight(int h)
-    {
-        getCOSObject().setInt(COSName.HEIGHT, h);
-    }
-
-    @Override
-    public int getWidth()
-    {
-        return getCOSObject().getInt(COSName.WIDTH);
-    }
-
-    @Override
-    public void setWidth(int w)
-    {
-        getCOSObject().setInt(COSName.WIDTH, w);
-    }
-
-    @Override
-    public boolean getInterpolate()
-    {
-        return getCOSObject().getBoolean(COSName.INTERPOLATE, false);
-    }
-
-    @Override
-    public void setInterpolate(boolean value)
-    {
-        getCOSObject().setBoolean(COSName.INTERPOLATE, value);
-    }
-
-    @Override
-    public void setDecode(COSArray decode)
-    {
-        getCOSObject().setItem(COSName.DECODE, decode);
-    }
-
-    @Override
-    public COSArray getDecode()
-    {
-        return getCOSObject().getCOSArray(COSName.DECODE);
-    }
-
-    @Override
-    public boolean isStencil()
-    {
-        return getCOSObject().getBoolean(COSName.IMAGE_MASK, false);
-    }
-
-    @Override
-    public void setStencil(boolean isStencil)
-    {
-        getCOSObject().setBoolean(COSName.IMAGE_MASK, isStencil);
-    }
-
-    /**
-     * This will get the suffix for this image type, e.g. jpg/png.
-     * @return The image suffix or null if not available.
-     */
-    @Override
-    public String getSuffix()
-    {
-        List<COSName> filters = getStream().getFilters();
-
-        if (filters.isEmpty())
-        {
-            return "png";
-        }
-        else if (filters.contains(COSName.DCT_DECODE))
-        {
-            return "jpg";
-        }
-        else if (filters.contains(COSName.JPX_DECODE))
-        {
-            return "jpx";
-        }
-        else if (filters.contains(COSName.CCITTFAX_DECODE))
-        {
-            return "tiff";
-        }
-        else if (filters.contains(COSName.FLATE_DECODE)
-                || filters.contains(COSName.LZW_DECODE)
-                || filters.contains(COSName.RUN_LENGTH_DECODE))
-        {
-            return "png";
-        }
-        else if (filters.contains(COSName.JBIG2_DECODE))
-        {
-            return "jb2";
-        }
-        else
-        {
-            LOG.warn("getSuffix() returns null, filters: " + filters);
-            return null;
-        }
-    }
-
-    /**
-     * This will get the optional content group or optional content membership dictionary.
-     *
-     * @return The optional content group or optional content membership dictionary or null if there
-     * is none.
-     */
-    public PDPropertyList getOptionalContent()
-    {
-        COSDictionary optionalContent = getCOSObject().getCOSDictionary(COSName.OC);
-        return optionalContent != null ? PDPropertyList.create(optionalContent) : null;
-    }
-
-    /**
-     * Sets the optional content group or optional content membership dictionary.
-     *
-     * @param oc The optional content group or optional content membership dictionary.
-     */
-    public void setOptionalContent(PDPropertyList oc)
-    {
-        getCOSObject().setItem(COSName.OC, oc);
-    }
-}
+/*
+ * Licensed to the Apache Software Foundation (ASF) under one or more
+ * contributor license agreements.  See the NOTICE file distributed with
+ * this work for additional information regarding copyright ownership.
+ * The ASF licenses this file to You under the Apache License, Version 2.0
+ * (the "License"); you may not use this file except in compliance with
+ * the License.  You may obtain a copy of the License at
+ *
+ *      http://www.apache.org/licenses/LICENSE-2.0
+ *
+ * Unless required by applicable law or agreed to in writing, software
+ * distributed under the License is distributed on an "AS IS" BASIS,
+ * WITHOUT WARRANTIES OR CONDITIONS OF ANY KIND, either express or implied.
+ * See the License for the specific language governing permissions and
+ * limitations under the License.
+ */
+package org.apache.pdfbox.pdmodel.graphics.image;
+
+import java.awt.Graphics2D;
+import java.awt.Paint;
+import java.awt.Rectangle;
+import java.awt.RenderingHints;
+import java.awt.geom.AffineTransform;
+import java.awt.image.AffineTransformOp;
+import java.awt.image.BufferedImage;
+import java.awt.image.DataBuffer;
+import java.awt.image.ImagingOpException;
+import java.awt.image.WritableRaster;
+import java.io.BufferedInputStream;
+import java.io.ByteArrayInputStream;
+import java.io.File;
+import java.io.FileInputStream;
+import java.io.IOException;
+import java.io.InputStream;
+import java.io.OutputStream;
+import java.lang.ref.SoftReference;
+import java.util.List;
+
+import javax.imageio.ImageIO;
+
+import org.apache.commons.logging.Log;
+import org.apache.commons.logging.LogFactory;
+import org.apache.pdfbox.cos.COSArray;
+import org.apache.pdfbox.cos.COSBase;
+import org.apache.pdfbox.cos.COSDictionary;
+import org.apache.pdfbox.cos.COSInputStream;
+import org.apache.pdfbox.cos.COSName;
+import org.apache.pdfbox.cos.COSObject;
+import org.apache.pdfbox.cos.COSStream;
+import org.apache.pdfbox.filter.DecodeOptions;
+import org.apache.pdfbox.filter.DecodeResult;
+import org.apache.pdfbox.io.IOUtils;
+import org.apache.pdfbox.pdmodel.PDDocument;
+import org.apache.pdfbox.pdmodel.PDResources;
+import org.apache.pdfbox.pdmodel.common.PDMetadata;
+import org.apache.pdfbox.pdmodel.common.PDStream;
+import org.apache.pdfbox.pdmodel.documentinterchange.markedcontent.PDPropertyList;
+import org.apache.pdfbox.pdmodel.graphics.PDXObject;
+import org.apache.pdfbox.pdmodel.graphics.color.PDColorSpace;
+import org.apache.pdfbox.pdmodel.graphics.color.PDDeviceGray;
+import org.apache.pdfbox.util.filetypedetector.FileType;
+import org.apache.pdfbox.util.filetypedetector.FileTypeDetector;
+
+/**
+ * An Image XObject.
+ *
+ * @author John Hewson
+ * @author Ben Litchfield
+ */
+public final class PDImageXObject extends PDXObject implements PDImage
+{
+    /**
+     * Log instance.
+     */
+    private static final Log LOG = LogFactory.getLog(PDImageXObject.class);
+
+    private SoftReference<BufferedImage> cachedImage;
+    private PDColorSpace colorSpace;
+
+    // initialize to MAX_VALUE as we prefer lower subsampling when keeping/replacing cache.
+    private int cachedImageSubsampling = Integer.MAX_VALUE;
+
+    /**
+     * current resource dictionary (has color spaces)
+     */
+    private final PDResources resources;
+
+    /**
+     * Creates an Image XObject in the given document. This constructor is for internal PDFBox use
+     * and is not for PDF generation. Users who want to create images should look at {@link #createFromFileByExtension(File, PDDocument)
+     * }.
+     *
+     * @param document the current document
+     * @throws java.io.IOException if there is an error creating the XObject.
+     */
+    public PDImageXObject(PDDocument document) throws IOException
+    {
+        this(new PDStream(document), null);
+    }
+
+    /**
+     * Creates an Image XObject in the given document using the given filtered stream. This
+     * constructor is for internal PDFBox use and is not for PDF generation. Users who want to
+     * create images should look at {@link #createFromFileByExtension(File, PDDocument) }.
+     *
+     * @param document the current document
+     * @param encodedStream an encoded stream of image data
+     * @param cosFilter the filter or a COSArray of filters
+     * @param width the image width
+     * @param height the image height
+     * @param bitsPerComponent the bits per component
+     * @param initColorSpace the color space
+     * @throws IOException if there is an error creating the XObject.
+     */
+    public PDImageXObject(PDDocument document, InputStream encodedStream, 
+            COSBase cosFilter, int width, int height, int bitsPerComponent, 
+            PDColorSpace initColorSpace) throws IOException
+    {
+        super(createRawStream(document, encodedStream), COSName.IMAGE);
+        getCOSObject().setItem(COSName.FILTER, cosFilter);
+        resources = null;
+        colorSpace = null;
+        setBitsPerComponent(bitsPerComponent);
+        setWidth(width);
+        setHeight(height);
+        setColorSpace(initColorSpace);
+    }
+
+    /**
+     * Creates an Image XObject with the given stream as its contents and current color spaces. This
+     * constructor is for internal PDFBox use and is not for PDF generation. Users who want to
+     * create images should look at {@link #createFromFileByExtension(File, PDDocument) }.
+     *
+     * @param stream the XObject stream to read
+     * @param resources the current resources
+     * @throws java.io.IOException if there is an error creating the XObject.
+     */
+    public PDImageXObject(PDStream stream, PDResources resources) throws IOException
+    {
+        super(stream, COSName.IMAGE);
+        this.resources = resources;
+        List<COSName> filters = stream.getFilters();
+        if (!filters.isEmpty() && COSName.JPX_DECODE.equals(filters.get(filters.size() - 1)))
+        {
+            try (COSInputStream is = stream.createInputStream())
+            {
+                DecodeResult decodeResult = is.getDecodeResult();
+                stream.getCOSObject().addAll(decodeResult.getParameters());
+                this.colorSpace = decodeResult.getJPXColorSpace();
+            }
+        }
+    }
+
+    /**
+     * Creates a thumbnail Image XObject from the given COSBase and name.
+     * @param cosStream the COS stream
+     * @return an XObject
+     * @throws IOException if there is an error creating the XObject.
+     */
+    public static PDImageXObject createThumbnail(COSStream cosStream) throws IOException
+    {
+        // thumbnails are special, any non-null subtype is treated as being "Image"
+        PDStream pdStream = new PDStream(cosStream);
+        return new PDImageXObject(pdStream, null);
+    }
+
+    /**
+     * Creates a COS stream from raw (encoded) data.
+     */
+    private static COSStream createRawStream(PDDocument document, InputStream rawInput)
+            throws IOException
+    {
+        COSStream stream = document.getDocument().createCOSStream();
+        try (OutputStream output = stream.createRawOutputStream())
+        {
+            IOUtils.copy(rawInput, output);
+        }
+        return stream;
+    }
+
+    /**
+     * Create a PDImageXObject from an image file, see {@link #createFromFileByExtension(File, PDDocument)} for
+     * more details.
+     *
+     * @param imagePath the image file path.
+     * @param doc the document that shall use this PDImageXObject.
+     * @return a PDImageXObject.
+     * @throws IOException if there is an error when reading the file or creating the
+     * PDImageXObject, or if the image type is not supported.
+     */
+    public static PDImageXObject createFromFile(String imagePath, PDDocument doc) throws IOException
+    {
+        return createFromFileByExtension(new File(imagePath), doc);
+    }
+
+    /**
+     * Create a PDImageXObject from an image file. The file format is determined by the file name
+     * suffix. The following suffixes are supported: JPG, JPEG, TIF, TIFF, GIF, BMP and PNG. This is
+     * a convenience method that calls {@link JPEGFactory#createFromStream},
+     * {@link CCITTFactory#createFromFile} or {@link ImageIO#read} combined with
+     * {@link LosslessFactory#createFromImage}. (The later can also be used to create a
+     * PDImageXObject from a BufferedImage). Starting with 2.0.18, this call will create an image
+     * directly from a PNG file without decoding it (when possible), which is faster. However the
+     * result size depends on the compression skill of the software that created the PNG file. If
+     * file size or bandwidth are important to you or to your clients, then create your PNG files
+     * with a tool that has implemented the
+     * <a href="https://blog.codinghorror.com/zopfli-optimization-literally-free-bandwidth/">Zopfli
+     * algorithm</a>, or use the two-step process mentioned above.
+     *
+     * @param file the image file.
+     * @param doc the document that shall use this PDImageXObject.
+     * @return a PDImageXObject.
+     * @throws IOException if there is an error when reading the file or creating the
+     * PDImageXObject.
+     * @throws IllegalArgumentException if the image type is not supported.
+     */
+    public static PDImageXObject createFromFileByExtension(File file, PDDocument doc) throws IOException
+    {
+        String name = file.getName();
+        int dot = name.lastIndexOf('.');
+        if (dot == -1)
+        {
+            throw new IllegalArgumentException("Image type not supported: " + name);
+        }
+        String ext = name.substring(dot + 1).toLowerCase();
+        if ("jpg".equals(ext) || "jpeg".equals(ext))
+        {
+            try (FileInputStream fis = new FileInputStream(file))
+            {
+                return JPEGFactory.createFromStream(doc, fis);
+            }
+        }
+        if ("tif".equals(ext) || "tiff".equals(ext))
+        {
+            try
+            {
+                return CCITTFactory.createFromFile(doc, file);
+            }
+            catch (IOException ex)
+            {
+                LOG.debug("Reading as TIFF failed, setting fileType to PNG", ex);
+                // Plan B: try reading with ImageIO
+                // common exception:
+                // First image in tiff is not CCITT T4 or T6 compressed
+                ext = "png";
+            }
+        }
+        if ("gif".equals(ext) || "bmp".equals(ext) || "png".equals(ext))
+        {
+            BufferedImage bim = ImageIO.read(file);
+            return LosslessFactory.createFromImage(doc, bim);
+        }
+        throw new IllegalArgumentException("Image type not supported: " + name);
+    }
+
+    /**
+     * Create a PDImageXObject from an image file. The file format is determined by the file
+     * content. The following file types are supported: JPG, JPEG, TIF, TIFF, GIF, BMP and PNG. This
+     * is a convenience method that calls {@link JPEGFactory#createFromStream},
+     * {@link CCITTFactory#createFromFile} or {@link ImageIO#read} combined with
+     * {@link LosslessFactory#createFromImage}. (The later can also be used to create a
+     * PDImageXObject from a BufferedImage). Starting with 2.0.18, this call will create an image
+     * directly from a PNG file without decoding it (when possible), which is faster. However the
+     * result size depends on the compression skill of the software that created the PNG file. If
+     * file size or bandwidth are important to you or to your clients, then create your PNG files
+     * with a tool that has implemented the
+     * <a href="https://blog.codinghorror.com/zopfli-optimization-literally-free-bandwidth/">Zopfli
+     * algorithm</a>, or use the two-step process mentioned above.
+     *
+     * @param file the image file.
+     * @param doc the document that shall use this PDImageXObject.
+     * @return a PDImageXObject.
+     * @throws IOException if there is an error when reading the file or creating the
+     * PDImageXObject.
+     * @throws IllegalArgumentException if the image type is not supported.
+     */
+    public static PDImageXObject createFromFileByContent(File file, PDDocument doc) throws IOException
+    {
+        FileType fileType = null;
+        try (BufferedInputStream bufferedInputStream = new BufferedInputStream(new FileInputStream(file)))
+        {
+            fileType = FileTypeDetector.detectFileType(bufferedInputStream);
+        }
+        catch (IOException e)
+        {
+            throw new IOException("Could not determine file type: " + file.getName(), e);
+        }
+        if (fileType == null)
+        {
+            throw new IllegalArgumentException("Image type not supported: " + file.getName());
+        }
+
+        if (fileType.equals(FileType.JPEG))
+        {
+            try (FileInputStream fis = new FileInputStream(file))
+            {
+                return JPEGFactory.createFromStream(doc, fis);
+            }
+        }
+        if (fileType.equals(FileType.TIFF))
+        {
+            try
+            {
+                return CCITTFactory.createFromFile(doc, file);
+            }
+            catch (IOException ex)
+            {
+                LOG.debug("Reading as TIFF failed, setting fileType to PNG", ex);
+                // Plan B: try reading with ImageIO
+                // common exception:
+                // First image in tiff is not CCITT T4 or T6 compressed
+                fileType = FileType.PNG;
+            }
+        }
+        if (fileType.equals(FileType.BMP) || fileType.equals(FileType.GIF) || fileType.equals(FileType.PNG))
+        {
+            BufferedImage bim = ImageIO.read(file);
+            return LosslessFactory.createFromImage(doc, bim);
+        }
+        throw new IllegalArgumentException("Image type " + fileType + " not supported: " + file.getName());
+    }
+
+    /**
+     * Create a PDImageXObject from bytes of an image file. The file format is determined by the
+     * file content. The following file types are supported: JPG, JPEG, TIF, TIFF, GIF, BMP and PNG.
+     * This is a convenience method that calls {@link JPEGFactory#createFromByteArray},
+     * {@link CCITTFactory#createFromFile} or {@link ImageIO#read} combined with
+     * {@link LosslessFactory#createFromImage}. (The later can also be used to create a
+     * PDImageXObject from a BufferedImage). Starting with 2.0.18, this call will create an image
+     * directly from a PNG file without decoding it (when possible), which is faster. However the
+     * result size depends on the compression skill of the software that created the PNG file. If
+     * file size or bandwidth are important to you or to your clients, then create your PNG files
+     * with a tool that has implemented the
+     * <a href="https://blog.codinghorror.com/zopfli-optimization-literally-free-bandwidth/">Zopfli
+     * algorithm</a>, or use the two-step process mentioned above.
+     *
+     * @param byteArray bytes from an image file.
+     * @param document the document that shall use this PDImageXObject.
+     * @param name name of image file for exception messages, can be null.
+     * @return a PDImageXObject.
+     * @throws IOException if there is an error when reading the file or creating the
+     * PDImageXObject.
+     * @throws IllegalArgumentException if the image type is not supported.
+     */
+    public static PDImageXObject createFromByteArray(PDDocument document, byte[] byteArray, String name) throws IOException
+    {
+        FileType fileType = FileTypeDetector.detectFileType(byteArray);
+        if (fileType == null)
+        {
+            throw new IllegalArgumentException("Image type not supported: " + name);
+        }
+
+        if (fileType.equals(FileType.JPEG))
+        {
+            return JPEGFactory.createFromByteArray(document, byteArray);
+        }
+        if (fileType.equals(FileType.PNG))
+        {
+            // Try to directly convert the image without recoding it.
+            PDImageXObject image = PNGConverter.convertPNGImage(document, byteArray);
+            if (image != null)
+            {
+                return image;
+            }
+        }
+        if (fileType.equals(FileType.TIFF))
+        {
+            try
+            {
+                return CCITTFactory.createFromByteArray(document, byteArray);
+            }
+            catch (IOException ex)
+            {
+                LOG.debug("Reading as TIFF failed, setting fileType to PNG", ex);
+                // Plan B: try reading with ImageIO
+                // common exception:
+                // First image in tiff is not CCITT T4 or T6 compressed
+                fileType = FileType.PNG;
+            }
+        }
+        if (fileType.equals(FileType.BMP) || fileType.equals(FileType.GIF) || fileType.equals(FileType.PNG))
+        {
+            ByteArrayInputStream bais = new ByteArrayInputStream(byteArray);
+            BufferedImage bim = ImageIO.read(bais);
+            return LosslessFactory.createFromImage(document, bim);
+        }
+        throw new IllegalArgumentException("Image type " + fileType + " not supported: " + name);
+    }
+
+    /**
+     * Returns the metadata associated with this XObject, or null if there is none.
+     * @return the metadata associated with this object.
+     */
+    public PDMetadata getMetadata()
+    {
+        COSStream cosStream = getCOSObject().getCOSStream(COSName.METADATA);
+        if (cosStream != null)
+        {
+            return new PDMetadata(cosStream);
+        }
+        return null;
+    }
+
+    /**
+     * Sets the metadata associated with this XObject, or null if there is none.
+     * @param meta the metadata associated with this object
+     */
+    public void setMetadata(PDMetadata meta)
+    {
+        getCOSObject().setItem(COSName.METADATA, meta);
+    }
+
+    /**
+     * Returns the key of this XObject in the structural parent tree.
+     *
+     * @return this object's key the structural parent tree or -1 if there isn't any.
+     */
+    public int getStructParent()
+    {
+        return getCOSObject().getInt(COSName.STRUCT_PARENT);
+    }
+
+    /**
+     * Sets the key of this XObject in the structural parent tree.
+     * @param key the new key for this XObject
+     */
+    public void setStructParent(int key)
+    {
+        getCOSObject().setInt(COSName.STRUCT_PARENT, key);
+    }
+
+    /**
+     * {@inheritDoc}
+     * The returned images are cached via a SoftReference.
+     */
+    @Override
+    public BufferedImage getImage() throws IOException
+    {
+        return getImage(null, 1);
+    }
+    
+    /**
+     * {@inheritDoc}
+     */
+    @Override
+    public BufferedImage getImage(Rectangle region, int subsampling) throws IOException
+    {
+        if (region == null && subsampling == cachedImageSubsampling && cachedImage != null)
+        {
+            BufferedImage cached = cachedImage.get();
+            if (cached != null)
+            {
+                return cached;
+            }
+        }
+
+        // get RGB image w/o reference because applyMask might modify it, take long time and a lot of memory. 
+        final BufferedImage image;
+        final PDImageXObject softMask = getSoftMask();
+        final PDImageXObject mask = getMask();
+        // soft mask (overrides explicit mask)
+        if (softMask != null)
+        {
+            image = applyMask(SampledImageReader.getRGBImage(this, region, subsampling, getColorKeyMask()),
+                    softMask.getOpaqueImage(region, subsampling), softMask.getInterpolate(), true,
+                    extractMatte(softMask));
+        }
+        // explicit mask - to be applied only if /ImageMask true
+        else if (mask != null && mask.isStencil())
+        {
+            image = applyMask(SampledImageReader.getRGBImage(this, region, subsampling, getColorKeyMask()),
+                    mask.getOpaqueImage(region, subsampling), mask.getInterpolate(), false, null);
+        }
+        else
+        {
+            image = SampledImageReader.getRGBImage(this, region, subsampling, getColorKeyMask());
+        }
+
+        if (region == null && subsampling <= cachedImageSubsampling)
+        {
+            // only cache full-image renders, and prefer lower subsampling frequency, as lower
+            // subsampling means higher quality and longer render times.
+            cachedImageSubsampling = subsampling;
+            cachedImage = new SoftReference<>(image);
+        }
+
+        return image;
+    }
+
+    @Override
+    public BufferedImage getRawImage() throws IOException
+    {
+        return getColorSpace().toRawImage(getRawRaster());
+    }
+
+    @Override
+    public WritableRaster getRawRaster() throws IOException
+    {
+        return SampledImageReader.getRawRaster(this);
+    }
+
+    /**
+     * Extract the matte color from a softmask.
+     * 
+     * @param softMask
+     * @return the matte color.
+     * @throws IOException if the color conversion fails.
+     */
+    private float[] extractMatte(PDImageXObject softMask) throws IOException
+    {
+        COSBase base = softMask.getCOSObject().getItem(COSName.MATTE);
+        float[] matte = null;
+        if (base instanceof COSArray)
+        {
+            // PDFBOX-4267: process /Matte
+            // see PDF specification 1.7, 11.6.5.3 Soft-Mask Images
+            matte = ((COSArray) base).toFloatArray();
+            // convert to RGB
+            if (matte.length < getColorSpace().getNumberOfComponents())
+            {
+                LOG.error("Image /Matte entry not long enough for colorspace, skipped");
+                return null;
+            }
+            matte = getColorSpace().toRGB(matte);
+        }
+        return matte;
+    }
+
+    /**
+     * {@inheritDoc}
+     * The returned images are not cached.
+     */
+    @Override
+    public BufferedImage getStencilImage(Paint paint) throws IOException
+    {
+        if (!isStencil())
+        {
+            throw new IllegalStateException("Image is not a stencil");
+        }
+        return SampledImageReader.getStencilImage(this, paint);
+    }
+
+    /**
+     * Returns an RGB buffered image containing the opaque image stream without any masks applied. If this Image XObject
+     * is a mask then the buffered image will contain the raw mask.
+     * 
+     * @return the image without any masks applied
+     * @throws IOException if the image cannot be read
+     */
+    public BufferedImage getOpaqueImage(Rectangle region, int subsampling) throws IOException
+    {
+        return getOpaqueImage(null, 1);
+    }
+
+    /**
+     * Returns an RGB buffered image containing the opaque image stream without any masks applied. If this Image XObject
+     * is a mask then the buffered image will contain the raw mask.
+     * 
+     * @param region The region of the source image to get, or null if the entire image is needed. The actual region
+     * will be clipped to the dimensions of the source image.
+     * 
+     * @param subsampling The amount of rows and columns to advance for every output pixel, a value of 1 meaning every
+     * pixel will be read. It must not be larger than the image width or height.
+     * 
+     * @return the image without any masks applied
+     * @throws IOException if the image cannot be read
+     */
+    public BufferedImage getOpaqueImage(Rectangle region, int subsampling) throws IOException
+    {
+        return SampledImageReader.getRGBImage(this, region, subsampling, null);
+    }
+
+    /**
+     * @param image The image to apply the mask to as alpha channel.
+     * @param mask A mask image in 8 bit Gray. Even for a stencil mask image due to
+     * {@link #getOpaqueImage(Rectangle, int)} )} and {@link SampledImageReader}'s {@code from1Bit()} special
+     * handling of DeviceGray.
+     * @param interpolateMask interpolation flag of the mask image.
+     * @param isSoft {@code true} if a soft mask. If not stencil mask, then alpha will be inverted
+     * by this method.
+     * @param matte an optional RGB matte if a soft mask.
+     * @return an ARGB image (can be the altered original image)
+     */
+    private BufferedImage applyMask(BufferedImage image, BufferedImage mask, boolean interpolateMask,
+            boolean isSoft, float[] matte)
+    {
+        if (mask == null)
+        {
+            return image;
+        }
+
+        final int width = Math.max(image.getWidth(), mask.getWidth());
+        final int height = Math.max(image.getHeight(), mask.getHeight());
+
+        // scale mask to fit image, or image to fit mask, whichever is larger.
+        // also make sure that mask is 8 bit gray and image is ARGB as this
+        // is what needs to be returned.
+        if (mask.getWidth() < width || mask.getHeight() < height)
+        {
+            mask = scaleImage(mask, width, height, BufferedImage.TYPE_BYTE_GRAY, interpolateMask);
+        }
+        else if (mask.getType() != BufferedImage.TYPE_BYTE_GRAY)
+        {
+            mask = scaleImage(mask, width, height, BufferedImage.TYPE_BYTE_GRAY, false);
+        }
+
+        if (image.getWidth() < width || image.getHeight() < height)
+        {
+            image = scaleImage(image, width, height, BufferedImage.TYPE_INT_ARGB, getInterpolate());
+        }
+        else if (image.getType() != BufferedImage.TYPE_INT_ARGB)
+        {
+            image = scaleImage(image, width, height, BufferedImage.TYPE_INT_ARGB, false);
+        }
+
+        // compose alpha into ARGB image, either:
+        // - very fast by direct bit combination if not a soft mask and a 8 bit alpha source. 
+        // - fast by letting the sample model do a bulk band operation if no matte is set.
+        // - slow and complex by matte calculations on individual pixel components.
+        final WritableRaster raster = image.getRaster();
+        final WritableRaster alpha = mask.getRaster();
+        if (!isSoft && raster.getDataBuffer().getSize() == alpha.getDataBuffer().getSize())
+        {
+            final DataBuffer dst = raster.getDataBuffer();
+            final DataBuffer src = alpha.getDataBuffer();
+            for (int i = 0, c = dst.getSize(); c > 0; i++, c--)
+            {
+                dst.setElem(i, dst.getElem(i) & 0xffffff | ~src.getElem(i) << 24);
+            }
+        }
+        else if (matte == null)
+        {
+            final int[] samples = new int[width];
+            for (int y = 0; y < height; y++)
+            {
+                alpha.getSamples(0, y, width, 1, 0, samples);
+                if (!isSoft)
+                {
+                    for (int x = 0; x < width; x++)
+                    {
+                        samples[x] ^= -1;
+                    }
+                }
+                raster.setSamples(0, y, width, 1, 3, samples);
+            }
+        }
+        else
+        {
+            final int[] alphas = new int[width];
+            final int[] pixels = new int[4 * width];
+            // Original code is to clamp component and alpha to [0f, 1f] as matte is,
+            // and later expand to [0; 255] again (with rounding).
+            // component = 255f * ((component / 255f - matte) / (alpha / 255f) + matte)
+            //           = (255 * component - 255 * 255f * matte) / alpha + 255f * matte
+            // There is a clearly visible factor 255 for most components in above formula,
+            // i.e. max value is 255 * 255: 16 bits + sign.
+            // Let's use faster fixed point integer arithmetics with Q16.15,
+            // introducing neglible errors (0.001%).
+            // Note: For "correct" rounding we increase the final matte value (m0h, m1h, m2h) by
+            // a half an integer.
+            final int fraction = 15;
+            final int factor = 255 << fraction;
+            final int m0 = Math.round(factor * matte[0]) * 255;
+            final int m1 = Math.round(factor * matte[1]) * 255;
+            final int m2 = Math.round(factor * matte[2]) * 255;
+            final int m0h = m0 / 255 + (1 << fraction - 1);
+            final int m1h = m1 / 255 + (1 << fraction - 1);
+            final int m2h = m2 / 255 + (1 << fraction - 1);
+            for (int y = 0; y < height; y++)
+            {
+                raster.getPixels(0, y, width, 1, pixels);
+                alpha.getSamples(0, y, width, 1, 0, alphas);
+                int offset = 0;
+                for (int x = 0; x < width; x++)
+                {
+                    int a = alphas[x];
+                    if (a == 0)
+                    {
+                        offset += 3;
+                    }
+                    else
+                    {
+                        pixels[offset] = clampColor(((pixels[offset++] * factor - m0) / a + m0h) >> fraction);
+                        pixels[offset] = clampColor(((pixels[offset++] * factor - m1) / a + m1h) >> fraction);
+                        pixels[offset] = clampColor(((pixels[offset++] * factor - m2) / a + m2h) >> fraction);
+                    }
+                    pixels[offset++] = a;
+                }
+                raster.setPixels(0, y, width, 1, pixels);
+            }
+        }
+
+        return image;
+    }
+
+    private static int clampColor(int color)
+    {
+        return color < 0 ? 0 : color > 255 ? 255 : color;
+    }
+
+    /**
+     * High-quality image scaling.
+     */
+    private static BufferedImage scaleImage(BufferedImage image, int width, int height, int type, boolean interpolate)
+    {
+        final int imgWidth = image.getWidth();
+        final int imgHeight = image.getHeight();
+        // largeScale switch is arbitrarily chosen as to where bicubic becomes very slow
+        boolean largeScale = width * height > 3000 * 3000 * (type == BufferedImage.TYPE_BYTE_GRAY ? 3 : 1);
+        interpolate &= imgWidth != width || imgHeight != height;
+
+        BufferedImage image2 = new BufferedImage(width, height, type);
+        if (interpolate)
+        {
+            AffineTransform af = AffineTransform.getScaleInstance((double) width / imgWidth, (double) height / imgHeight);
+            AffineTransformOp afo = new AffineTransformOp(af, largeScale ? AffineTransformOp.TYPE_BILINEAR : AffineTransformOp.TYPE_BICUBIC);
+            try
+            {
+                afo.filter(image, image2);
+                return image2;
+            }
+            catch (ImagingOpException e)
+            {
+                LOG.warn(e.getMessage(), e);
+            }
+        }
+        Graphics2D g = image2.createGraphics();
+        if (interpolate)
+        {
+            g.setRenderingHint(RenderingHints.KEY_INTERPOLATION,
+                    largeScale ? RenderingHints.VALUE_INTERPOLATION_BILINEAR : RenderingHints.VALUE_INTERPOLATION_BICUBIC);
+            g.setRenderingHint(RenderingHints.KEY_RENDERING,
+                    largeScale ? RenderingHints.VALUE_RENDER_DEFAULT : RenderingHints.VALUE_RENDER_QUALITY);
+        }
+        g.drawImage(image, 0, 0, width, height, 0, 0, imgWidth, imgHeight, null);
+        g.dispose();
+        return image2;
+    }
+
+    /**
+     * Returns the Mask Image XObject associated with this image, or null if there is none.
+     * @return Mask Image XObject
+     * @throws java.io.IOException
+     */
+    public PDImageXObject getMask() throws IOException
+    {
+        COSArray mask = getCOSObject().getCOSArray(COSName.MASK);
+        if (mask != null)
+        {
+            // color key mask, no explicit mask to return
+            return null;
+        }
+        else
+        {
+            COSStream cosStream = getCOSObject().getCOSStream(COSName.MASK);
+            if (cosStream != null)
+            {
+                // always DeviceGray
+                return new PDImageXObject(new PDStream(cosStream), null);
+            }
+            return null;
+        }
+    }
+
+    /**
+     * Returns the color key mask array associated with this image, or null if there is none.
+     * @return Mask Image XObject
+     */
+    public COSArray getColorKeyMask()
+    {
+        return getCOSObject().getCOSArray(COSName.MASK);
+    }
+
+    /**
+     * Returns the Soft Mask Image XObject associated with this image, or null if there is none.
+     * @return the SMask Image XObject, or null.
+     * @throws java.io.IOException
+     */
+    public PDImageXObject getSoftMask() throws IOException
+    {
+        COSStream cosStream = getCOSObject().getCOSStream(COSName.SMASK);
+        if (cosStream != null)
+        {
+            // always DeviceGray
+            return new PDImageXObject(new PDStream(cosStream), null);
+        }
+        return null;
+    }
+
+    @Override
+    public int getBitsPerComponent()
+    {
+        if (isStencil())
+        {
+            return 1;
+        }
+        else
+        {
+            return getCOSObject().getInt(COSName.BITS_PER_COMPONENT, COSName.BPC);
+        }
+    }
+
+    @Override
+    public void setBitsPerComponent(int bpc)
+    {
+        getCOSObject().setInt(COSName.BITS_PER_COMPONENT, bpc);
+    }
+
+    @Override
+    public PDColorSpace getColorSpace() throws IOException
+    {
+        if (colorSpace == null)
+        {
+            COSBase cosBase = getCOSObject().getItem(COSName.COLORSPACE, COSName.CS);
+            if (cosBase != null)
+            {
+                COSObject indirect = null;
+                if (cosBase instanceof COSObject &&
+                        resources != null && resources.getResourceCache() != null)
+                {
+                    // PDFBOX-4022: use the resource cache because several images
+                    // might have the same colorspace indirect object.
+                    indirect = (COSObject) cosBase;
+                    colorSpace = resources.getResourceCache().getColorSpace(indirect);
+                    if (colorSpace != null)
+                    {
+                        return colorSpace;
+                    }
+                }
+                colorSpace = PDColorSpace.create(cosBase, resources);
+                if (indirect != null)
+                {
+                    resources.getResourceCache().put(indirect, colorSpace);
+                }
+            }
+            else if (isStencil())
+            {
+                // stencil mask color space must be gray, it is often missing
+                return PDDeviceGray.INSTANCE;
+            }
+            else
+            {
+                // an image without a color space is always broken
+                throw new IOException("could not determine color space");
+            }
+        }
+        return colorSpace;
+    }
+
+    @Override
+    public InputStream createInputStream() throws IOException
+    {
+        return getStream().createInputStream();
+    }
+    
+    @Override
+    public InputStream createInputStream(DecodeOptions options) throws IOException
+    {
+        return getStream().createInputStream(options);
+    }
+
+    @Override
+    public InputStream createInputStream(List<String> stopFilters) throws IOException
+    {
+        return getStream().createInputStream(stopFilters);
+    }
+
+    @Override
+    public boolean isEmpty()
+    {
+        return getStream().getCOSObject().getLength() == 0;
+    }
+
+    @Override
+    public void setColorSpace(PDColorSpace cs)
+    {
+        getCOSObject().setItem(COSName.COLORSPACE, cs != null ? cs.getCOSObject() : null);
+        colorSpace = null;
+        cachedImage = null;
+    }
+
+    @Override
+    public int getHeight()
+    {
+        return getCOSObject().getInt(COSName.HEIGHT);
+    }
+
+    @Override
+    public void setHeight(int h)
+    {
+        getCOSObject().setInt(COSName.HEIGHT, h);
+    }
+
+    @Override
+    public int getWidth()
+    {
+        return getCOSObject().getInt(COSName.WIDTH);
+    }
+
+    @Override
+    public void setWidth(int w)
+    {
+        getCOSObject().setInt(COSName.WIDTH, w);
+    }
+
+    @Override
+    public boolean getInterpolate()
+    {
+        return getCOSObject().getBoolean(COSName.INTERPOLATE, false);
+    }
+
+    @Override
+    public void setInterpolate(boolean value)
+    {
+        getCOSObject().setBoolean(COSName.INTERPOLATE, value);
+    }
+
+    @Override
+    public void setDecode(COSArray decode)
+    {
+        getCOSObject().setItem(COSName.DECODE, decode);
+    }
+
+    @Override
+    public COSArray getDecode()
+    {
+        return getCOSObject().getCOSArray(COSName.DECODE);
+    }
+
+    @Override
+    public boolean isStencil()
+    {
+        return getCOSObject().getBoolean(COSName.IMAGE_MASK, false);
+    }
+
+    @Override
+    public void setStencil(boolean isStencil)
+    {
+        getCOSObject().setBoolean(COSName.IMAGE_MASK, isStencil);
+    }
+
+    /**
+     * This will get the suffix for this image type, e.g. jpg/png.
+     * @return The image suffix or null if not available.
+     */
+    @Override
+    public String getSuffix()
+    {
+        List<COSName> filters = getStream().getFilters();
+
+        if (filters.isEmpty())
+        {
+            return "png";
+        }
+        else if (filters.contains(COSName.DCT_DECODE))
+        {
+            return "jpg";
+        }
+        else if (filters.contains(COSName.JPX_DECODE))
+        {
+            return "jpx";
+        }
+        else if (filters.contains(COSName.CCITTFAX_DECODE))
+        {
+            return "tiff";
+        }
+        else if (filters.contains(COSName.FLATE_DECODE)
+                || filters.contains(COSName.LZW_DECODE)
+                || filters.contains(COSName.RUN_LENGTH_DECODE))
+        {
+            return "png";
+        }
+        else if (filters.contains(COSName.JBIG2_DECODE))
+        {
+            return "jb2";
+        }
+        else
+        {
+            LOG.warn("getSuffix() returns null, filters: " + filters);
+            return null;
+        }
+    }
+
+    /**
+     * This will get the optional content group or optional content membership dictionary.
+     *
+     * @return The optional content group or optional content membership dictionary or null if there
+     * is none.
+     */
+    public PDPropertyList getOptionalContent()
+    {
+        COSDictionary optionalContent = getCOSObject().getCOSDictionary(COSName.OC);
+        return optionalContent != null ? PDPropertyList.create(optionalContent) : null;
+    }
+
+    /**
+     * Sets the optional content group or optional content membership dictionary.
+     *
+     * @param oc The optional content group or optional content membership dictionary.
+     */
+    public void setOptionalContent(PDPropertyList oc)
+    {
+        getCOSObject().setItem(COSName.OC, oc);
+    }
+}