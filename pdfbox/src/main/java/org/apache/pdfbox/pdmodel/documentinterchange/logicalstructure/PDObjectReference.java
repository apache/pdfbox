<<<<<<< HEAD
/*
 * Licensed to the Apache Software Foundation (ASF) under one or more
 * contributor license agreements.  See the NOTICE file distributed with
 * this work for additional information regarding copyright ownership.
 * The ASF licenses this file to You under the Apache License, Version 2.0
 * (the "License"); you may not use this file except in compliance with
 * the License.  You may obtain a copy of the License at
 *
 *      http://www.apache.org/licenses/LICENSE-2.0
 *
 * Unless required by applicable law or agreed to in writing, software
 * distributed under the License is distributed on an "AS IS" BASIS,
 * WITHOUT WARRANTIES OR CONDITIONS OF ANY KIND, either express or implied.
 * See the License for the specific language governing permissions and
 * limitations under the License.
 */
package org.apache.pdfbox.pdmodel.documentinterchange.logicalstructure;

import java.io.IOException;

import org.apache.commons.logging.Log;
import org.apache.commons.logging.LogFactory;

import org.apache.pdfbox.cos.COSDictionary;
import org.apache.pdfbox.cos.COSName;
import org.apache.pdfbox.cos.COSStream;
import org.apache.pdfbox.pdmodel.common.COSObjectable;
import org.apache.pdfbox.pdmodel.graphics.PDXObject;
import org.apache.pdfbox.pdmodel.interactive.annotation.PDAnnotation;
import org.apache.pdfbox.pdmodel.interactive.annotation.PDAnnotationUnknown;

/**
 * An object reference.
 * <p>
 * This is described as "Entries in an object reference dictionary" in the PDF specification.
 * 
 * @author Johannes Koch
 */
public class PDObjectReference implements COSObjectable
{
    /**
     * Log instance.
     */
    private static final Log LOG = LogFactory.getLog(PDObjectReference.class);

    /**
     * TYPE of this object.
     */
    public static final String TYPE = "OBJR";

    private final COSDictionary dictionary;

    /**
     * Default Constructor.
     *
     */
    public PDObjectReference()
    {
        this.dictionary = new COSDictionary();
        this.dictionary.setName(COSName.TYPE, TYPE);
    }

    /**
     * Constructor for an existing object reference.
     *
     * @param theDictionary The existing dictionary.
     */
    public PDObjectReference(COSDictionary theDictionary)
    {
        dictionary = theDictionary;
    }

    /**
     * Returns the underlying dictionary.
     * 
     * @return the dictionary
     */
    @Override
    public COSDictionary getCOSObject()
    {
        return this.dictionary;
    }

    /**
     * Gets a higher-level object for the referenced object.
     * Currently this method may return a {@link PDAnnotation},
     * a {@link PDXObject} or <code>null</code>.
     * 
     * @return a higher-level object for the referenced object
     */
    public COSObjectable getReferencedObject()
    {
        COSDictionary objDictionary = getCOSObject().getCOSDictionary(COSName.OBJ);
        if (objDictionary == null)
        {
            return null;
        }
        try
        {
            if (objDictionary instanceof COSStream)
            {
                PDXObject xobject = PDXObject.createXObject((COSStream)obj, null); // <-- TODO: valid?
                return xobject;
            }
            PDAnnotation annotation = PDAnnotation.createAnnotation(objDictionary);
            /*
             * COSName.TYPE is optional, so if annotation is of type unknown and
             * COSName.TYPE is not COSName.ANNOT it still may be an annotation.
             * TODO shall we return the annotation object instead of null?
             * what else can be the target of the object reference?
             */
            if (!(annotation instanceof PDAnnotationUnknown) 
                    || COSName.ANNOT.equals(objDictionary.getDictionaryObject(COSName.TYPE))) 
            {
                return annotation;
            }
        }
        catch (IOException exception)
        {
            LOG.debug("Couldn't get the referenced object - returning null instead", exception);
            // this can only happen if the target is an XObject.
        }
        return null;
    }

    /**
     * Sets the referenced annotation.
     * 
     * @param annotation the referenced annotation
     */
    public void setReferencedObject(PDAnnotation annotation)
    {
        this.getCOSObject().setItem(COSName.OBJ, annotation);
    }

    /**
     * Sets the referenced XObject.
     * 
     * @param xobject the referenced XObject
     */
    public void setReferencedObject(PDXObject xobject)
    {
        this.getCOSObject().setItem(COSName.OBJ, xobject);
    }

}
=======
/*
 * Licensed to the Apache Software Foundation (ASF) under one or more
 * contributor license agreements.  See the NOTICE file distributed with
 * this work for additional information regarding copyright ownership.
 * The ASF licenses this file to You under the Apache License, Version 2.0
 * (the "License"); you may not use this file except in compliance with
 * the License.  You may obtain a copy of the License at
 *
 *      http://www.apache.org/licenses/LICENSE-2.0
 *
 * Unless required by applicable law or agreed to in writing, software
 * distributed under the License is distributed on an "AS IS" BASIS,
 * WITHOUT WARRANTIES OR CONDITIONS OF ANY KIND, either express or implied.
 * See the License for the specific language governing permissions and
 * limitations under the License.
 */
package org.apache.pdfbox.pdmodel.documentinterchange.logicalstructure;

import java.io.IOException;

import org.apache.commons.logging.Log;
import org.apache.commons.logging.LogFactory;

import org.apache.pdfbox.cos.COSDictionary;
import org.apache.pdfbox.cos.COSName;
import org.apache.pdfbox.cos.COSStream;
import org.apache.pdfbox.pdmodel.common.COSObjectable;
import org.apache.pdfbox.pdmodel.graphics.PDXObject;
import org.apache.pdfbox.pdmodel.interactive.annotation.PDAnnotation;
import org.apache.pdfbox.pdmodel.interactive.annotation.PDAnnotationUnknown;

/**
 * An object reference.
 * <p>
 * This is described as "Entries in an object reference dictionary" in the PDF specification.
 * 
 * @author Johannes Koch
 */
public class PDObjectReference implements COSObjectable
{
    /**
     * Log instance.
     */
    private static final Log LOG = LogFactory.getLog(PDObjectReference.class);

    /**
     * TYPE of this object.
     */
    public static final String TYPE = "OBJR";

    private final COSDictionary dictionary;

    /**
     * Default Constructor.
     *
     */
    public PDObjectReference()
    {
        this.dictionary = new COSDictionary();
        this.dictionary.setName(COSName.TYPE, TYPE);
    }

    /**
     * Constructor for an existing object reference.
     *
     * @param theDictionary The existing dictionary.
     */
    public PDObjectReference(COSDictionary theDictionary)
    {
        dictionary = theDictionary;
    }

    /**
     * Returns the underlying dictionary.
     * 
     * @return the dictionary
     */
    @Override
    public COSDictionary getCOSObject()
    {
        return this.dictionary;
    }

    /**
     * Gets a higher-level object for the referenced object.
     * Currently this method may return a {@link PDAnnotation},
     * a {@link PDXObject} or <code>null</code>.
     * 
     * @return a higher-level object for the referenced object
     */
    public COSObjectable getReferencedObject()
    {
        COSDictionary objDictionary = getCOSObject().getCOSDictionary(COSName.OBJ);
        if (objDictionary == null)
        {
            return null;
        }
        try
        {
            if (objDictionary instanceof COSStream)
            {
                PDXObject xobject = PDXObject.createXObject(objDictionary, null); // <-- TODO: valid?
                if (xobject != null)
                {
                    return xobject;
                }
            }
            PDAnnotation annotation = PDAnnotation.createAnnotation(objDictionary);
            /*
             * COSName.TYPE is optional, so if annotation is of type unknown and
             * COSName.TYPE is not COSName.ANNOT it still may be an annotation.
             * TODO shall we return the annotation object instead of null?
             * what else can be the target of the object reference?
             */
            if (!(annotation instanceof PDAnnotationUnknown) 
                    || COSName.ANNOT.equals(objDictionary.getCOSName(COSName.TYPE)))
            {
                return annotation;
            }
        }
        catch (IOException exception)
        {
            LOG.debug("Couldn't get the referenced object - returning null instead", exception);
            // this can only happen if the target is an XObject.
        }
        return null;
    }

    /**
     * Sets the referenced annotation.
     * 
     * @param annotation the referenced annotation
     */
    public void setReferencedObject(PDAnnotation annotation)
    {
        this.getCOSObject().setItem(COSName.OBJ, annotation);
    }

    /**
     * Sets the referenced XObject.
     * 
     * @param xobject the referenced XObject
     */
    public void setReferencedObject(PDXObject xobject)
    {
        this.getCOSObject().setItem(COSName.OBJ, xobject);
    }

}
>>>>>>> c1f6c9b8
<|MERGE_RESOLUTION|>--- conflicted
+++ resolved
@@ -1,151 +1,3 @@
-<<<<<<< HEAD
-/*
- * Licensed to the Apache Software Foundation (ASF) under one or more
- * contributor license agreements.  See the NOTICE file distributed with
- * this work for additional information regarding copyright ownership.
- * The ASF licenses this file to You under the Apache License, Version 2.0
- * (the "License"); you may not use this file except in compliance with
- * the License.  You may obtain a copy of the License at
- *
- *      http://www.apache.org/licenses/LICENSE-2.0
- *
- * Unless required by applicable law or agreed to in writing, software
- * distributed under the License is distributed on an "AS IS" BASIS,
- * WITHOUT WARRANTIES OR CONDITIONS OF ANY KIND, either express or implied.
- * See the License for the specific language governing permissions and
- * limitations under the License.
- */
-package org.apache.pdfbox.pdmodel.documentinterchange.logicalstructure;
-
-import java.io.IOException;
-
-import org.apache.commons.logging.Log;
-import org.apache.commons.logging.LogFactory;
-
-import org.apache.pdfbox.cos.COSDictionary;
-import org.apache.pdfbox.cos.COSName;
-import org.apache.pdfbox.cos.COSStream;
-import org.apache.pdfbox.pdmodel.common.COSObjectable;
-import org.apache.pdfbox.pdmodel.graphics.PDXObject;
-import org.apache.pdfbox.pdmodel.interactive.annotation.PDAnnotation;
-import org.apache.pdfbox.pdmodel.interactive.annotation.PDAnnotationUnknown;
-
-/**
- * An object reference.
- * <p>
- * This is described as "Entries in an object reference dictionary" in the PDF specification.
- * 
- * @author Johannes Koch
- */
-public class PDObjectReference implements COSObjectable
-{
-    /**
-     * Log instance.
-     */
-    private static final Log LOG = LogFactory.getLog(PDObjectReference.class);
-
-    /**
-     * TYPE of this object.
-     */
-    public static final String TYPE = "OBJR";
-
-    private final COSDictionary dictionary;
-
-    /**
-     * Default Constructor.
-     *
-     */
-    public PDObjectReference()
-    {
-        this.dictionary = new COSDictionary();
-        this.dictionary.setName(COSName.TYPE, TYPE);
-    }
-
-    /**
-     * Constructor for an existing object reference.
-     *
-     * @param theDictionary The existing dictionary.
-     */
-    public PDObjectReference(COSDictionary theDictionary)
-    {
-        dictionary = theDictionary;
-    }
-
-    /**
-     * Returns the underlying dictionary.
-     * 
-     * @return the dictionary
-     */
-    @Override
-    public COSDictionary getCOSObject()
-    {
-        return this.dictionary;
-    }
-
-    /**
-     * Gets a higher-level object for the referenced object.
-     * Currently this method may return a {@link PDAnnotation},
-     * a {@link PDXObject} or <code>null</code>.
-     * 
-     * @return a higher-level object for the referenced object
-     */
-    public COSObjectable getReferencedObject()
-    {
-        COSDictionary objDictionary = getCOSObject().getCOSDictionary(COSName.OBJ);
-        if (objDictionary == null)
-        {
-            return null;
-        }
-        try
-        {
-            if (objDictionary instanceof COSStream)
-            {
-                PDXObject xobject = PDXObject.createXObject((COSStream)obj, null); // <-- TODO: valid?
-                return xobject;
-            }
-            PDAnnotation annotation = PDAnnotation.createAnnotation(objDictionary);
-            /*
-             * COSName.TYPE is optional, so if annotation is of type unknown and
-             * COSName.TYPE is not COSName.ANNOT it still may be an annotation.
-             * TODO shall we return the annotation object instead of null?
-             * what else can be the target of the object reference?
-             */
-            if (!(annotation instanceof PDAnnotationUnknown) 
-                    || COSName.ANNOT.equals(objDictionary.getDictionaryObject(COSName.TYPE))) 
-            {
-                return annotation;
-            }
-        }
-        catch (IOException exception)
-        {
-            LOG.debug("Couldn't get the referenced object - returning null instead", exception);
-            // this can only happen if the target is an XObject.
-        }
-        return null;
-    }
-
-    /**
-     * Sets the referenced annotation.
-     * 
-     * @param annotation the referenced annotation
-     */
-    public void setReferencedObject(PDAnnotation annotation)
-    {
-        this.getCOSObject().setItem(COSName.OBJ, annotation);
-    }
-
-    /**
-     * Sets the referenced XObject.
-     * 
-     * @param xobject the referenced XObject
-     */
-    public void setReferencedObject(PDXObject xobject)
-    {
-        this.getCOSObject().setItem(COSName.OBJ, xobject);
-    }
-
-}
-=======
 /*
  * Licensed to the Apache Software Foundation (ASF) under one or more
  * contributor license agreements.  See the NOTICE file distributed with
@@ -294,5 +146,4 @@
         this.getCOSObject().setItem(COSName.OBJ, xobject);
     }
 
-}
->>>>>>> c1f6c9b8
+}