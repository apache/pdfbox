--- conflicted
+++ resolved
@@ -74,14 +74,7 @@
     public PlainText(List<String> listValue)
     {
         paragraphs = new ArrayList<>(listValue.size());
-<<<<<<< HEAD
-        for (String part : listValue)
-        {
-            paragraphs.add(new Paragraph(part));
-        }
-=======
         listValue.forEach(part -> paragraphs.add(new Paragraph(part)));
->>>>>>> c1f6c9b8
     }
     
     /**
