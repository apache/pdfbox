<<<<<<< HEAD
/*
 * Licensed to the Apache Software Foundation (ASF) under one or more
 * contributor license agreements.  See the NOTICE file distributed with
 * this work for additional information regarding copyright ownership.
 * The ASF licenses this file to You under the Apache License, Version 2.0
 * (the "License"); you may not use this file except in compliance with
 * the License.  You may obtain a copy of the License at
 *
 *      http://www.apache.org/licenses/LICENSE-2.0
 *
 * Unless required by applicable law or agreed to in writing, software
 * distributed under the License is distributed on an "AS IS" BASIS,
 * WITHOUT WARRANTIES OR CONDITIONS OF ANY KIND, either express or implied.
 * See the License for the specific language governing permissions and
 * limitations under the License.
 */
package org.apache.pdfbox.pdmodel.graphics;

import org.apache.pdfbox.cos.COSBase;
import org.apache.pdfbox.cos.COSDictionary;
import org.apache.pdfbox.cos.COSName;
import org.apache.pdfbox.cos.COSStream;
import org.apache.pdfbox.pdmodel.PDDocument;
import org.apache.pdfbox.pdmodel.PDResources;
import org.apache.pdfbox.pdmodel.ResourceCache;
import org.apache.pdfbox.pdmodel.common.COSObjectable;
import org.apache.pdfbox.pdmodel.common.PDStream;
import org.apache.pdfbox.pdmodel.graphics.form.PDFormXObject;
import org.apache.pdfbox.pdmodel.graphics.form.PDTransparencyGroup;
import org.apache.pdfbox.pdmodel.graphics.image.PDImageXObject;

import java.io.IOException;

/**
 * An external object, or "XObject".
 *
 * @author Ben Litchfield
 * @author John Hewson
 */
public class PDXObject implements COSObjectable
{
    private final PDStream stream;

    /**
     * Creates a new XObject instance of the appropriate type for the COS stream.
     *
     * @param stream The stream which is wrapped by this XObject.
     * @param resources
     * @return A new XObject instance.
     * @throws java.io.IOException if there is an error creating the XObject.
     */
    public static PDXObject createXObject(COSStream stream, PDResources resources) throws IOException
    {
        if (stream == null)
        {
            // TODO throw an exception?
            return null;
        }

        return getPdxObject(stream, resources);
    }

    /**
     * Creates a new XObject instance of the appropriate type for the COS stream.
     *
     * @param base The stream which is wrapped by this XObject.
     * @param resources
     * @return A new XObject instance.
     * @throws java.io.IOException if there is an error creating the XObject.
     */
    public static PDXObject createXObject(COSBase base, PDResources resources) throws IOException
    {
        if (base == null)
        {
            // TODO throw an exception?
            return null;
        }

        if (!(base instanceof COSStream))
        {
            throw new IOException("Unexpected object type: " + base.getClass().getName());
        }

        return getPdxObject((COSStream)base, resources);
    }

    private static PDXObject getPdxObject(COSStream stream, PDResources resources) throws IOException
    {
        String subtype = stream.getNameAsString(COSName.SUBTYPE);

        if (COSName.IMAGE.getName().equals(subtype))
        {
            return new PDImageXObject(new PDStream(stream), resources);
        }
        else if (COSName.FORM.getName().equals(subtype))
        {
            ResourceCache cache = resources != null ? resources.getResourceCache() : null;
            COSDictionary group = stream.getCOSDictionary(COSName.GROUP);
            if (group != null && COSName.TRANSPARENCY.equals(group.getCOSName(COSName.S)))
            {
                return new PDTransparencyGroup(stream, cache);
            }
            return new PDFormXObject(stream, cache);
        }
        else if (COSName.PS.getName().equals(subtype))
        {
            return new PDPostScriptXObject(stream);
        }
        else
        {
            throw new IOException("Invalid XObject Subtype: " + subtype);
        }
    }

    /**
     * Creates a new XObject from the given stream and subtype.
     * @param stream The stream to read.
     * @param subtype
     */
    protected PDXObject(COSStream stream, COSName subtype)
    {
        this.stream = new PDStream(stream);
        // could be used for writing:
        stream.setName(COSName.TYPE, COSName.XOBJECT.getName());
        stream.setName(COSName.SUBTYPE, subtype.getName());
    }

    /**
     * Creates a new XObject from the given stream and subtype.
     * @param stream The stream to read.
     * @param subtype
     */
    protected PDXObject(PDStream stream, COSName subtype)
    {
        this.stream = stream;
        // could be used for writing:
        stream.getCOSObject().setName(COSName.TYPE, COSName.XOBJECT.getName());
        stream.getCOSObject().setName(COSName.SUBTYPE, subtype.getName());
    }

    /**
     * Creates a new XObject of the given subtype for writing.
     * @param document The document in which to create the XObject.
     * @param subtype The subtype of the new XObject.
     */
    protected PDXObject(PDDocument document, COSName subtype)
    {
        stream = new PDStream(document);
        stream.getCOSObject().setName(COSName.TYPE, COSName.XOBJECT.getName());
        stream.getCOSObject().setName(COSName.SUBTYPE, subtype.getName());
    }

    /**
     * Returns the stream.
     * {@inheritDoc}
     */
    @Override
    public final COSStream getCOSObject()
    {
        return stream.getCOSObject();
    }

    /**
     * Returns the stream.
     * @return The stream for this object.
     */
    public final PDStream getStream()
    {
        return stream;
    }
}
=======
/*
 * Licensed to the Apache Software Foundation (ASF) under one or more
 * contributor license agreements.  See the NOTICE file distributed with
 * this work for additional information regarding copyright ownership.
 * The ASF licenses this file to You under the Apache License, Version 2.0
 * (the "License"); you may not use this file except in compliance with
 * the License.  You may obtain a copy of the License at
 *
 *      http://www.apache.org/licenses/LICENSE-2.0
 *
 * Unless required by applicable law or agreed to in writing, software
 * distributed under the License is distributed on an "AS IS" BASIS,
 * WITHOUT WARRANTIES OR CONDITIONS OF ANY KIND, either express or implied.
 * See the License for the specific language governing permissions and
 * limitations under the License.
 */
package org.apache.pdfbox.pdmodel.graphics;

import org.apache.pdfbox.cos.COSBase;
import org.apache.pdfbox.cos.COSDictionary;
import org.apache.pdfbox.cos.COSName;
import org.apache.pdfbox.cos.COSStream;
import org.apache.pdfbox.pdmodel.PDDocument;
import org.apache.pdfbox.pdmodel.PDResources;
import org.apache.pdfbox.pdmodel.ResourceCache;
import org.apache.pdfbox.pdmodel.common.COSObjectable;
import org.apache.pdfbox.pdmodel.common.PDStream;
import org.apache.pdfbox.pdmodel.graphics.form.PDFormXObject;
import org.apache.pdfbox.pdmodel.graphics.form.PDTransparencyGroup;
import org.apache.pdfbox.pdmodel.graphics.image.PDImageXObject;

import java.io.IOException;

/**
 * An external object, or "XObject".
 *
 * @author Ben Litchfield
 * @author John Hewson
 */
public class PDXObject implements COSObjectable
{
    private final PDStream stream;

    /**
     * Creates a new XObject instance of the appropriate type for the COS stream.
     *
     * @param base The stream which is wrapped by this XObject.
     * @param resources the resources of this XObject
     * @return A new XObject instance.
     * @throws java.io.IOException if there is an error creating the XObject.
     */
    public static PDXObject createXObject(COSBase base, PDResources resources) throws IOException
    {
        if (base == null)
        {
            // TODO throw an exception?
            return null;
        }

        if (!(base instanceof COSStream))
        {
            throw new IOException("Unexpected object type: " + base.getClass().getName());
        }

        COSStream stream = (COSStream)base;
        String subtype = stream.getNameAsString(COSName.SUBTYPE);

        if (COSName.IMAGE.getName().equals(subtype))
        {
            return new PDImageXObject(new PDStream(stream), resources);
        }
        else if (COSName.FORM.getName().equals(subtype))
        {
            ResourceCache cache = resources != null ? resources.getResourceCache() : null;
            COSDictionary group = stream.getCOSDictionary(COSName.GROUP);
            if (group != null && COSName.TRANSPARENCY.equals(group.getCOSName(COSName.S)))
            {
                return new PDTransparencyGroup(stream, cache);
            }
            return new PDFormXObject(stream, cache);
        }
        else if (COSName.PS.getName().equals(subtype))
        {
            return new PDPostScriptXObject(stream);
        }
        else
        {
            throw new IOException("Invalid XObject Subtype: " + subtype);
        }
    }

    /**
     * Creates a new XObject from the given stream and subtype.
     * 
     * @param stream The stream to read.
     * @param subtype the subtype to be used for this XObject
     */
    protected PDXObject(COSStream stream, COSName subtype)
    {
        this.stream = new PDStream(stream);
        // could be used for writing:
        stream.setName(COSName.TYPE, COSName.XOBJECT.getName());
        stream.setName(COSName.SUBTYPE, subtype.getName());
    }

    /**
     * Creates a new XObject from the given stream and subtype.
     * 
     * @param stream The stream to read.
     * @param subtype the subtype to be used for this XObject
     */
    protected PDXObject(PDStream stream, COSName subtype)
    {
        this.stream = stream;
        // could be used for writing:
        stream.getCOSObject().setName(COSName.TYPE, COSName.XOBJECT.getName());
        stream.getCOSObject().setName(COSName.SUBTYPE, subtype.getName());
    }

    /**
     * Creates a new XObject of the given subtype for writing.
     * @param document The document in which to create the XObject.
     * @param subtype The subtype of the new XObject.
     */
    protected PDXObject(PDDocument document, COSName subtype)
    {
        stream = new PDStream(document);
        stream.getCOSObject().setName(COSName.TYPE, COSName.XOBJECT.getName());
        stream.getCOSObject().setName(COSName.SUBTYPE, subtype.getName());
    }

    /**
     * Returns the stream.
     * {@inheritDoc}
     */
    @Override
    public final COSStream getCOSObject()
    {
        return stream.getCOSObject();
    }

    /**
     * Returns the stream.
     * @return The stream for this object.
     */
    public final PDStream getStream()
    {
        return stream;
    }
}
>>>>>>> b9436cf0
<|MERGE_RESOLUTION|>--- conflicted
+++ resolved
@@ -1,176 +1,3 @@
-<<<<<<< HEAD
-/*
- * Licensed to the Apache Software Foundation (ASF) under one or more
- * contributor license agreements.  See the NOTICE file distributed with
- * this work for additional information regarding copyright ownership.
- * The ASF licenses this file to You under the Apache License, Version 2.0
- * (the "License"); you may not use this file except in compliance with
- * the License.  You may obtain a copy of the License at
- *
- *      http://www.apache.org/licenses/LICENSE-2.0
- *
- * Unless required by applicable law or agreed to in writing, software
- * distributed under the License is distributed on an "AS IS" BASIS,
- * WITHOUT WARRANTIES OR CONDITIONS OF ANY KIND, either express or implied.
- * See the License for the specific language governing permissions and
- * limitations under the License.
- */
-package org.apache.pdfbox.pdmodel.graphics;
-
-import org.apache.pdfbox.cos.COSBase;
-import org.apache.pdfbox.cos.COSDictionary;
-import org.apache.pdfbox.cos.COSName;
-import org.apache.pdfbox.cos.COSStream;
-import org.apache.pdfbox.pdmodel.PDDocument;
-import org.apache.pdfbox.pdmodel.PDResources;
-import org.apache.pdfbox.pdmodel.ResourceCache;
-import org.apache.pdfbox.pdmodel.common.COSObjectable;
-import org.apache.pdfbox.pdmodel.common.PDStream;
-import org.apache.pdfbox.pdmodel.graphics.form.PDFormXObject;
-import org.apache.pdfbox.pdmodel.graphics.form.PDTransparencyGroup;
-import org.apache.pdfbox.pdmodel.graphics.image.PDImageXObject;
-
-import java.io.IOException;
-
-/**
- * An external object, or "XObject".
- *
- * @author Ben Litchfield
- * @author John Hewson
- */
-public class PDXObject implements COSObjectable
-{
-    private final PDStream stream;
-
-    /**
-     * Creates a new XObject instance of the appropriate type for the COS stream.
-     *
-     * @param stream The stream which is wrapped by this XObject.
-     * @param resources
-     * @return A new XObject instance.
-     * @throws java.io.IOException if there is an error creating the XObject.
-     */
-    public static PDXObject createXObject(COSStream stream, PDResources resources) throws IOException
-    {
-        if (stream == null)
-        {
-            // TODO throw an exception?
-            return null;
-        }
-
-        return getPdxObject(stream, resources);
-    }
-
-    /**
-     * Creates a new XObject instance of the appropriate type for the COS stream.
-     *
-     * @param base The stream which is wrapped by this XObject.
-     * @param resources
-     * @return A new XObject instance.
-     * @throws java.io.IOException if there is an error creating the XObject.
-     */
-    public static PDXObject createXObject(COSBase base, PDResources resources) throws IOException
-    {
-        if (base == null)
-        {
-            // TODO throw an exception?
-            return null;
-        }
-
-        if (!(base instanceof COSStream))
-        {
-            throw new IOException("Unexpected object type: " + base.getClass().getName());
-        }
-
-        return getPdxObject((COSStream)base, resources);
-    }
-
-    private static PDXObject getPdxObject(COSStream stream, PDResources resources) throws IOException
-    {
-        String subtype = stream.getNameAsString(COSName.SUBTYPE);
-
-        if (COSName.IMAGE.getName().equals(subtype))
-        {
-            return new PDImageXObject(new PDStream(stream), resources);
-        }
-        else if (COSName.FORM.getName().equals(subtype))
-        {
-            ResourceCache cache = resources != null ? resources.getResourceCache() : null;
-            COSDictionary group = stream.getCOSDictionary(COSName.GROUP);
-            if (group != null && COSName.TRANSPARENCY.equals(group.getCOSName(COSName.S)))
-            {
-                return new PDTransparencyGroup(stream, cache);
-            }
-            return new PDFormXObject(stream, cache);
-        }
-        else if (COSName.PS.getName().equals(subtype))
-        {
-            return new PDPostScriptXObject(stream);
-        }
-        else
-        {
-            throw new IOException("Invalid XObject Subtype: " + subtype);
-        }
-    }
-
-    /**
-     * Creates a new XObject from the given stream and subtype.
-     * @param stream The stream to read.
-     * @param subtype
-     */
-    protected PDXObject(COSStream stream, COSName subtype)
-    {
-        this.stream = new PDStream(stream);
-        // could be used for writing:
-        stream.setName(COSName.TYPE, COSName.XOBJECT.getName());
-        stream.setName(COSName.SUBTYPE, subtype.getName());
-    }
-
-    /**
-     * Creates a new XObject from the given stream and subtype.
-     * @param stream The stream to read.
-     * @param subtype
-     */
-    protected PDXObject(PDStream stream, COSName subtype)
-    {
-        this.stream = stream;
-        // could be used for writing:
-        stream.getCOSObject().setName(COSName.TYPE, COSName.XOBJECT.getName());
-        stream.getCOSObject().setName(COSName.SUBTYPE, subtype.getName());
-    }
-
-    /**
-     * Creates a new XObject of the given subtype for writing.
-     * @param document The document in which to create the XObject.
-     * @param subtype The subtype of the new XObject.
-     */
-    protected PDXObject(PDDocument document, COSName subtype)
-    {
-        stream = new PDStream(document);
-        stream.getCOSObject().setName(COSName.TYPE, COSName.XOBJECT.getName());
-        stream.getCOSObject().setName(COSName.SUBTYPE, subtype.getName());
-    }
-
-    /**
-     * Returns the stream.
-     * {@inheritDoc}
-     */
-    @Override
-    public final COSStream getCOSObject()
-    {
-        return stream.getCOSObject();
-    }
-
-    /**
-     * Returns the stream.
-     * @return The stream for this object.
-     */
-    public final PDStream getStream()
-    {
-        return stream;
-    }
-}
-=======
 /*
  * Licensed to the Apache Software Foundation (ASF) under one or more
  * contributor license agreements.  See the NOTICE file distributed with
@@ -320,5 +147,4 @@
     {
         return stream;
     }
-}
->>>>>>> b9436cf0
+}