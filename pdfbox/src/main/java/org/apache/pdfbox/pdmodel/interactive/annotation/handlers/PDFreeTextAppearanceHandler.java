/*
 * Copyright 2018 The Apache Software Foundation.
 *
 * Licensed under the Apache License, Version 2.0 (the "License");
 * you may not use this file except in compliance with the License.
 * You may obtain a copy of the License at
 *
 *      http://www.apache.org/licenses/LICENSE-2.0
 *
 * Unless required by applicable law or agreed to in writing, software
 * distributed under the License is distributed on an "AS IS" BASIS,
 * WITHOUT WARRANTIES OR CONDITIONS OF ANY KIND, either express or implied.
 * See the License for the specific language governing permissions and
 * limitations under the License.
 */
package org.apache.pdfbox.pdmodel.interactive.annotation.handlers;

import java.io.IOException;
import java.nio.charset.StandardCharsets;
import java.util.regex.Matcher;
import java.util.regex.Pattern;
import org.apache.commons.logging.Log;
import org.apache.commons.logging.LogFactory;
import org.apache.pdfbox.contentstream.operator.Operator;
import org.apache.pdfbox.contentstream.operator.OperatorName;
import org.apache.pdfbox.cos.COSArray;
import org.apache.pdfbox.cos.COSBase;
import org.apache.pdfbox.cos.COSName;
import org.apache.pdfbox.cos.COSNumber;
import org.apache.pdfbox.cos.COSObject;
import org.apache.pdfbox.pdfparser.PDFStreamParser;
import org.apache.pdfbox.pdmodel.PDAppearanceContentStream;
import org.apache.pdfbox.pdmodel.PDDocument;
import org.apache.pdfbox.pdmodel.PDResources;
import org.apache.pdfbox.pdmodel.common.PDRectangle;
import org.apache.pdfbox.pdmodel.font.PDFont;
import org.apache.pdfbox.pdmodel.font.PDType1Font;
import org.apache.pdfbox.pdmodel.graphics.color.PDColor;
import org.apache.pdfbox.pdmodel.graphics.color.PDDeviceCMYK;
import org.apache.pdfbox.pdmodel.graphics.color.PDDeviceGray;
import org.apache.pdfbox.pdmodel.graphics.color.PDDeviceRGB;
import org.apache.pdfbox.pdmodel.interactive.annotation.PDAnnotation;
import org.apache.pdfbox.pdmodel.interactive.annotation.PDAnnotationFreeText;
import static org.apache.pdfbox.pdmodel.interactive.annotation.PDAnnotationLine.LE_NONE;
import org.apache.pdfbox.pdmodel.interactive.annotation.PDAppearanceStream;
import org.apache.pdfbox.pdmodel.interactive.annotation.PDBorderEffectDictionary;
import org.apache.pdfbox.pdmodel.interactive.annotation.layout.AppearanceStyle;
import org.apache.pdfbox.pdmodel.interactive.annotation.layout.PlainText;
import org.apache.pdfbox.pdmodel.interactive.annotation.layout.PlainTextFormatter;
import org.apache.pdfbox.util.Matrix;

public class PDFreeTextAppearanceHandler extends PDAbstractAppearanceHandler
{
    private static final Log LOG = LogFactory.getLog(PDFreeTextAppearanceHandler.class);

    private static final Pattern COLOR_PATTERN =
            Pattern.compile(".*color\\:\\s*\\#([0-9a-fA-F][0-9a-fA-F][0-9a-fA-F][0-9a-fA-F][0-9a-fA-F][0-9a-fA-F]).*");

    private float fontSize = 10;
    private COSName fontName = COSName.HELV;

    public PDFreeTextAppearanceHandler(PDAnnotation annotation)
    {
        super(annotation);
    }

    public PDFreeTextAppearanceHandler(PDAnnotation annotation, PDDocument document)
    {
        super(annotation, document);
    }

    @Override
    public void generateAppearanceStreams()
    {
        generateNormalAppearance();
        generateRolloverAppearance();
        generateDownAppearance();
    }

    @Override
    public void generateNormalAppearance()
    {
        PDAnnotationFreeText annotation = (PDAnnotationFreeText) getAnnotation();
        float[] pathsArray;
        if (PDAnnotationFreeText.IT_FREE_TEXT_CALLOUT.equals(annotation.getIntent()))
        {
            pathsArray = annotation.getCallout();
            if (pathsArray == null || pathsArray.length != 4 && pathsArray.length != 6)
            {
                pathsArray = new float[0];
            }
        }
        else
        {
            pathsArray = new float[0];
        }
<<<<<<< HEAD

=======
>>>>>>> c1f6c9b8
        AnnotationBorder ab = AnnotationBorder.getAnnotationBorder(annotation, annotation.getBorderStyle());

        try (PDAppearanceContentStream cs = getNormalAppearanceAsContentStream(true))
        {
            // The fill color is the /C entry, there is no /IC entry defined
            boolean hasBackground = cs.setNonStrokingColorOnDemand(annotation.getColor());
            setOpacity(cs, annotation.getConstantOpacity());

            // Adobe uses the last non stroking color from /DA as stroking color!
            // But if there is a color in /DS, then that one is used for text.
            PDColor strokingColor = extractNonStrokingColor(annotation);
            boolean hasStroke = cs.setStrokingColorOnDemand(strokingColor);
            PDColor textColor = strokingColor;
            String defaultStyleString = annotation.getDefaultStyleString();
            if (defaultStyleString != null)
            {
                Matcher m = COLOR_PATTERN.matcher(defaultStyleString);
                if (m.find())
                {
                    int color = Integer.parseInt(m.group(1), 16);
                    float r = ((color >> 16) & 0xFF) / 255f;
                    float g = ((color >> 8) & 0xFF) / 255f;
                    float b = (color & 0xFF) / 255f;
                    textColor = new PDColor( new float[] { r, g, b }, PDDeviceRGB.INSTANCE);
                }
            }

            if (ab.dashArray != null)
            {
                cs.setLineDashPattern(ab.dashArray, 0);
            }
            cs.setLineWidth(ab.width);

            // draw callout line(s)
            // must be done before retangle paint to avoid a line cutting through cloud
            // see CTAN-example-Annotations.pdf
            for (int i = 0; i < pathsArray.length / 2; ++i)
            {
                float x = pathsArray[i * 2];
                float y = pathsArray[i * 2 + 1];
                if (i == 0)
                {
                    if (SHORT_STYLES.contains(annotation.getLineEndingStyle()))
                    {
                        // modify coordinate to shorten the segment
                        // https://stackoverflow.com/questions/7740507/extend-a-line-segment-a-specific-distance
                        float x1 = pathsArray[2];
                        float y1 = pathsArray[3];
                        float len = (float) (Math.sqrt(Math.pow(x - x1, 2) + Math.pow(y - y1, 2)));
                        if (Float.compare(len, 0) != 0)
                        {
                            x += (x1 - x) / len * ab.width;
                            y += (y1 - y) / len * ab.width;
                        }
                    }
                    cs.moveTo(x, y);
                }
                else
                {
                    cs.lineTo(x, y);
                }
            }
            if (pathsArray.length > 0)
            {
                cs.stroke();
            }

            // paint the styles here and after line(s) draw, to avoid line crossing a filled shape       
            if (PDAnnotationFreeText.IT_FREE_TEXT_CALLOUT.equals(annotation.getIntent())
                    // check only needed to avoid q cm Q if LE_NONE
                    && !LE_NONE.equals(annotation.getLineEndingStyle())
                    && pathsArray.length >= 4)
            {
                float x2 = pathsArray[2];
                float y2 = pathsArray[3];
                float x1 = pathsArray[0];
                float y1 = pathsArray[1];
                cs.saveGraphicsState();
                if (ANGLED_STYLES.contains(annotation.getLineEndingStyle()))
                {
                    // do a transform so that first "arm" is imagined flat,
                    // like in line handler.
                    // The alternative would be to apply the transform to the 
                    // LE shape coordinates directly, which would be more work 
                    // and produce code difficult to understand
                    double angle = Math.atan2(y2 - y1, x2 - x1);
                    cs.transform(Matrix.getRotateInstance(angle, x1, y1));
                }
                else
                {
                    cs.transform(Matrix.getTranslateInstance(x1, y1));
                }
                drawStyle(annotation.getLineEndingStyle(), cs, 0, 0, ab.width, hasStroke, hasBackground, false);
                cs.restoreGraphicsState();
            }

            PDRectangle borderBox;
            PDBorderEffectDictionary borderEffect = annotation.getBorderEffect();
            if (borderEffect != null && borderEffect.getStyle().equals(PDBorderEffectDictionary.STYLE_CLOUDY))
            {
                // Adobe draws the text with the original rectangle in mind.
                // but if there is an /RD, then writing area get smaller.
                // do this here because /RD is overwritten in a few lines
                borderBox = applyRectDifferences(getRectangle(), annotation.getRectDifferences());

                //TODO this segment was copied from square handler. Refactor?
                CloudyBorder cloudyBorder = new CloudyBorder(cs,
                    borderEffect.getIntensity(), ab.width, getRectangle());
                cloudyBorder.createCloudyRectangle(annotation.getRectDifference());
                annotation.setRectangle(cloudyBorder.getRectangle());
                annotation.setRectDifference(cloudyBorder.getRectDifference());
                PDAppearanceStream appearanceStream = annotation.getNormalAppearanceStream();
                appearanceStream.setBBox(cloudyBorder.getBBox());
                appearanceStream.setMatrix(cloudyBorder.getMatrix());
            }
            else
            {
                // handle the border box
                //
                // There are two options. The handling is not part of the PDF specification but
                // implementation specific to Adobe Reader
                // - if /RD is set the border box is the /Rect entry inset by the respective
                //   border difference.
                // - if /RD is not set then we don't touch /RD etc because Adobe doesn't either.
                borderBox = applyRectDifferences(getRectangle(), annotation.getRectDifferences());
                annotation.getNormalAppearanceStream().setBBox(borderBox);

                // note that borderBox is not modified
                PDRectangle paddedRectangle = getPaddedRectangle(borderBox, ab.width / 2);
                cs.addRect(paddedRectangle.getLowerLeftX(), paddedRectangle.getLowerLeftY(),
                           paddedRectangle.getWidth(), paddedRectangle.getHeight());
            }
            cs.drawShape(ab.width, hasStroke, hasBackground);

            // rotation is an undocumented feature, but Adobe uses it. Examples can be found
            // in pdf_commenting_new.pdf file, page 3.
            int rotation = annotation.getCOSObject().getInt(COSName.ROTATE, 0);
            cs.transform(Matrix.getRotateInstance(Math.toRadians(rotation), 0, 0));
            float xOffset;
            float yOffset;
            float width = rotation == 90 || rotation == 270 ? borderBox.getHeight() : borderBox.getWidth();
            // strategy to write formatted text is somewhat inspired by 
            // AppearanceGeneratorHelper.insertGeneratedAppearance()
            PDFont font = PDType1Font.HELVETICA;
            float clipY;
            float clipWidth = width - ab.width * 4;
            float clipHeight = rotation == 90 || rotation == 270 ? 
                                borderBox.getWidth() - ab.width * 4 : borderBox.getHeight() - ab.width * 4;
            extractFontDetails(annotation);
            if (document != null && document.getDocumentCatalog().getAcroForm() != null)
            {
                // Try to get font from AcroForm default resources
                // Sample file: https://gitlab.freedesktop.org/poppler/poppler/issues/6
                PDResources defaultResources = document.getDocumentCatalog().getAcroForm().getDefaultResources();
                if (defaultResources != null)
                {
                    PDFont defaultResourcesFont = defaultResources.getFont(fontName);
                    if (defaultResourcesFont != null)
                    {
                        font = defaultResourcesFont;
                    }
                }
            }

            // value used by Adobe, no idea where it comes from, actual font bbox max y is 0.931
            // gathered by creating an annotation with width 0.
            float yDelta = 0.7896f;
            switch (rotation)
            {
                case 180:
                    xOffset = - borderBox.getUpperRightX() + ab.width * 2;
                    yOffset = - borderBox.getLowerLeftY() - ab.width * 2 - yDelta * fontSize;
                    clipY = - borderBox.getUpperRightY() + ab.width * 2;
                    break;
                case 90:
                    xOffset = borderBox.getLowerLeftY() + ab.width * 2;
                    yOffset = - borderBox.getLowerLeftX() - ab.width * 2 - yDelta * fontSize;
                    clipY = - borderBox.getUpperRightX() + ab.width * 2;
                    break;
                case 270:
                    xOffset = - borderBox.getUpperRightY() + ab.width * 2;
                    yOffset = borderBox.getUpperRightX() - ab.width * 2 - yDelta * fontSize;
                    clipY = borderBox.getLowerLeftX() + ab.width * 2;
                    break;
                case 0:
                default:
                    xOffset = borderBox.getLowerLeftX() + ab.width * 2;
                    yOffset = borderBox.getUpperRightY() - ab.width * 2 - yDelta * fontSize;
                    clipY = borderBox.getLowerLeftY() + ab.width * 2;
                    break;
            }

            // clip writing area
            cs.addRect(xOffset, clipY, clipWidth, clipHeight);
            cs.clip();

            if (annotation.getContents() != null)
            {
                cs.beginText();
                cs.setFont(font, fontSize);
                cs.setNonStrokingColor(textColor.getComponents());
                AppearanceStyle appearanceStyle = new AppearanceStyle();
                appearanceStyle.setFont(font);
                appearanceStyle.setFontSize(fontSize);
                PlainTextFormatter formatter = new PlainTextFormatter.Builder(cs)
                        .style(appearanceStyle)
                        .text(new PlainText(annotation.getContents()))
                        .width(width - ab.width * 4)
                        .wrapLines(true)
                        .initialOffset(xOffset, yOffset)
                        // Adobe ignores the /Q
                        //.textAlign(annotation.getQ())
                        .build();
                try
                {
                    formatter.format();
                }
                catch (IllegalArgumentException ex)
                {
                    throw new IOException(ex);
                }
                finally
                {
                    cs.endText();
                }
            }

            if (pathsArray.length > 0)
            {
                PDRectangle rect = getRectangle();

                // Adjust rectangle
                // important to do this after the rectangle has been painted, because the
                // final rectangle will be bigger due to callout
                // CTAN-example-Annotations.pdf p1
                //TODO in a class structure this should be overridable
                float minX = Float.MAX_VALUE;
                float minY = Float.MAX_VALUE;
                float maxX = Float.MIN_VALUE;
                float maxY = Float.MIN_VALUE;
                for (int i = 0; i < pathsArray.length / 2; ++i)
                {
                    float x = pathsArray[i * 2];
                    float y = pathsArray[i * 2 + 1];
                    minX = Math.min(minX, x);
                    minY = Math.min(minY, y);
                    maxX = Math.max(maxX, x);
                    maxY = Math.max(maxY, y);
                }
                // arrow length is 9 * width at about 30° => 10 * width seems to be enough
                rect.setLowerLeftX(Math.min(minX - ab.width * 10, rect.getLowerLeftX()));
                rect.setLowerLeftY(Math.min(minY - ab.width * 10, rect.getLowerLeftY()));
                rect.setUpperRightX(Math.max(maxX + ab.width * 10, rect.getUpperRightX()));
                rect.setUpperRightY(Math.max(maxY + ab.width * 10, rect.getUpperRightY()));
                annotation.setRectangle(rect);
                
                // need to set the BBox too, because rectangle modification came later
                annotation.getNormalAppearanceStream().setBBox(getRectangle());
                
                //TODO when callout is used, /RD should be so that the result is the writable part
            }
        }
        catch (IOException ex)
        {
            LOG.error(ex);
        }
    }

    // get the last non stroking color from the /DA entry
    private PDColor extractNonStrokingColor(PDAnnotationFreeText annotation)
    {
        // It could also work with a regular expression, but that should be written so that
        // "/LucidaConsole 13.94766 Tf .392 .585 .93 rg" does not produce "2 .585 .93 rg" as result
        // Another alternative might be to create a PDDocument and a PDPage with /DA content as /Content,
        // process the whole thing and then get the non stroking color.

        PDColor strokingColor = new PDColor(new float[]{0}, PDDeviceGray.INSTANCE);
        String defaultAppearance = annotation.getDefaultAppearance();
        if (defaultAppearance == null)
        {
            return strokingColor;
        }

        try
        {
            // not sure if charset is correct, but we only need numbers and simple characters
            PDFStreamParser parser = new PDFStreamParser(defaultAppearance.getBytes(StandardCharsets.US_ASCII));
            COSArray arguments = new COSArray();
            COSArray colors = null;
            Operator graphicOp = null;
            for (Object token = parser.parseNextToken(); token != null; token = parser.parseNextToken())
            {
                if (token instanceof COSObject)
                {
                    arguments.add(((COSObject) token).getObject());
                }
                else if (token instanceof Operator)
                {
                    Operator op = (Operator) token;
                    String name = op.getName();
                    if (OperatorName.NON_STROKING_GRAY.equals(name) ||
                        OperatorName.NON_STROKING_RGB.equals(name) ||
                        OperatorName.NON_STROKING_CMYK.equals(name))
                    {
                        graphicOp = op;
                        colors = arguments;
                    }
                    arguments = new COSArray();
                }
                else
                {
                    arguments.add((COSBase) token);
                }
            }
            if (graphicOp != null)
            {
                switch (graphicOp.getName())
                {
                    case OperatorName.NON_STROKING_GRAY:
                        strokingColor = new PDColor(colors, PDDeviceGray.INSTANCE);
                        break;
                    case OperatorName.NON_STROKING_RGB:
                        strokingColor = new PDColor(colors, PDDeviceRGB.INSTANCE);
                        break;
                    case OperatorName.NON_STROKING_CMYK:
                        strokingColor = new PDColor(colors, PDDeviceCMYK.INSTANCE);
                        break;
                    default:
                        break;
                }
            }
        }
        catch (IOException ex)
        {
            LOG.warn("Problem parsing /DA, will use default black", ex);
        }
        return strokingColor;
    }

    //TODO extractNonStrokingColor and extractFontDetails
    // might somehow be replaced with PDDefaultAppearanceString, which is quite similar.
    private void extractFontDetails(PDAnnotationFreeText annotation)
    {
        String defaultAppearance = annotation.getDefaultAppearance();
        if (defaultAppearance == null && document != null &&
            document.getDocumentCatalog().getAcroForm() != null)
        {
            defaultAppearance = document.getDocumentCatalog().getAcroForm().getDefaultAppearance();
        }
        if (defaultAppearance == null)
        {
            return;
        }

        try
        {
            // not sure if charset is correct, but we only need numbers and simple characters
            PDFStreamParser parser = new PDFStreamParser(defaultAppearance.getBytes(StandardCharsets.US_ASCII));
            COSArray arguments = new COSArray();
            COSArray fontArguments = new COSArray();
            for (Object token = parser.parseNextToken(); token != null; token = parser.parseNextToken())
            {
                if (token instanceof COSObject)
                {
                    arguments.add(((COSObject) token).getObject());
                }
                else if (token instanceof Operator)
                {
                    Operator op = (Operator) token;
                    String name = op.getName();
                    if (OperatorName.SET_FONT_AND_SIZE.equals(name))
                    {
                        fontArguments = arguments;
                    }
                    arguments = new COSArray();
                }
                else
                {
                    arguments.add((COSBase) token);
                }
            }
            if (fontArguments.size() >= 2)
            {
                COSBase base = fontArguments.get(0);
                if (base instanceof COSName)
                {
                    fontName = (COSName) base;
                }
                base = fontArguments.get(1);
                if (base instanceof COSNumber)
                {
                    fontSize = ((COSNumber) base).floatValue();
                }
            }
        }
        catch (IOException ex)
        {
            LOG.warn("Problem parsing /DA, will use default 'Helv 10'", ex);
        }
    }

    @Override
    public void generateRolloverAppearance()
    {
        // TODO to be implemented
    }

    @Override
    public void generateDownAppearance()
    {
        // TODO to be implemented
    }
}<|MERGE_RESOLUTION|>--- conflicted
+++ resolved
@@ -94,10 +94,6 @@
         {
             pathsArray = new float[0];
         }
-<<<<<<< HEAD
-
-=======
->>>>>>> c1f6c9b8
         AnnotationBorder ab = AnnotationBorder.getAnnotationBorder(annotation, annotation.getBorderStyle());
 
         try (PDAppearanceContentStream cs = getNormalAppearanceAsContentStream(true))
