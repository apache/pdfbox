--- conflicted
+++ resolved
@@ -171,19 +171,11 @@
             float[] destValues = new float[3];
             int startX = raster.getMinX();
             int startY = raster.getMinY();
-<<<<<<< HEAD
-            int width = raster.getWidth() + startX;
-            int height = raster.getHeight() + startY;
-            for (int x = startX; x < width; x++)
-            {
-                for (int y = startY; y < height; y++)
-=======
             int endX = raster.getWidth() + startX;
             int endY = raster.getHeight() + startY;
             for (int x = startX; x < endX; x++)
             {
                 for (int y = startY; y < endY; y++)
->>>>>>> 33e3f566
                 {
                     raster.getPixel(x, y, srcValues);
                     // check if the last value can be reused
