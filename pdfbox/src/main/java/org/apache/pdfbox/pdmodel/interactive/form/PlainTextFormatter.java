/*
 * Licensed to the Apache Software Foundation (ASF) under one or more
 * contributor license agreements.  See the NOTICE file distributed with
 * this work for additional information regarding copyright ownership.
 * The ASF licenses this file to You under the Apache License, Version 2.0
 * (the "License"); you may not use this file except in compliance with
 * the License.  You may obtain a copy of the License at
 *
 *      http://www.apache.org/licenses/LICENSE-2.0
 *
 * Unless required by applicable law or agreed to in writing, software
 * distributed under the License is distributed on an "AS IS" BASIS,
 * WITHOUT WARRANTIES OR CONDITIONS OF ANY KIND, either express or implied.
 * See the License for the specific language governing permissions and
 * limitations under the License.
 */
package org.apache.pdfbox.pdmodel.interactive.form;

import java.io.IOException;
import java.util.List;

import org.apache.pdfbox.pdmodel.PDAppearanceContentStream;
import org.apache.pdfbox.pdmodel.interactive.form.PlainText.Line;
import org.apache.pdfbox.pdmodel.interactive.form.PlainText.Paragraph;
import org.apache.pdfbox.pdmodel.interactive.form.PlainText.TextAttribute;
import org.apache.pdfbox.pdmodel.interactive.form.PlainText.Word;

/**
 * TextFormatter to handle plain text formatting.
 * 
 * The text formatter will take a single value or an array of values which
 * are treated as paragraphs.
 */

class PlainTextFormatter
{
    
    enum TextAlign
    {
        LEFT(0), CENTER(1), RIGHT(2), JUSTIFY(4);
        
        private final int alignment;
        
        private TextAlign(int alignment)
        {
            this.alignment = alignment;
        }
        
        int getTextAlign()
        {
            return alignment;
        }
        
        public static TextAlign valueOf(int alignment)
        {
            for (TextAlign textAlignment : TextAlign.values())
            {
                if (textAlignment.getTextAlign() == alignment)
                {
                    return textAlignment;
                }
            }
            return TextAlign.LEFT;
        }
    }

    /**
     * The scaling factor for font units to PDF units
     */
    private static final int FONTSCALE = 1000;
    
    private final AppearanceStyle appearanceStyle;
    private final boolean wrapLines;
    private final float width;
    
    private final PDAppearanceContentStream contents;
    private final PlainText textContent;
    private final TextAlign textAlignment;
    
    private float horizontalOffset;
    private float verticalOffset;
    
    static class Builder
    {

        // required parameters
        private final PDAppearanceContentStream contents;

        // optional parameters
        private AppearanceStyle appearanceStyle;
        private boolean wrapLines = false;
        private float width = 0f;
        private PlainText textContent;
        private TextAlign textAlignment = TextAlign.LEFT;
        
       
        // initial offset from where to start the position of the first line
        private float horizontalOffset = 0f;
        private float verticalOffset = 0f;
        
        Builder(PDAppearanceContentStream contents)
        {
            this.contents = contents;
        }

        Builder style(AppearanceStyle appearanceStyle)
        {
            this.appearanceStyle = appearanceStyle;
            return this;
        }
        
        Builder wrapLines(boolean wrapLines)
        {
            this.wrapLines = wrapLines;
            return this;
        }

        Builder width(float width)
        {
            this.width = width;
            return this;
        }

        Builder textAlign(int alignment)
        {
            this.textAlignment  = TextAlign.valueOf(alignment);
            return this;
        }
        
        Builder textAlign(TextAlign alignment)
        {
            this.textAlignment  = alignment;
            return this;
        }
        
        
        Builder text(PlainText textContent)
        {
            this.textContent  = textContent;
            return this;
        }
        
        Builder initialOffset(float horizontalOffset, float verticalOffset)
        {
            this.horizontalOffset = horizontalOffset;
            this.verticalOffset = verticalOffset;
            return this;
        }
        
        PlainTextFormatter build()
        {
            return new PlainTextFormatter(this);
        }
    }
    
    private PlainTextFormatter(Builder builder)
    {
        appearanceStyle = builder.appearanceStyle;
        wrapLines = builder.wrapLines;
        width = builder.width;
        contents = builder.contents;
        textContent = builder.textContent;
        textAlignment = builder.textAlignment;
        horizontalOffset = builder.horizontalOffset;
        verticalOffset = builder.verticalOffset;
    }
    
    /**
     * Format the text block.
     * 
     * @throws IOException if there is an error writing to the stream.
     */
    public void format() throws IOException
    {
        if (textContent != null && !textContent.getParagraphs().isEmpty())
        {
            boolean isFirstParagraph = true;
        	for (Paragraph paragraph : textContent.getParagraphs())
            {
                if (wrapLines)
                {
                    List<Line> lines = paragraph.getLines(
                                appearanceStyle.getFont(), 
                                appearanceStyle.getFontSize(), 
                                width
                            );
                    processLines(lines, isFirstParagraph);
                    isFirstParagraph = false;
                }
                else
                {
                    float startOffset = 0f;
                    
                    
                    float lineWidth = appearanceStyle.getFont().getStringWidth(paragraph.getText()) *
                            appearanceStyle.getFontSize() / FONTSCALE;
                    
                    if (lineWidth < width) 
                    {
                        switch (textAlignment)
                        {
                        case CENTER:
                            startOffset = (width - lineWidth)/2;
                            break;
                        case RIGHT:
                            startOffset = width - lineWidth;
                            break;
                        case JUSTIFY:
                        default:
                            startOffset = 0f;
                        }
                    }
                    
                    contents.newLineAtOffset(horizontalOffset + startOffset, verticalOffset);
                    contents.showText(paragraph.getText());
                }
            }
        }
    }

    /**
     * Process lines for output. 
     *
     * Process lines for an individual paragraph and generate the 
     * commands for the content stream to show the text.
     * 
     * @param lines the lines to process.
     * @throws IOException if there is an error writing to the stream.
     */
    private void processLines(List<Line> lines, boolean isFirstParagraph) throws IOException
    {
        float wordWidth;

        float lastPos = 0f;
        float startOffset = 0f;
        float interWordSpacing = 0f;
        
        for (Line line : lines)
        {
            switch (textAlignment)
            {
            case CENTER:
                startOffset = (width - line.getWidth())/2;
                break;
            case RIGHT:
                startOffset = width - line.getWidth();
                break;
            case JUSTIFY:
                if (lines.indexOf(line) != lines.size() -1)
                {
                    interWordSpacing = line.getInterWordSpacing(width);
                }
                break;
            default:
                startOffset = 0f;
            }
            
            float offset = -lastPos + startOffset + horizontalOffset;
            
            if (lines.indexOf(line) == 0 && isFirstParagraph)
            {
                contents.newLineAtOffset(offset, verticalOffset);
            }
            else
            {
                // keep the last position
                verticalOffset = verticalOffset - appearanceStyle.getLeading();
                contents.newLineAtOffset(offset, - appearanceStyle.getLeading());
            }

            lastPos += offset; 

            List<Word> words = line.getWords();
<<<<<<< HEAD
            int indexOfWord = 0;
=======
            int wordIndex = 0;
>>>>>>> 6b5534b0
            for (Word word : words)
            {
                contents.showText(word.getText());
                wordWidth = (Float) word.getAttributes().getIterator().getAttribute(TextAttribute.WIDTH);
<<<<<<< HEAD
                if (indexOfWord != words.size() -1)
=======
                if (wordIndex != words.size() -1)
>>>>>>> 6b5534b0
                {
                    contents.newLineAtOffset(wordWidth + interWordSpacing, 0f);
                    lastPos = lastPos + wordWidth + interWordSpacing;
                }
<<<<<<< HEAD

                ++indexOfWord;
=======
                ++wordIndex;
>>>>>>> 6b5534b0
            }
        }
        horizontalOffset = horizontalOffset - lastPos;
    }
}<|MERGE_RESOLUTION|>--- conflicted
+++ resolved
@@ -271,30 +271,17 @@
             lastPos += offset; 
 
             List<Word> words = line.getWords();
-<<<<<<< HEAD
-            int indexOfWord = 0;
-=======
             int wordIndex = 0;
->>>>>>> 6b5534b0
             for (Word word : words)
             {
                 contents.showText(word.getText());
                 wordWidth = (Float) word.getAttributes().getIterator().getAttribute(TextAttribute.WIDTH);
-<<<<<<< HEAD
-                if (indexOfWord != words.size() -1)
-=======
                 if (wordIndex != words.size() -1)
->>>>>>> 6b5534b0
                 {
                     contents.newLineAtOffset(wordWidth + interWordSpacing, 0f);
                     lastPos = lastPos + wordWidth + interWordSpacing;
                 }
-<<<<<<< HEAD
-
-                ++indexOfWord;
-=======
                 ++wordIndex;
->>>>>>> 6b5534b0
             }
         }
         horizontalOffset = horizontalOffset - lastPos;
