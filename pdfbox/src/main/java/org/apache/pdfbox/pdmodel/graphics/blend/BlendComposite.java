/*
 * Licensed to the Apache Software Foundation (ASF) under one or more
 * contributor license agreements.  See the NOTICE file distributed with
 * this work for additional information regarding copyright ownership.
 * The ASF licenses this file to You under the Apache License, Version 2.0
 * (the "License"); you may not use this file except in compliance with
 * the License.  You may obtain a copy of the License at
 *
 *      http://www.apache.org/licenses/LICENSE-2.0
 *
 * Unless required by applicable law or agreed to in writing, software
 * distributed under the License is distributed on an "AS IS" BASIS,
 * WITHOUT WARRANTIES OR CONDITIONS OF ANY KIND, either express or implied.
 * See the License for the specific language governing permissions and
 * limitations under the License.
 */
package org.apache.pdfbox.pdmodel.graphics.blend;

import java.awt.AlphaComposite;
import java.awt.Composite;
import java.awt.CompositeContext;
import java.awt.RenderingHints;
import java.awt.color.ColorSpace;
import java.awt.image.ColorModel;
import java.awt.image.Raster;
import java.awt.image.WritableRaster;
import org.apache.commons.logging.Log;
import org.apache.commons.logging.LogFactory;

/**
 * AWT composite for blend modes.
 * 
 * @author Kühn &amp; Weyh Software GmbH
 */
public final class BlendComposite implements Composite
{
    /**
     * Log instance.
     */
    private static final Log LOG = LogFactory.getLog(BlendComposite.class);

    /**
     * Creates a blend composite
     *
     * @param blendMode Desired blend mode
     * @param constantAlpha Constant alpha, must be in the inclusive range
     * [0.0...1.0] or it will be clipped.
     * @return a blend composite.
     * @throws IllegalArgumentException if blendMode is null.
     */
    public static Composite getInstance(BlendMode blendMode, float constantAlpha)
    {
        if (constantAlpha < 0)
        {
            LOG.warn("using 0 instead of incorrect Alpha " + constantAlpha);
            constantAlpha = 0;
        }
        else if (constantAlpha > 1)
        {
            LOG.warn("using 1 instead of incorrect Alpha " + constantAlpha);
            constantAlpha = 1;
        }
        if (blendMode == null)
        {
            throw new IllegalArgumentException("blendMode parameter cannot be null");
        }
        if (blendMode == BlendMode.NORMAL)
        {
            return AlphaComposite.getInstance(AlphaComposite.SRC_OVER, constantAlpha);
        }
        else
        {
            return new BlendComposite(blendMode, constantAlpha);
        }
    }

    private final BlendMode blendMode;
    private final float constantAlpha;

    private BlendComposite(BlendMode blendMode, float constantAlpha)
    {
        this.blendMode = blendMode;
        this.constantAlpha = constantAlpha;
    }

    @Override
    public CompositeContext createContext(ColorModel srcColorModel, ColorModel dstColorModel,
            RenderingHints hints)
    {
        return new BlendCompositeContext(srcColorModel, dstColorModel, this);
    }

    static class BlendCompositeContext implements CompositeContext
    {
        private final BlendComposite parent;
        private final ColorModel srcColorModel;
        private final ColorModel dstColorModel;

        BlendCompositeContext(ColorModel srcColorModel, ColorModel dstColorModel, BlendComposite parent)
        {
            this.parent = parent;
            this.srcColorModel = srcColorModel;
            this.dstColorModel = dstColorModel;
        }

        @Override
        public void dispose()
        {
            // nothing needed
        }

        @Override
        public void compose(Raster src, Raster dstIn, WritableRaster dstOut)
        {
            int x0 = src.getMinX();
            int y0 = src.getMinY();
            int width = Math.min(Math.min(src.getWidth(), dstIn.getWidth()), dstOut.getWidth());
            int height = Math.min(Math.min(src.getHeight(), dstIn.getHeight()), dstOut.getHeight());
            int x1 = x0 + width;
            int y1 = y0 + height;
            int dstInXShift = dstIn.getMinX() - x0;
            int dstInYShift = dstIn.getMinY() - y0;
            int dstOutXShift = dstOut.getMinX() - x0;
            int dstOutYShift = dstOut.getMinY() - y0;

            ColorSpace srcColorSpace = srcColorModel.getColorSpace();
            int numSrcColorComponents = srcColorModel.getNumColorComponents();
            int numSrcComponents = src.getNumBands();
            boolean srcHasAlpha = (numSrcComponents > numSrcColorComponents);
            ColorSpace dstColorSpace = dstColorModel.getColorSpace();
            int numDstColorComponents = dstColorModel.getNumColorComponents();
            int numDstComponents = dstIn.getNumBands();
            boolean dstHasAlpha = (numDstComponents > numDstColorComponents);

            int srcColorSpaceType = srcColorSpace.getType();
            int dstColorSpaceType = dstColorSpace.getType();
            boolean subtractive = (dstColorSpaceType != ColorSpace.TYPE_RGB)
                    && (dstColorSpaceType != ColorSpace.TYPE_GRAY);

<<<<<<< HEAD
            boolean blendModeIsSeparable = parent.blendMode instanceof SeparableBlendMode;
            SeparableBlendMode separableBlendMode = blendModeIsSeparable ?
                    (SeparableBlendMode) parent.blendMode : null;
            NonSeparableBlendMode nonSeparableBlendMode = !blendModeIsSeparable ?
                    (NonSeparableBlendMode) parent.blendMode : null;

=======
            boolean blendModeIsSeparable = blendMode.isSeparableBlendMode();
>>>>>>> 72c750a4
            boolean needsColorConversion = !srcColorSpace.equals(dstColorSpace);

            Object srcPixel = null;
            Object dstPixel = null;
            float[] srcComponents = new float[numSrcComponents];
            // PDFBOX-3501 let getNormalizedComponents allocate to avoid 
            // ArrayIndexOutOfBoundsException for bitonal target
            float[] dstComponents = null;

            float[] srcColor = new float[numSrcColorComponents];
            float[] srcConverted;
            float[] dstConverted;
            float[] rgbResult = blendModeIsSeparable ? null : new float[dstHasAlpha ? 4 : 3];

            for (int y = y0; y < y1; y++)
            {
                for (int x = x0; x < x1; x++)
                {
                    srcPixel = src.getDataElements(x, y, srcPixel);
                    dstPixel = dstIn.getDataElements(dstInXShift + x, dstInYShift + y, dstPixel);

                    srcComponents = srcColorModel.getNormalizedComponents(srcPixel, srcComponents,
                            0);
                    dstComponents = dstColorModel.getNormalizedComponents(dstPixel, dstComponents,
                            0);

                    float srcAlpha = srcHasAlpha ? srcComponents[numSrcColorComponents] : 1.0f;
                    float dstAlpha = dstHasAlpha ? dstComponents[numDstColorComponents] : 1.0f;

                    srcAlpha = srcAlpha * parent.constantAlpha;

                    float resultAlpha = dstAlpha + srcAlpha - srcAlpha * dstAlpha;
                    float srcAlphaRatio = (resultAlpha > 0) ? srcAlpha / resultAlpha : 0;

                    if (blendModeIsSeparable)
                    {
                        // convert color
                        System.arraycopy(srcComponents, 0, srcColor, 0, numSrcColorComponents);
                        if (needsColorConversion)
                        {
                            // TODO - very very slow - Hash results???
                            float[] cieXYZ = srcColorSpace.toCIEXYZ(srcColor);
                            srcConverted = dstColorSpace.fromCIEXYZ(cieXYZ);
                        }
                        else
                        {
                            srcConverted = srcColor;
                        }
                        
                        for (int k = 0; k < numDstColorComponents; k++)
                        {
                            float srcValue = srcConverted[k];
                            float dstValue = dstComponents[k];

                            if (subtractive)
                            {
                                srcValue = 1 - srcValue;
                                dstValue = 1 - dstValue;
                            }

                            float value = blendMode.getBlendChannelFunction().blendChannel(srcValue,
                                    dstValue);
                            value = srcValue + dstAlpha * (value - srcValue);
                            value = dstValue + srcAlphaRatio * (value - dstValue);

                            if (subtractive)
                            {
                                value = 1 - value;
                            }

                            dstComponents[k] = value;
                        }
                    }
                    else
                    {
                        // Nonseparable blend modes are computed in RGB color space.
                        // TODO - CMYK color spaces need special treatment.

                        if (srcColorSpaceType == ColorSpace.TYPE_RGB)
                        {
                            srcConverted = srcComponents;
                        }
                        else
                        {
                            srcConverted = srcColorSpace.toRGB(srcComponents);
                        }

                        if (dstColorSpaceType == ColorSpace.TYPE_RGB)
                        {
                            dstConverted = dstComponents;
                        }
                        else
                        {
                            dstConverted = dstColorSpace.toRGB(dstComponents);
                        }
                        
<<<<<<< HEAD
                        if (nonSeparableBlendMode == null)
                        {
                            LOG.error("nonSeparableBlendMode == null, NPE will follow");
                            LOG.error("separableBlendMode: " + separableBlendMode);
                            LOG.error("blendModeIsSeparable: " + blendModeIsSeparable);
                            LOG.error("blendMode: " + parent.blendMode);
                            LOG.error("blendMode class: " + ((parent.blendMode == null) ? null : parent.blendMode.getClass()));
                        }
                        
                        nonSeparableBlendMode.blend(srcConverted, dstConverted, rgbResult);
=======
                        blendMode.getBlendFunction().blend(srcConverted, dstConverted, rgbResult);
>>>>>>> 72c750a4

                        float srcValue = srcConverted[0];
                        float dstValue = dstConverted[0];
                        float value = rgbResult[0];
                        value = Math.max(Math.min(value, 1.0f), 0.0f);
                        value = srcValue + dstAlpha * (value - srcValue);
                        value = dstValue + srcAlphaRatio * (value - dstValue);
                        rgbResult[0] = value;

                        srcValue = srcConverted[1];
                        dstValue = dstConverted[1];
                        value = rgbResult[1];
                        value = Math.max(Math.min(value, 1.0f), 0.0f);
                        value = srcValue + dstAlpha * (value - srcValue);
                        value = dstValue + srcAlphaRatio * (value - dstValue);
                        rgbResult[1] = value;

                        srcValue = srcConverted[2];
                        dstValue = dstConverted[2];
                        value = rgbResult[2];
                        value = Math.max(Math.min(value, 1.0f), 0.0f);
                        value = srcValue + dstAlpha * (value - srcValue);
                        value = dstValue + srcAlphaRatio * (value - dstValue);
                        rgbResult[2] = value;

                        if (dstColorSpaceType == ColorSpace.TYPE_RGB)
                        {
                            System.arraycopy(rgbResult, 0, dstComponents, 0, dstComponents.length);
                        }
                        else
                        {
                            float[] temp = dstColorSpace.fromRGB(rgbResult);
                            System.arraycopy(temp, 0, dstComponents, 0,
                                Math.min(dstComponents.length, temp.length));
                        }
                    }

                    if (dstHasAlpha)
                    {
                        dstComponents[numDstColorComponents] = resultAlpha;
                    }

                    dstPixel = dstColorModel.getDataElements(dstComponents, 0, dstPixel);
                    dstOut.setDataElements(dstOutXShift + x, dstOutYShift + y, dstPixel);
                }
            }
        }
    }
}
<|MERGE_RESOLUTION|>--- conflicted
+++ resolved
@@ -1,308 +1,286 @@
-/*
- * Licensed to the Apache Software Foundation (ASF) under one or more
- * contributor license agreements.  See the NOTICE file distributed with
- * this work for additional information regarding copyright ownership.
- * The ASF licenses this file to You under the Apache License, Version 2.0
- * (the "License"); you may not use this file except in compliance with
- * the License.  You may obtain a copy of the License at
- *
- *      http://www.apache.org/licenses/LICENSE-2.0
- *
- * Unless required by applicable law or agreed to in writing, software
- * distributed under the License is distributed on an "AS IS" BASIS,
- * WITHOUT WARRANTIES OR CONDITIONS OF ANY KIND, either express or implied.
- * See the License for the specific language governing permissions and
- * limitations under the License.
- */
-package org.apache.pdfbox.pdmodel.graphics.blend;
-
-import java.awt.AlphaComposite;
-import java.awt.Composite;
-import java.awt.CompositeContext;
-import java.awt.RenderingHints;
-import java.awt.color.ColorSpace;
-import java.awt.image.ColorModel;
-import java.awt.image.Raster;
-import java.awt.image.WritableRaster;
-import org.apache.commons.logging.Log;
-import org.apache.commons.logging.LogFactory;
-
-/**
- * AWT composite for blend modes.
- * 
- * @author Kühn &amp; Weyh Software GmbH
- */
-public final class BlendComposite implements Composite
-{
-    /**
-     * Log instance.
-     */
-    private static final Log LOG = LogFactory.getLog(BlendComposite.class);
-
-    /**
-     * Creates a blend composite
-     *
-     * @param blendMode Desired blend mode
-     * @param constantAlpha Constant alpha, must be in the inclusive range
-     * [0.0...1.0] or it will be clipped.
-     * @return a blend composite.
-     * @throws IllegalArgumentException if blendMode is null.
-     */
-    public static Composite getInstance(BlendMode blendMode, float constantAlpha)
-    {
-        if (constantAlpha < 0)
-        {
-            LOG.warn("using 0 instead of incorrect Alpha " + constantAlpha);
-            constantAlpha = 0;
-        }
-        else if (constantAlpha > 1)
-        {
-            LOG.warn("using 1 instead of incorrect Alpha " + constantAlpha);
-            constantAlpha = 1;
-        }
-        if (blendMode == null)
-        {
-            throw new IllegalArgumentException("blendMode parameter cannot be null");
-        }
-        if (blendMode == BlendMode.NORMAL)
-        {
-            return AlphaComposite.getInstance(AlphaComposite.SRC_OVER, constantAlpha);
-        }
-        else
-        {
-            return new BlendComposite(blendMode, constantAlpha);
-        }
-    }
-
-    private final BlendMode blendMode;
-    private final float constantAlpha;
-
-    private BlendComposite(BlendMode blendMode, float constantAlpha)
-    {
-        this.blendMode = blendMode;
-        this.constantAlpha = constantAlpha;
-    }
-
-    @Override
-    public CompositeContext createContext(ColorModel srcColorModel, ColorModel dstColorModel,
-            RenderingHints hints)
-    {
-        return new BlendCompositeContext(srcColorModel, dstColorModel, this);
-    }
-
-    static class BlendCompositeContext implements CompositeContext
-    {
-        private final BlendComposite parent;
-        private final ColorModel srcColorModel;
-        private final ColorModel dstColorModel;
-
-        BlendCompositeContext(ColorModel srcColorModel, ColorModel dstColorModel, BlendComposite parent)
-        {
-            this.parent = parent;
-            this.srcColorModel = srcColorModel;
-            this.dstColorModel = dstColorModel;
-        }
-
-        @Override
-        public void dispose()
-        {
-            // nothing needed
-        }
-
-        @Override
-        public void compose(Raster src, Raster dstIn, WritableRaster dstOut)
-        {
-            int x0 = src.getMinX();
-            int y0 = src.getMinY();
-            int width = Math.min(Math.min(src.getWidth(), dstIn.getWidth()), dstOut.getWidth());
-            int height = Math.min(Math.min(src.getHeight(), dstIn.getHeight()), dstOut.getHeight());
-            int x1 = x0 + width;
-            int y1 = y0 + height;
-            int dstInXShift = dstIn.getMinX() - x0;
-            int dstInYShift = dstIn.getMinY() - y0;
-            int dstOutXShift = dstOut.getMinX() - x0;
-            int dstOutYShift = dstOut.getMinY() - y0;
-
-            ColorSpace srcColorSpace = srcColorModel.getColorSpace();
-            int numSrcColorComponents = srcColorModel.getNumColorComponents();
-            int numSrcComponents = src.getNumBands();
-            boolean srcHasAlpha = (numSrcComponents > numSrcColorComponents);
-            ColorSpace dstColorSpace = dstColorModel.getColorSpace();
-            int numDstColorComponents = dstColorModel.getNumColorComponents();
-            int numDstComponents = dstIn.getNumBands();
-            boolean dstHasAlpha = (numDstComponents > numDstColorComponents);
-
-            int srcColorSpaceType = srcColorSpace.getType();
-            int dstColorSpaceType = dstColorSpace.getType();
-            boolean subtractive = (dstColorSpaceType != ColorSpace.TYPE_RGB)
-                    && (dstColorSpaceType != ColorSpace.TYPE_GRAY);
-
-<<<<<<< HEAD
-            boolean blendModeIsSeparable = parent.blendMode instanceof SeparableBlendMode;
-            SeparableBlendMode separableBlendMode = blendModeIsSeparable ?
-                    (SeparableBlendMode) parent.blendMode : null;
-            NonSeparableBlendMode nonSeparableBlendMode = !blendModeIsSeparable ?
-                    (NonSeparableBlendMode) parent.blendMode : null;
-
-=======
-            boolean blendModeIsSeparable = blendMode.isSeparableBlendMode();
->>>>>>> 72c750a4
-            boolean needsColorConversion = !srcColorSpace.equals(dstColorSpace);
-
-            Object srcPixel = null;
-            Object dstPixel = null;
-            float[] srcComponents = new float[numSrcComponents];
-            // PDFBOX-3501 let getNormalizedComponents allocate to avoid 
-            // ArrayIndexOutOfBoundsException for bitonal target
-            float[] dstComponents = null;
-
-            float[] srcColor = new float[numSrcColorComponents];
-            float[] srcConverted;
-            float[] dstConverted;
-            float[] rgbResult = blendModeIsSeparable ? null : new float[dstHasAlpha ? 4 : 3];
-
-            for (int y = y0; y < y1; y++)
-            {
-                for (int x = x0; x < x1; x++)
-                {
-                    srcPixel = src.getDataElements(x, y, srcPixel);
-                    dstPixel = dstIn.getDataElements(dstInXShift + x, dstInYShift + y, dstPixel);
-
-                    srcComponents = srcColorModel.getNormalizedComponents(srcPixel, srcComponents,
-                            0);
-                    dstComponents = dstColorModel.getNormalizedComponents(dstPixel, dstComponents,
-                            0);
-
-                    float srcAlpha = srcHasAlpha ? srcComponents[numSrcColorComponents] : 1.0f;
-                    float dstAlpha = dstHasAlpha ? dstComponents[numDstColorComponents] : 1.0f;
-
-                    srcAlpha = srcAlpha * parent.constantAlpha;
-
-                    float resultAlpha = dstAlpha + srcAlpha - srcAlpha * dstAlpha;
-                    float srcAlphaRatio = (resultAlpha > 0) ? srcAlpha / resultAlpha : 0;
-
-                    if (blendModeIsSeparable)
-                    {
-                        // convert color
-                        System.arraycopy(srcComponents, 0, srcColor, 0, numSrcColorComponents);
-                        if (needsColorConversion)
-                        {
-                            // TODO - very very slow - Hash results???
-                            float[] cieXYZ = srcColorSpace.toCIEXYZ(srcColor);
-                            srcConverted = dstColorSpace.fromCIEXYZ(cieXYZ);
-                        }
-                        else
-                        {
-                            srcConverted = srcColor;
-                        }
-                        
-                        for (int k = 0; k < numDstColorComponents; k++)
-                        {
-                            float srcValue = srcConverted[k];
-                            float dstValue = dstComponents[k];
-
-                            if (subtractive)
-                            {
-                                srcValue = 1 - srcValue;
-                                dstValue = 1 - dstValue;
-                            }
-
-                            float value = blendMode.getBlendChannelFunction().blendChannel(srcValue,
-                                    dstValue);
-                            value = srcValue + dstAlpha * (value - srcValue);
-                            value = dstValue + srcAlphaRatio * (value - dstValue);
-
-                            if (subtractive)
-                            {
-                                value = 1 - value;
-                            }
-
-                            dstComponents[k] = value;
-                        }
-                    }
-                    else
-                    {
-                        // Nonseparable blend modes are computed in RGB color space.
-                        // TODO - CMYK color spaces need special treatment.
-
-                        if (srcColorSpaceType == ColorSpace.TYPE_RGB)
-                        {
-                            srcConverted = srcComponents;
-                        }
-                        else
-                        {
-                            srcConverted = srcColorSpace.toRGB(srcComponents);
-                        }
-
-                        if (dstColorSpaceType == ColorSpace.TYPE_RGB)
-                        {
-                            dstConverted = dstComponents;
-                        }
-                        else
-                        {
-                            dstConverted = dstColorSpace.toRGB(dstComponents);
-                        }
-                        
-<<<<<<< HEAD
-                        if (nonSeparableBlendMode == null)
-                        {
-                            LOG.error("nonSeparableBlendMode == null, NPE will follow");
-                            LOG.error("separableBlendMode: " + separableBlendMode);
-                            LOG.error("blendModeIsSeparable: " + blendModeIsSeparable);
-                            LOG.error("blendMode: " + parent.blendMode);
-                            LOG.error("blendMode class: " + ((parent.blendMode == null) ? null : parent.blendMode.getClass()));
-                        }
-                        
-                        nonSeparableBlendMode.blend(srcConverted, dstConverted, rgbResult);
-=======
-                        blendMode.getBlendFunction().blend(srcConverted, dstConverted, rgbResult);
->>>>>>> 72c750a4
-
-                        float srcValue = srcConverted[0];
-                        float dstValue = dstConverted[0];
-                        float value = rgbResult[0];
-                        value = Math.max(Math.min(value, 1.0f), 0.0f);
-                        value = srcValue + dstAlpha * (value - srcValue);
-                        value = dstValue + srcAlphaRatio * (value - dstValue);
-                        rgbResult[0] = value;
-
-                        srcValue = srcConverted[1];
-                        dstValue = dstConverted[1];
-                        value = rgbResult[1];
-                        value = Math.max(Math.min(value, 1.0f), 0.0f);
-                        value = srcValue + dstAlpha * (value - srcValue);
-                        value = dstValue + srcAlphaRatio * (value - dstValue);
-                        rgbResult[1] = value;
-
-                        srcValue = srcConverted[2];
-                        dstValue = dstConverted[2];
-                        value = rgbResult[2];
-                        value = Math.max(Math.min(value, 1.0f), 0.0f);
-                        value = srcValue + dstAlpha * (value - srcValue);
-                        value = dstValue + srcAlphaRatio * (value - dstValue);
-                        rgbResult[2] = value;
-
-                        if (dstColorSpaceType == ColorSpace.TYPE_RGB)
-                        {
-                            System.arraycopy(rgbResult, 0, dstComponents, 0, dstComponents.length);
-                        }
-                        else
-                        {
-                            float[] temp = dstColorSpace.fromRGB(rgbResult);
-                            System.arraycopy(temp, 0, dstComponents, 0,
-                                Math.min(dstComponents.length, temp.length));
-                        }
-                    }
-
-                    if (dstHasAlpha)
-                    {
-                        dstComponents[numDstColorComponents] = resultAlpha;
-                    }
-
-                    dstPixel = dstColorModel.getDataElements(dstComponents, 0, dstPixel);
-                    dstOut.setDataElements(dstOutXShift + x, dstOutYShift + y, dstPixel);
-                }
-            }
-        }
-    }
-}
+/*
+ * Licensed to the Apache Software Foundation (ASF) under one or more
+ * contributor license agreements.  See the NOTICE file distributed with
+ * this work for additional information regarding copyright ownership.
+ * The ASF licenses this file to You under the Apache License, Version 2.0
+ * (the "License"); you may not use this file except in compliance with
+ * the License.  You may obtain a copy of the License at
+ *
+ *      http://www.apache.org/licenses/LICENSE-2.0
+ *
+ * Unless required by applicable law or agreed to in writing, software
+ * distributed under the License is distributed on an "AS IS" BASIS,
+ * WITHOUT WARRANTIES OR CONDITIONS OF ANY KIND, either express or implied.
+ * See the License for the specific language governing permissions and
+ * limitations under the License.
+ */
+package org.apache.pdfbox.pdmodel.graphics.blend;
+
+import java.awt.AlphaComposite;
+import java.awt.Composite;
+import java.awt.CompositeContext;
+import java.awt.RenderingHints;
+import java.awt.color.ColorSpace;
+import java.awt.image.ColorModel;
+import java.awt.image.Raster;
+import java.awt.image.WritableRaster;
+import org.apache.commons.logging.Log;
+import org.apache.commons.logging.LogFactory;
+
+/**
+ * AWT composite for blend modes.
+ * 
+ * @author Kühn &amp; Weyh Software GmbH
+ */
+public final class BlendComposite implements Composite
+{
+    /**
+     * Log instance.
+     */
+    private static final Log LOG = LogFactory.getLog(BlendComposite.class);
+
+    /**
+     * Creates a blend composite
+     *
+     * @param blendMode Desired blend mode
+     * @param constantAlpha Constant alpha, must be in the inclusive range
+     * [0.0...1.0] or it will be clipped.
+     * @return a blend composite.
+     * @throws IllegalArgumentException if blendMode is null.
+     */
+    public static Composite getInstance(BlendMode blendMode, float constantAlpha)
+    {
+        if (constantAlpha < 0)
+        {
+            LOG.warn("using 0 instead of incorrect Alpha " + constantAlpha);
+            constantAlpha = 0;
+        }
+        else if (constantAlpha > 1)
+        {
+            LOG.warn("using 1 instead of incorrect Alpha " + constantAlpha);
+            constantAlpha = 1;
+        }
+        if (blendMode == null)
+        {
+            throw new IllegalArgumentException("blendMode parameter cannot be null");
+        }
+        if (blendMode == BlendMode.NORMAL)
+        {
+            return AlphaComposite.getInstance(AlphaComposite.SRC_OVER, constantAlpha);
+        }
+        else
+        {
+            return new BlendComposite(blendMode, constantAlpha);
+        }
+    }
+
+    private final BlendMode blendMode;
+    private final float constantAlpha;
+
+    private BlendComposite(BlendMode blendMode, float constantAlpha)
+    {
+        this.blendMode = blendMode;
+        this.constantAlpha = constantAlpha;
+    }
+
+    @Override
+    public CompositeContext createContext(ColorModel srcColorModel, ColorModel dstColorModel,
+            RenderingHints hints)
+    {
+        return new BlendCompositeContext(srcColorModel, dstColorModel, this);
+    }
+
+    static class BlendCompositeContext implements CompositeContext
+    {
+        private final BlendComposite parent;
+        private final ColorModel srcColorModel;
+        private final ColorModel dstColorModel;
+
+        BlendCompositeContext(ColorModel srcColorModel, ColorModel dstColorModel, BlendComposite parent)
+        {
+            this.parent = parent;
+            this.srcColorModel = srcColorModel;
+            this.dstColorModel = dstColorModel;
+        }
+
+        @Override
+        public void dispose()
+        {
+            // nothing needed
+        }
+
+        @Override
+        public void compose(Raster src, Raster dstIn, WritableRaster dstOut)
+        {
+            int x0 = src.getMinX();
+            int y0 = src.getMinY();
+            int width = Math.min(Math.min(src.getWidth(), dstIn.getWidth()), dstOut.getWidth());
+            int height = Math.min(Math.min(src.getHeight(), dstIn.getHeight()), dstOut.getHeight());
+            int x1 = x0 + width;
+            int y1 = y0 + height;
+            int dstInXShift = dstIn.getMinX() - x0;
+            int dstInYShift = dstIn.getMinY() - y0;
+            int dstOutXShift = dstOut.getMinX() - x0;
+            int dstOutYShift = dstOut.getMinY() - y0;
+
+            ColorSpace srcColorSpace = srcColorModel.getColorSpace();
+            int numSrcColorComponents = srcColorModel.getNumColorComponents();
+            int numSrcComponents = src.getNumBands();
+            boolean srcHasAlpha = (numSrcComponents > numSrcColorComponents);
+            ColorSpace dstColorSpace = dstColorModel.getColorSpace();
+            int numDstColorComponents = dstColorModel.getNumColorComponents();
+            int numDstComponents = dstIn.getNumBands();
+            boolean dstHasAlpha = (numDstComponents > numDstColorComponents);
+
+            int srcColorSpaceType = srcColorSpace.getType();
+            int dstColorSpaceType = dstColorSpace.getType();
+            boolean subtractive = (dstColorSpaceType != ColorSpace.TYPE_RGB)
+                    && (dstColorSpaceType != ColorSpace.TYPE_GRAY);
+
+            boolean blendModeIsSeparable = parent.blendMode.isSeparableBlendMode();
+            boolean needsColorConversion = !srcColorSpace.equals(dstColorSpace);
+
+            Object srcPixel = null;
+            Object dstPixel = null;
+            float[] srcComponents = new float[numSrcComponents];
+            // PDFBOX-3501 let getNormalizedComponents allocate to avoid 
+            // ArrayIndexOutOfBoundsException for bitonal target
+            float[] dstComponents = null;
+
+            float[] srcColor = new float[numSrcColorComponents];
+            float[] srcConverted;
+            float[] dstConverted;
+            float[] rgbResult = blendModeIsSeparable ? null : new float[dstHasAlpha ? 4 : 3];
+
+            for (int y = y0; y < y1; y++)
+            {
+                for (int x = x0; x < x1; x++)
+                {
+                    srcPixel = src.getDataElements(x, y, srcPixel);
+                    dstPixel = dstIn.getDataElements(dstInXShift + x, dstInYShift + y, dstPixel);
+
+                    srcComponents = srcColorModel.getNormalizedComponents(srcPixel, srcComponents,
+                            0);
+                    dstComponents = dstColorModel.getNormalizedComponents(dstPixel, dstComponents,
+                            0);
+
+                    float srcAlpha = srcHasAlpha ? srcComponents[numSrcColorComponents] : 1.0f;
+                    float dstAlpha = dstHasAlpha ? dstComponents[numDstColorComponents] : 1.0f;
+
+                    srcAlpha = srcAlpha * parent.constantAlpha;
+
+                    float resultAlpha = dstAlpha + srcAlpha - srcAlpha * dstAlpha;
+                    float srcAlphaRatio = (resultAlpha > 0) ? srcAlpha / resultAlpha : 0;
+
+                    if (blendModeIsSeparable)
+                    {
+                        // convert color
+                        System.arraycopy(srcComponents, 0, srcColor, 0, numSrcColorComponents);
+                        if (needsColorConversion)
+                        {
+                            // TODO - very very slow - Hash results???
+                            float[] cieXYZ = srcColorSpace.toCIEXYZ(srcColor);
+                            srcConverted = dstColorSpace.fromCIEXYZ(cieXYZ);
+                        }
+                        else
+                        {
+                            srcConverted = srcColor;
+                        }
+                        
+                        for (int k = 0; k < numDstColorComponents; k++)
+                        {
+                            float srcValue = srcConverted[k];
+                            float dstValue = dstComponents[k];
+
+                            if (subtractive)
+                            {
+                                srcValue = 1 - srcValue;
+                                dstValue = 1 - dstValue;
+                            }
+
+                            float value = blendMode.getBlendChannelFunction().blendChannel(srcValue,
+                                    dstValue);
+                            value = srcValue + dstAlpha * (value - srcValue);
+                            value = dstValue + srcAlphaRatio * (value - dstValue);
+
+                            if (subtractive)
+                            {
+                                value = 1 - value;
+                            }
+
+                            dstComponents[k] = value;
+                        }
+                    }
+                    else
+                    {
+                        // Nonseparable blend modes are computed in RGB color space.
+                        // TODO - CMYK color spaces need special treatment.
+
+                        if (srcColorSpaceType == ColorSpace.TYPE_RGB)
+                        {
+                            srcConverted = srcComponents;
+                        }
+                        else
+                        {
+                            srcConverted = srcColorSpace.toRGB(srcComponents);
+                        }
+
+                        if (dstColorSpaceType == ColorSpace.TYPE_RGB)
+                        {
+                            dstConverted = dstComponents;
+                        }
+                        else
+                        {
+                            dstConverted = dstColorSpace.toRGB(dstComponents);
+                        }
+                        
+                        parent.blendMode.getBlendFunction().blend(srcConverted, dstConverted, rgbResult);
+
+                        float srcValue = srcConverted[0];
+                        float dstValue = dstConverted[0];
+                        float value = rgbResult[0];
+                        value = Math.max(Math.min(value, 1.0f), 0.0f);
+                        value = srcValue + dstAlpha * (value - srcValue);
+                        value = dstValue + srcAlphaRatio * (value - dstValue);
+                        rgbResult[0] = value;
+
+                        srcValue = srcConverted[1];
+                        dstValue = dstConverted[1];
+                        value = rgbResult[1];
+                        value = Math.max(Math.min(value, 1.0f), 0.0f);
+                        value = srcValue + dstAlpha * (value - srcValue);
+                        value = dstValue + srcAlphaRatio * (value - dstValue);
+                        rgbResult[1] = value;
+
+                        srcValue = srcConverted[2];
+                        dstValue = dstConverted[2];
+                        value = rgbResult[2];
+                        value = Math.max(Math.min(value, 1.0f), 0.0f);
+                        value = srcValue + dstAlpha * (value - srcValue);
+                        value = dstValue + srcAlphaRatio * (value - dstValue);
+                        rgbResult[2] = value;
+
+                        if (dstColorSpaceType == ColorSpace.TYPE_RGB)
+                        {
+                            System.arraycopy(rgbResult, 0, dstComponents, 0, dstComponents.length);
+                        }
+                        else
+                        {
+                            float[] temp = dstColorSpace.fromRGB(rgbResult);
+                            System.arraycopy(temp, 0, dstComponents, 0,
+                                Math.min(dstComponents.length, temp.length));
+                        }
+                    }
+
+                    if (dstHasAlpha)
+                    {
+                        dstComponents[numDstColorComponents] = resultAlpha;
+                    }
+
+                    dstPixel = dstColorModel.getDataElements(dstComponents, 0, dstPixel);
+                    dstOut.setDataElements(dstOutXShift + x, dstOutYShift + y, dstPixel);
+                }
+            }
+        }
+    }
+}