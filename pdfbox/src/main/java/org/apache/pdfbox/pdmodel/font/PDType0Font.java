--- conflicted
+++ resolved
@@ -346,11 +346,7 @@
         {
             String ordering = ros.getOrdering();
             isDescendantCJK = "Adobe".equals(ros.getRegistry()) &&
-<<<<<<< HEAD
-                    ("GB1".equals(ordering) ||
-=======
                     ("GB1".equals(ordering) || 
->>>>>>> 2472f6bc
                      "CNS1".equals(ordering) ||
                      "Japan1".equals(ordering) ||
                      "Korea1".equals(ordering));
@@ -379,12 +375,6 @@
             String strName = null;
             if (isDescendantCJK)
             {
-<<<<<<< HEAD
-                PDCIDSystemInfo pdCIDSystemInfo = descendantFont.getCIDSystemInfo();//Can't pdCIDSystemInfo be null here? See: readEncoding
-                strName = pdCIDSystemInfo.getRegistry() + "-" +
-                          pdCIDSystemInfo.getOrdering() + "-" +
-                          pdCIDSystemInfo.getSupplement();
-=======
                 PDCIDSystemInfo cidSystemInfo = descendantFont.getCIDSystemInfo();
                 if (cidSystemInfo != null)
                 {
@@ -392,7 +382,6 @@
                               cidSystemInfo.getOrdering() + "-" +
                               cidSystemInfo.getSupplement();
                 }
->>>>>>> 2472f6bc
             }
             else if (name != null)
             {
