<<<<<<< HEAD
/*
 * Licensed to the Apache Software Foundation (ASF) under one or more
 * contributor license agreements.  See the NOTICE file distributed with
 * this work for additional information regarding copyright ownership.
 * The ASF licenses this file to You under the Apache License, Version 2.0
 * (the "License"); you may not use this file except in compliance with
 * the License.  You may obtain a copy of the License at
 *
 *      http://www.apache.org/licenses/LICENSE-2.0
 *
 * Unless required by applicable law or agreed to in writing, software
 * distributed under the License is distributed on an "AS IS" BASIS,
 * WITHOUT WARRANTIES OR CONDITIONS OF ANY KIND, either express or implied.
 * See the License for the specific language governing permissions and
 * limitations under the License.
 */
package org.apache.pdfbox.pdmodel.graphics.shading;

import java.awt.Paint;
import java.awt.geom.AffineTransform;
import java.awt.geom.Point2D;
import java.io.EOFException;
import java.io.IOException;
import java.util.ArrayList;
import java.util.Collections;
import java.util.List;

import javax.imageio.stream.ImageInputStream;
import javax.imageio.stream.MemoryCacheImageInputStream;

import org.apache.pdfbox.cos.COSDictionary;
import org.apache.pdfbox.cos.COSName;
import org.apache.pdfbox.cos.COSStream;
import org.apache.pdfbox.pdmodel.common.PDRange;
import org.apache.pdfbox.util.Matrix;

/**
 * Resources for a shading type 5 (Lattice-Form Gouraud-Shade Triangle Mesh).
 */
public class PDShadingType5 extends PDTriangleBasedShadingType
{
    /**
     * Constructor using the given shading dictionary.
     *
     * @param shadingDictionary the dictionary for this shading
     */
    public PDShadingType5(COSDictionary shadingDictionary)
    {
        super(shadingDictionary);
    }

    @Override
    public int getShadingType()
    {
        return PDShading.SHADING_TYPE5;
    }

    /**
     * The vertices per row of this shading. This will return -1 if one has not
     * been set.
     *
     * @return the number of vertices per row
     */
    public int getVerticesPerRow()
    {
        return getCOSObject().getInt(COSName.VERTICES_PER_ROW, -1);
    }

    /**
     * Set the number of vertices per row.
     *
     * @param verticesPerRow the number of vertices per row
     */
    public void setVerticesPerRow(int verticesPerRow)
    {
        getCOSObject().setInt(COSName.VERTICES_PER_ROW, verticesPerRow);
    }

    @Override
    public Paint toPaint(Matrix matrix)
    {
        return new Type5ShadingPaint(this, matrix);
    }
    
    @SuppressWarnings("squid:S1166")
    @Override
    List<ShadedTriangle> collectTriangles(AffineTransform xform, Matrix matrix) throws IOException
    {
        COSDictionary dict = getCOSObject();
        if (!(dict instanceof COSStream))
        {
            return Collections.emptyList();
        }
        PDRange rangeX = getDecodeForParameter(0);
        PDRange rangeY = getDecodeForParameter(1);
        if (Float.compare(rangeX.getMin(), rangeX.getMax()) == 0 ||
            Float.compare(rangeY.getMin(), rangeY.getMax()) == 0)
        {
            return Collections.emptyList();
        }
        int numPerRow = getVerticesPerRow();
        PDRange[] colRange = new PDRange[getNumberOfColorComponents()];
        for (int i = 0; i < colRange.length; ++i)
        {
            colRange[i] = getDecodeForParameter(2 + i);
        }
        List<Vertex> vlist = new ArrayList<>();
        long maxSrcCoord = (long) Math.pow(2, getBitsPerCoordinate()) - 1;
        long maxSrcColor = (long) Math.pow(2, getBitsPerComponent()) - 1;
        COSStream cosStream = (COSStream) dict;

        try (ImageInputStream mciis = new MemoryCacheImageInputStream(cosStream.createInputStream()))
        {
            boolean eof = false;
            while (!eof)
            {
                Vertex p;
                try
                {
                    p = readVertex(mciis, maxSrcCoord, maxSrcColor, rangeX, rangeY, colRange, matrix, xform);
                    vlist.add(p);
                }
                catch (EOFException ex)
                {
                    eof = true;
                }
            }
        }
        int rowNum = vlist.size() / numPerRow;
        Vertex[][] latticeArray = new Vertex[rowNum][numPerRow];
        List<ShadedTriangle> list = new ArrayList<>();
        if (rowNum < 2)
        {
            // must have at least two rows; if not, return empty list
            return list;
        }
        for (int i = 0; i < rowNum; i++)
        {
            for (int j = 0; j < numPerRow; j++)
            {
                latticeArray[i][j] = vlist.get(i * numPerRow + j);
            }
        }

        Point2D[] ps = new Point2D[3]; // array will be shallow-cloned in ShadedTriangle constructor
        float[][] cs = new float[3][];
        for (int i = 0; i < rowNum - 1; i++)
        {
            for (int j = 0; j < numPerRow - 1; j++)
            {
                ps[0] = latticeArray[i][j].point;
                ps[1] = latticeArray[i][j + 1].point;
                ps[2] = latticeArray[i + 1][j].point;

                cs[0] = latticeArray[i][j].color;
                cs[1] = latticeArray[i][j + 1].color;
                cs[2] = latticeArray[i + 1][j].color;

                list.add(new ShadedTriangle(ps, cs));

                ps[0] = latticeArray[i][j + 1].point;
                ps[1] = latticeArray[i + 1][j].point;
                ps[2] = latticeArray[i + 1][j + 1].point;

                cs[0] = latticeArray[i][j + 1].color;
                cs[1] = latticeArray[i + 1][j].color;
                cs[2] = latticeArray[i + 1][j + 1].color;

                list.add(new ShadedTriangle(ps, cs));
            }
        }
        return list;
    }
}
=======
/*
 * Licensed to the Apache Software Foundation (ASF) under one or more
 * contributor license agreements.  See the NOTICE file distributed with
 * this work for additional information regarding copyright ownership.
 * The ASF licenses this file to You under the Apache License, Version 2.0
 * (the "License"); you may not use this file except in compliance with
 * the License.  You may obtain a copy of the License at
 *
 *      http://www.apache.org/licenses/LICENSE-2.0
 *
 * Unless required by applicable law or agreed to in writing, software
 * distributed under the License is distributed on an "AS IS" BASIS,
 * WITHOUT WARRANTIES OR CONDITIONS OF ANY KIND, either express or implied.
 * See the License for the specific language governing permissions and
 * limitations under the License.
 */
package org.apache.pdfbox.pdmodel.graphics.shading;

import java.awt.Paint;
import java.awt.geom.AffineTransform;
import java.awt.geom.Point2D;
import java.io.EOFException;
import java.io.IOException;
import java.util.ArrayList;
import java.util.Collections;
import java.util.List;

import javax.imageio.stream.ImageInputStream;
import javax.imageio.stream.MemoryCacheImageInputStream;

import org.apache.pdfbox.cos.COSDictionary;
import org.apache.pdfbox.cos.COSName;
import org.apache.pdfbox.cos.COSStream;
import org.apache.pdfbox.pdmodel.common.PDRange;
import org.apache.pdfbox.util.Matrix;

/**
 * Resources for a shading type 5 (Lattice-Form Gouraud-Shade Triangle Mesh).
 */
public class PDShadingType5 extends PDTriangleBasedShadingType
{
    /**
     * Constructor using the given shading dictionary.
     *
     * @param shadingDictionary the dictionary for this shading
     */
    public PDShadingType5(COSDictionary shadingDictionary)
    {
        super(shadingDictionary);
    }

    @Override
    public int getShadingType()
    {
        return PDShading.SHADING_TYPE5;
    }

    /**
     * The vertices per row of this shading. This will return -1 if one has not
     * been set.
     *
     * @return the number of vertices per row
     */
    public int getVerticesPerRow()
    {
        return getCOSObject().getInt(COSName.VERTICES_PER_ROW, -1);
    }

    /**
     * Set the number of vertices per row.
     *
     * @param verticesPerRow the number of vertices per row
     */
    public void setVerticesPerRow(int verticesPerRow)
    {
        getCOSObject().setInt(COSName.VERTICES_PER_ROW, verticesPerRow);
    }

    @Override
    public Paint toPaint(Matrix matrix)
    {
        return new Type5ShadingPaint(this, matrix);
    }
    
    @SuppressWarnings("squid:S1166")
    @Override
    List<ShadedTriangle> collectTriangles(AffineTransform xform, Matrix matrix) throws IOException
    {
        COSDictionary dict = getCOSObject();
        if (!(dict instanceof COSStream))
        {
            return Collections.emptyList();
        }
        PDRange rangeX = getDecodeForParameter(0);
        PDRange rangeY = getDecodeForParameter(1);
        if (rangeX == null || rangeY == null ||
            Float.compare(rangeX.getMin(), rangeX.getMax()) == 0 ||
            Float.compare(rangeY.getMin(), rangeY.getMax()) == 0)
        {
            return Collections.emptyList();
        }
        int numPerRow = getVerticesPerRow();
        PDRange[] colRange = new PDRange[getNumberOfColorComponents()];
        for (int i = 0; i < colRange.length; ++i)
        {
            colRange[i] = getDecodeForParameter(2 + i);
            if (colRange[i] == null)
            {
                throw new IOException("Range missing in shading /Decode entry");
            }
        }
        List<Vertex> vlist = new ArrayList<>();
        long maxSrcCoord = (long) Math.pow(2, getBitsPerCoordinate()) - 1;
        long maxSrcColor = (long) Math.pow(2, getBitsPerComponent()) - 1;
        COSStream cosStream = (COSStream) dict;

        try (ImageInputStream mciis = new MemoryCacheImageInputStream(cosStream.createInputStream()))
        {
            boolean eof = false;
            while (!eof)
            {
                Vertex p;
                try
                {
                    p = readVertex(mciis, maxSrcCoord, maxSrcColor, rangeX, rangeY, colRange, matrix, xform);
                    vlist.add(p);
                }
                catch (EOFException ex)
                {
                    eof = true;
                }
            }
        }
        int rowNum = vlist.size() / numPerRow;
        if (rowNum < 2)
        {
            // must have at least two rows; if not, return empty list
            return Collections.emptyList();
        }
        Vertex[][] latticeArray = new Vertex[rowNum][numPerRow];
        for (int i = 0; i < rowNum; i++)
        {
            for (int j = 0; j < numPerRow; j++)
            {
                latticeArray[i][j] = vlist.get(i * numPerRow + j);
            }
        }

        return createShadedTriangleList(rowNum, numPerRow, latticeArray);
    }

    private List<ShadedTriangle> createShadedTriangleList(int rowNum, int numPerRow, Vertex[][] latticeArray)
    {
        Point2D[] ps = new Point2D[3]; // array will be shallow-cloned in ShadedTriangle constructor
        float[][] cs = new float[3][];
        List<ShadedTriangle> list = new ArrayList<>();
        for (int i = 0; i < rowNum - 1; i++)
        {
            for (int j = 0; j < numPerRow - 1; j++)
            {
                ps[0] = latticeArray[i][j].point;
                ps[1] = latticeArray[i][j + 1].point;
                ps[2] = latticeArray[i + 1][j].point;

                cs[0] = latticeArray[i][j].color;
                cs[1] = latticeArray[i][j + 1].color;
                cs[2] = latticeArray[i + 1][j].color;

                list.add(new ShadedTriangle(ps, cs));

                ps[0] = latticeArray[i][j + 1].point;
                ps[1] = latticeArray[i + 1][j].point;
                ps[2] = latticeArray[i + 1][j + 1].point;

                cs[0] = latticeArray[i][j + 1].color;
                cs[1] = latticeArray[i + 1][j].color;
                cs[2] = latticeArray[i + 1][j + 1].color;

                list.add(new ShadedTriangle(ps, cs));
            }
        }
        return list;
    }
}
>>>>>>> a7358e0b
<|MERGE_RESOLUTION|>--- conflicted
+++ resolved
@@ -1,179 +1,3 @@
-<<<<<<< HEAD
-/*
- * Licensed to the Apache Software Foundation (ASF) under one or more
- * contributor license agreements.  See the NOTICE file distributed with
- * this work for additional information regarding copyright ownership.
- * The ASF licenses this file to You under the Apache License, Version 2.0
- * (the "License"); you may not use this file except in compliance with
- * the License.  You may obtain a copy of the License at
- *
- *      http://www.apache.org/licenses/LICENSE-2.0
- *
- * Unless required by applicable law or agreed to in writing, software
- * distributed under the License is distributed on an "AS IS" BASIS,
- * WITHOUT WARRANTIES OR CONDITIONS OF ANY KIND, either express or implied.
- * See the License for the specific language governing permissions and
- * limitations under the License.
- */
-package org.apache.pdfbox.pdmodel.graphics.shading;
-
-import java.awt.Paint;
-import java.awt.geom.AffineTransform;
-import java.awt.geom.Point2D;
-import java.io.EOFException;
-import java.io.IOException;
-import java.util.ArrayList;
-import java.util.Collections;
-import java.util.List;
-
-import javax.imageio.stream.ImageInputStream;
-import javax.imageio.stream.MemoryCacheImageInputStream;
-
-import org.apache.pdfbox.cos.COSDictionary;
-import org.apache.pdfbox.cos.COSName;
-import org.apache.pdfbox.cos.COSStream;
-import org.apache.pdfbox.pdmodel.common.PDRange;
-import org.apache.pdfbox.util.Matrix;
-
-/**
- * Resources for a shading type 5 (Lattice-Form Gouraud-Shade Triangle Mesh).
- */
-public class PDShadingType5 extends PDTriangleBasedShadingType
-{
-    /**
-     * Constructor using the given shading dictionary.
-     *
-     * @param shadingDictionary the dictionary for this shading
-     */
-    public PDShadingType5(COSDictionary shadingDictionary)
-    {
-        super(shadingDictionary);
-    }
-
-    @Override
-    public int getShadingType()
-    {
-        return PDShading.SHADING_TYPE5;
-    }
-
-    /**
-     * The vertices per row of this shading. This will return -1 if one has not
-     * been set.
-     *
-     * @return the number of vertices per row
-     */
-    public int getVerticesPerRow()
-    {
-        return getCOSObject().getInt(COSName.VERTICES_PER_ROW, -1);
-    }
-
-    /**
-     * Set the number of vertices per row.
-     *
-     * @param verticesPerRow the number of vertices per row
-     */
-    public void setVerticesPerRow(int verticesPerRow)
-    {
-        getCOSObject().setInt(COSName.VERTICES_PER_ROW, verticesPerRow);
-    }
-
-    @Override
-    public Paint toPaint(Matrix matrix)
-    {
-        return new Type5ShadingPaint(this, matrix);
-    }
-    
-    @SuppressWarnings("squid:S1166")
-    @Override
-    List<ShadedTriangle> collectTriangles(AffineTransform xform, Matrix matrix) throws IOException
-    {
-        COSDictionary dict = getCOSObject();
-        if (!(dict instanceof COSStream))
-        {
-            return Collections.emptyList();
-        }
-        PDRange rangeX = getDecodeForParameter(0);
-        PDRange rangeY = getDecodeForParameter(1);
-        if (Float.compare(rangeX.getMin(), rangeX.getMax()) == 0 ||
-            Float.compare(rangeY.getMin(), rangeY.getMax()) == 0)
-        {
-            return Collections.emptyList();
-        }
-        int numPerRow = getVerticesPerRow();
-        PDRange[] colRange = new PDRange[getNumberOfColorComponents()];
-        for (int i = 0; i < colRange.length; ++i)
-        {
-            colRange[i] = getDecodeForParameter(2 + i);
-        }
-        List<Vertex> vlist = new ArrayList<>();
-        long maxSrcCoord = (long) Math.pow(2, getBitsPerCoordinate()) - 1;
-        long maxSrcColor = (long) Math.pow(2, getBitsPerComponent()) - 1;
-        COSStream cosStream = (COSStream) dict;
-
-        try (ImageInputStream mciis = new MemoryCacheImageInputStream(cosStream.createInputStream()))
-        {
-            boolean eof = false;
-            while (!eof)
-            {
-                Vertex p;
-                try
-                {
-                    p = readVertex(mciis, maxSrcCoord, maxSrcColor, rangeX, rangeY, colRange, matrix, xform);
-                    vlist.add(p);
-                }
-                catch (EOFException ex)
-                {
-                    eof = true;
-                }
-            }
-        }
-        int rowNum = vlist.size() / numPerRow;
-        Vertex[][] latticeArray = new Vertex[rowNum][numPerRow];
-        List<ShadedTriangle> list = new ArrayList<>();
-        if (rowNum < 2)
-        {
-            // must have at least two rows; if not, return empty list
-            return list;
-        }
-        for (int i = 0; i < rowNum; i++)
-        {
-            for (int j = 0; j < numPerRow; j++)
-            {
-                latticeArray[i][j] = vlist.get(i * numPerRow + j);
-            }
-        }
-
-        Point2D[] ps = new Point2D[3]; // array will be shallow-cloned in ShadedTriangle constructor
-        float[][] cs = new float[3][];
-        for (int i = 0; i < rowNum - 1; i++)
-        {
-            for (int j = 0; j < numPerRow - 1; j++)
-            {
-                ps[0] = latticeArray[i][j].point;
-                ps[1] = latticeArray[i][j + 1].point;
-                ps[2] = latticeArray[i + 1][j].point;
-
-                cs[0] = latticeArray[i][j].color;
-                cs[1] = latticeArray[i][j + 1].color;
-                cs[2] = latticeArray[i + 1][j].color;
-
-                list.add(new ShadedTriangle(ps, cs));
-
-                ps[0] = latticeArray[i][j + 1].point;
-                ps[1] = latticeArray[i + 1][j].point;
-                ps[2] = latticeArray[i + 1][j + 1].point;
-
-                cs[0] = latticeArray[i][j + 1].color;
-                cs[1] = latticeArray[i + 1][j].color;
-                cs[2] = latticeArray[i + 1][j + 1].color;
-
-                list.add(new ShadedTriangle(ps, cs));
-            }
-        }
-        return list;
-    }
-}
-=======
 /*
  * Licensed to the Apache Software Foundation (ASF) under one or more
  * contributor license agreements.  See the NOTICE file distributed with
@@ -357,5 +181,4 @@
         }
         return list;
     }
-}
->>>>>>> a7358e0b
+}