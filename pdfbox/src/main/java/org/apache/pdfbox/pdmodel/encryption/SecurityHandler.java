--- conflicted
+++ resolved
@@ -616,10 +616,7 @@
      * @param string the string to decrypt.
      * @param objNum The object number.
      * @param genNum The object generation number.
-<<<<<<< HEAD
-=======
-     *
->>>>>>> bc996b06
+     *
      */
     private void decryptString(COSString string, long objNum, long genNum)
     {
