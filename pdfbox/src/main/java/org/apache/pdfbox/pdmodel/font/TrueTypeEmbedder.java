--- conflicted
+++ resolved
@@ -192,28 +192,16 @@
         PostScriptTable post = ttf.getPostScript();
         if (post == null)
         {
-<<<<<<< HEAD
-            throw new IOException("post table is missing in font " + ttfName);
-=======
             throw new IOException("post table is missing in font " + ttfName);            
->>>>>>> 8212dade
         }
 
         PDFontDescriptor fd = new PDFontDescriptor();
         fd.setFontName(ttfName);
-<<<<<<< HEAD
-=======
 
         HorizontalHeaderTable hhea = ttf.getHorizontalHeader();
->>>>>>> 8212dade
-
-        HorizontalHeaderTable hHeader = ttf.getHorizontalHeader();
+        
         // Flags
-<<<<<<< HEAD
-        fd.setFixedPitch(post.getIsFixedPitch() > 0 || hHeader.getNumberOfHMetrics() == 1);
-=======
         fd.setFixedPitch(post.getIsFixedPitch() > 0 || hhea.getNumberOfHMetrics() == 1);
->>>>>>> 8212dade
 
         int fsSelection = os2.getFsSelection();
         fd.setItalic(((fsSelection & (ITALIC | OBLIQUE)) != 0));
@@ -253,13 +241,8 @@
         fd.setFontBoundingBox(rect);
 
         // Ascent, Descent
-<<<<<<< HEAD
-        fd.setAscent(hHeader.getAscender() * scaling);
-        fd.setDescent(hHeader.getDescender() * scaling);
-=======
         fd.setAscent(hhea.getAscender() * scaling);
         fd.setDescent(hhea.getDescender() * scaling);
->>>>>>> 8212dade
 
         // CapHeight, XHeight
         if (os2.getVersion() >= 1.2)
