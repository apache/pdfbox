--- conflicted
+++ resolved
@@ -1,4 +1,3 @@
-<<<<<<< HEAD
 /*
  * Licensed to the Apache Software Foundation (ASF) under one or more
  * contributor license agreements.  See the NOTICE file distributed with
@@ -48,7 +47,7 @@
 final class SampledImageReader
 {
     private static final Log LOG = LogFactory.getLog(SampledImageReader.class);
-
+    
     private SampledImageReader()
     {
     }
@@ -126,7 +125,7 @@
                     LOG.warn("premature EOF, image will be incomplete");
                     break;
                 }
-            }
+            }            
         }
 
         return masked;
@@ -281,836 +280,6 @@
         try (ImageInputStream iis = new MemoryCacheImageInputStream(pdImage.createInputStream(options)))
         {
             final int inputWidth = pdImage.getWidth();
-            final int scanWidth = inputWidth;
-            final int scanHeight = pdImage.getHeight();
-
-            // create stream
-            final boolean isIndexed = colorSpace instanceof PDIndexed;
-
-            // calculate row padding
-            int padding = 0;
-            if (inputWidth * numComponents * bitsPerComponent % 8 > 0)
-            {
-                padding = 8 - (inputWidth * numComponents * bitsPerComponent % 8);
-            }
-
-            // read stream
-            final boolean isShort = raster.getDataBuffer().getDataType() == DataBuffer.TYPE_USHORT;
-            assert !isIndexed || !isShort;
-
-            if (isShort)
-                readRasterShorts(
-                        raster, numComponents, bitsPerComponent, decode,
-                        iis, scanWidth, scanHeight, isIndexed, padding);
-            else
-                readRasterBytes(
-                        raster, numComponents, bitsPerComponent, decode,
-                        iis, scanWidth, scanHeight, isIndexed, padding);
-        }
-    }
-
-    private static void readRasterBytes(
-            WritableRaster raster, int numComponents, int bitsPerComponent,
-            float[] decode, ImageInputStream iis, int scanWidth, int scanHeight,
-            boolean isIndexed, int padding)
-            throws IOException
-    {
-        final byte[] srcColorValuesBytes = new byte[numComponents];
-        final float sampleMax = (float) Math.pow(2, bitsPerComponent) - 1f;
-
-        for (int y = 0; y < scanHeight; y++)
-        {
-            for (int x = 0; x < scanWidth; x++)
-            {
-                for (int c = 0; c < numComponents; c++)
-                {
-                    int value = (int) iis.readBits(bitsPerComponent);
-
-                    // decode array
-                    final float dMin = decode[c * 2];
-                    final float dMax = decode[(c * 2) + 1];
-
-                    // interpolate to domain
-                    float output = dMin + (value * ((dMax - dMin) / sampleMax));
-
-                    if (isIndexed)
-                    {
-                        // indexed color spaces get the raw value, because the TYPE_BYTE
-                        // below cannot be reversed by the color space without it having
-                        // knowledge of the number of bits per component
-                        srcColorValuesBytes[c] = (byte) Math.round(output);
-                    }
-                    else
-                    {
-                        // interpolate to TYPE_BYTE
-                        int outputByte = Math
-                                .round(((output - Math.min(dMin, dMax)) / Math.abs(dMax - dMin)) * 255f);
-
-                        srcColorValuesBytes[c] = (byte) outputByte;
-                    }
-                }
-
-                raster.setDataElements(x, y, srcColorValuesBytes);
-            }
-
-            // rows are padded to the nearest byte
-            iis.readBits(padding);
-        }
-    }
-
-    private static void readRasterShorts(
-            WritableRaster raster, int numComponents, int bitsPerComponent,
-            float[] decode, ImageInputStream iis, int scanWidth, int scanHeight,
-            boolean isIndexed, int padding)
-            throws IOException
-    {
-        final short[] srcColorValuesShort = new short[numComponents];
-        final float sampleMax = (float) Math.pow(2, bitsPerComponent) - 1f;
-
-        for (int y = 0; y < scanHeight; y++)
-        {
-            for (int x = 0; x < scanWidth; x++)
-            {
-                for (int c = 0; c < numComponents; c++)
-                {
-                    int value = (int) iis.readBits(bitsPerComponent);
-
-                    if (isIndexed)
-                    {
-                        // do nothing
-                    }
-                    else
-                    {
-                        // decode array
-                        final float dMin = decode[c * 2];
-                        final float dMax = decode[(c * 2) + 1];
-
-                        // interpolate to domain
-                        float output = dMin + (value * ((dMax - dMin) / sampleMax));
-
-                        // interpolate to TYPE_SHORT
-                        int outputShort = Math
-                                .round(((output - Math.min(dMin, dMax)) / Math.abs(dMax - dMin)) * 65535f);
-
-                        srcColorValuesShort[c] = (short) outputShort;
-                    }
-                }
-
-                raster.setDataElements(x, y, srcColorValuesShort);
-            }
-
-            // rows are padded to the nearest byte
-            iis.readBits(padding);
-        }
-    }
-
-    private static BufferedImage from1Bit(PDImage pdImage, Rectangle clipped, final int subsampling,
-                                          final int width, final int height) throws IOException
-    {
-        int currentSubsampling = subsampling;
-        final PDColorSpace colorSpace = pdImage.getColorSpace();
-        final float[] decode = getDecodeArray(pdImage);
-        BufferedImage bim = null;
-        WritableRaster raster;
-        byte[] output;
-
-        DecodeOptions options = new DecodeOptions(currentSubsampling);
-        options.setSourceRegion(clipped);
-        // read bit stream
-        try (InputStream iis = pdImage.createInputStream(options))
-        {
-            final int inputWidth;
-            final int startx;
-            final int starty;
-            final int scanWidth;
-            final int scanHeight;
-            if (options.isFilterSubsampled())
-            {
-                // Decode options were honored, and so there is no need for additional clipping or subsampling
-                inputWidth = width;
-                startx = 0;
-                starty = 0;
-                scanWidth = width;
-                scanHeight = height;
-                currentSubsampling = 1;
-            }
-            else
-            {
-                // Decode options not honored, so we need to clip and subsample ourselves.
-                inputWidth = pdImage.getWidth();
-                startx = clipped.x;
-                starty = clipped.y;
-                scanWidth = clipped.width;
-                scanHeight = clipped.height;
-            }
-            if (colorSpace instanceof PDDeviceGray)
-            {
-                // TYPE_BYTE_GRAY and not TYPE_BYTE_BINARY because this one is handled
-                // without conversion to RGB by Graphics.drawImage
-                // this reduces the memory footprint, only one byte per pixel instead of three.
-                bim = new BufferedImage(width, height, BufferedImage.TYPE_BYTE_GRAY);
-                raster = bim.getRaster();
-            }
-            else
-            {
-                raster = Raster.createBandedRaster(DataBuffer.TYPE_BYTE, width, height, 1, new Point(0, 0));
-            }
-            output = ((DataBufferByte) raster.getDataBuffer()).getData();
-            final boolean isIndexed = colorSpace instanceof PDIndexed;
-
-            int rowLen = inputWidth / 8;
-            if (inputWidth % 8 > 0)
-            {
-                rowLen++;
-            }
-
-            // read stream
-            byte value0;
-            byte value1;
-            if (isIndexed || decode[0] < decode[1])
-            {
-                value0 = 0;
-                value1 = (byte) 255;
-            }
-            else
-            {
-                value0 = (byte) 255;
-                value1 = 0;
-            }
-            byte[] buff = new byte[rowLen];
-            int idx = 0;
-            for (int y = 0; y < starty + scanHeight; y++)
-            {
-                int x = 0;
-                int readLen = (int) IOUtils.populateBuffer(iis, buff);
-                if (y < starty || y % currentSubsampling > 0)
-                {
-                    continue;
-                }
-                for (int r = 0; r < rowLen && r < readLen; r++)
-                {
-                    int value = buff[r];
-                    int mask = 128;
-                    for (int i = 0; i < 8; i++)
-                    {
-                        if (x >= startx + scanWidth)
-                        {
-                            break;
-                        }
-                        int bit = value & mask;
-                        mask >>= 1;
-                        if (x >= startx && x % currentSubsampling == 0)
-                        {
-                            output[idx++] = bit == 0 ? value0 : value1;
-                        }
-                        x++;
-                    }
-                }
-                if (readLen != rowLen)
-                {
-                    LOG.warn("premature EOF, image will be incomplete");
-                    break;
-                }
-            }
-
-            if (bim != null)
-            {
-                return bim;
-            }
-
-            // use the color space to convert the image to RGB
-            return colorSpace.toRGBImage(raster);
-        }
-    }
-
-    // faster, 8-bit non-decoded, non-colormasked image conversion
-    private static BufferedImage from8bit(PDImage pdImage, WritableRaster raster, Rectangle clipped, final int subsampling,
-                                          final int width, final int height) throws IOException
-    {
-        int currentSubsampling = subsampling;
-        DecodeOptions options = new DecodeOptions(currentSubsampling);
-        options.setSourceRegion(clipped);
-        try (InputStream input = pdImage.createInputStream(options))
-        {
-            final int inputWidth;
-            final int startx;
-            final int starty;
-            final int scanWidth;
-            final int scanHeight;
-            if (options.isFilterSubsampled())
-            {
-                // Decode options were honored, and so there is no need for additional clipping or subsampling
-                inputWidth = width;
-                startx = 0;
-                starty = 0;
-                scanWidth = width;
-                scanHeight = height;
-                currentSubsampling = 1;
-            }
-            else
-            {
-                // Decode options not honored, so we need to clip and subsample ourselves.
-                inputWidth = pdImage.getWidth();
-                startx = clipped.x;
-                starty = clipped.y;
-                scanWidth = clipped.width;
-                scanHeight = clipped.height;
-            }
-            final int numComponents = pdImage.getColorSpace().getNumberOfComponents();
-            // get the raster's underlying byte buffer
-            byte[] bank = ((DataBufferByte) raster.getDataBuffer()).getData();
-            if (startx == 0 && starty == 0 && scanWidth == width && scanHeight == height && currentSubsampling == 1)
-            {
-                // we just need to copy all sample data, then convert to RGB image.
-                long inputResult = IOUtils.populateBuffer(input, bank);
-                if (Long.compare(inputResult, width * height * (long) numComponents) != 0)
-                {
-                    LOG.debug("Tried reading " + width * height * (long) numComponents + " bytes but only " + inputResult + " bytes read");
-                }
-                return pdImage.getColorSpace().toRGBImage(raster);
-            }
-
-            // either subsampling is required, or reading only part of the image, so its
-            // not possible to blindly copy all data.
-            byte[] tempBytes = new byte[numComponents * inputWidth];
-            // compromise between memory and time usage:
-            // reading the whole image consumes too much memory
-            // reading one pixel at a time makes it slow in our buffering infrastructure 
-            int i = 0;
-            for (int y = 0; y < starty + scanHeight; ++y)
-            {
-                long inputResult = IOUtils.populateBuffer(input, tempBytes);
-
-                if (Long.compare(inputResult, tempBytes.length) != 0)
-                {
-                    LOG.debug("Tried reading " + tempBytes.length + " bytes but only " + inputResult + " bytes read");
-                }
-
-                if (y < starty || y % currentSubsampling > 0)
-                {
-                    continue;
-                }
-
-                if (currentSubsampling == 1)
-                {
-                    // Not the entire region was requested, but if no subsampling should
-                    // be performed, we can still copy the entire part of this row
-                    System.arraycopy(tempBytes, startx * numComponents, bank, y * inputWidth * numComponents, scanWidth * numComponents);
-                }
-                else
-                {
-                    for (int x = startx; x < startx + scanWidth; x += currentSubsampling)
-                    {
-                        for (int c = 0; c < numComponents; c++)
-                        {
-                            bank[i] = tempBytes[x * numComponents + c];
-                            ++i;
-                        }
-                    }
-                }
-            }
-            // use the color space to convert the image to RGB
-            return pdImage.getColorSpace().toRGBImage(raster);
-        }
-    }
-
-    // slower, general-purpose image conversion from any image format
-    private static BufferedImage fromAny(PDImage pdImage, WritableRaster raster, COSArray colorKey, Rectangle clipped,
-                                         final int subsampling, final int width, final int height)
-            throws IOException
-    {
-        int currentSubsampling = subsampling;
-        final PDColorSpace colorSpace = pdImage.getColorSpace();
-        final int numComponents = colorSpace.getNumberOfComponents();
-        final int bitsPerComponent = pdImage.getBitsPerComponent();
-        final float[] decode = getDecodeArray(pdImage);
-
-        DecodeOptions options = new DecodeOptions(currentSubsampling);
-        options.setSourceRegion(clipped);
-        // read bit stream
-        try (ImageInputStream iis = new MemoryCacheImageInputStream(pdImage.createInputStream(options)))
-        {
-            final int inputWidth;
-            final int startx;
-            final int starty;
-            final int scanWidth;
-            final int scanHeight;
-            if (options.isFilterSubsampled())
-            {
-                // Decode options were honored, and so there is no need for additional clipping or subsampling
-                inputWidth = width;
-                startx = 0;
-                starty = 0;
-                scanWidth = width;
-                scanHeight = height;
-                currentSubsampling = 1;
-            }
-            else
-            {
-                // Decode options not honored, so we need to clip and subsample ourselves.
-                inputWidth = pdImage.getWidth();
-                startx = clipped.x;
-                starty = clipped.y;
-                scanWidth = clipped.width;
-                scanHeight = clipped.height;
-            }
-            final float sampleMax = (float) Math.pow(2, bitsPerComponent) - 1f;
-            final boolean isIndexed = colorSpace instanceof PDIndexed;
-
-            // init color key mask
-            float[] colorKeyRanges = null;
-            BufferedImage colorKeyMask = null;
-            if (colorKey != null)
-            {
-                colorKeyRanges = colorKey.toFloatArray();
-                colorKeyMask = new BufferedImage(width, height, BufferedImage.TYPE_BYTE_GRAY);
-            }
-
-            // calculate row padding
-            int padding = 0;
-            if (inputWidth * numComponents * bitsPerComponent % 8 > 0)
-            {
-                padding = 8 - (inputWidth * numComponents * bitsPerComponent % 8);
-            }
-
-            // read stream
-            byte[] srcColorValues = new byte[numComponents];
-            byte[] alpha = new byte[1];
-            for (int y = 0; y < starty + scanHeight; y++)
-            {
-                for (int x = 0; x < startx + scanWidth; x++)
-                {
-                    boolean isMasked = true;
-                    for (int c = 0; c < numComponents; c++)
-                    {
-                        int value = (int)iis.readBits(bitsPerComponent);
-
-                        // color key mask requires values before they are decoded
-                        if (colorKeyRanges != null)
-                        {
-                            isMasked &= value >= colorKeyRanges[c * 2] &&
-                                    value <= colorKeyRanges[c * 2 + 1];
-                        }
-
-                        // decode array
-                        final float dMin = decode[c * 2];
-                        final float dMax = decode[(c * 2) + 1];
-
-                        // interpolate to domain
-                        float output = dMin + (value * ((dMax - dMin) / sampleMax));
-
-                        if (isIndexed)
-                        {
-                            // indexed color spaces get the raw value, because the TYPE_BYTE
-                            // below cannot be reversed by the color space without it having
-                            // knowledge of the number of bits per component
-                            srcColorValues[c] = (byte)Math.round(output);
-                        }
-                        else
-                        {
-                            // interpolate to TYPE_BYTE
-                            int outputByte = Math.round(((output - Math.min(dMin, dMax)) /
-                                    Math.abs(dMax - dMin)) * 255f);
-
-                            srcColorValues[c] = (byte)outputByte;
-                        }
-                    }
-                    // only write to output if within requested region and subsample.
-                    if (x >= startx && y >= starty && x % currentSubsampling == 0 && y % currentSubsampling == 0)
-                    {
-                        raster.setDataElements((x - startx) / currentSubsampling, (y - starty) / currentSubsampling, srcColorValues);
-
-                        // set alpha channel in color key mask, if any
-                        if (colorKeyMask != null)
-                        {
-                            alpha[0] = (byte)(isMasked ? 255 : 0);
-                            colorKeyMask.getRaster().setDataElements((x - startx) / currentSubsampling, (y - starty) / currentSubsampling, alpha);
-                        }
-                    }
-                }
-
-                // rows are padded to the nearest byte
-                iis.readBits(padding);
-            }
-
-            // use the color space to convert the image to RGB
-            BufferedImage rgbImage = colorSpace.toRGBImage(raster);
-
-            // apply color mask, if any
-            if (colorKeyMask != null)
-            {
-                return applyColorKeyMask(rgbImage, colorKeyMask);
-            }
-            else
-            {
-                return rgbImage;
-            }
-        }
-    }
-
-    // color key mask: RGB + Binary -> ARGB
-    private static BufferedImage applyColorKeyMask(BufferedImage image, BufferedImage mask)
-    {
-        int width = image.getWidth();
-        int height = image.getHeight();
-
-        // compose to ARGB
-        BufferedImage masked = new BufferedImage(width, height, BufferedImage.TYPE_INT_ARGB);
-
-        WritableRaster src = image.getRaster();
-        WritableRaster dest = masked.getRaster();
-        WritableRaster alpha = mask.getRaster();
-
-        float[] rgb = new float[3];
-        float[] rgba = new float[4];
-        float[] alphaPixel = null;
-        for (int y = 0; y < height; y++)
-        {
-            for (int x = 0; x < width; x++)
-            {
-                src.getPixel(x, y, rgb);
-
-                rgba[0] = rgb[0];
-                rgba[1] = rgb[1];
-                rgba[2] = rgb[2];
-                alphaPixel = alpha.getPixel(x, y, alphaPixel);
-                rgba[3] = 255 - alphaPixel[0];
-
-                dest.setPixel(x, y, rgba);
-            }
-        }
-
-        return masked;
-    }
-
-    // gets decode array from dictionary or returns default
-    private static float[] getDecodeArray(PDImage pdImage) throws IOException
-    {
-        final COSArray cosDecode = pdImage.getDecode();
-        float[] decode = null;
-
-        if (cosDecode != null)
-        {
-            int numberOfComponents = pdImage.getColorSpace().getNumberOfComponents();
-            if (cosDecode.size() != numberOfComponents * 2)
-            {
-                if (pdImage.isStencil() && cosDecode.size() >= 2
-                        && cosDecode.get(0) instanceof COSNumber
-                        && cosDecode.get(1) instanceof COSNumber)
-                {
-                    float decode0 = ((COSNumber) cosDecode.get(0)).floatValue();
-                    float decode1 = ((COSNumber) cosDecode.get(1)).floatValue();
-                    if (decode0 >= 0 && decode0 <= 1 && decode1 >= 0 && decode1 <= 1)
-                    {
-                        LOG.warn("decode array " + cosDecode
-                                + " not compatible with color space, using the first two entries");
-                        return new float[]
-                        {
-                            decode0, decode1
-                        };
-                    }
-                }
-                LOG.error("decode array " + cosDecode
-                        + " not compatible with color space, using default");
-            }
-            else
-            {
-                decode = cosDecode.toFloatArray();
-            }
-        }
-
-        // use color space default
-        if (decode == null)
-        {
-            return pdImage.getColorSpace().getDefaultDecode(pdImage.getBitsPerComponent());
-        }
-
-        return decode;
-    }
-}
-=======
-/*
- * Licensed to the Apache Software Foundation (ASF) under one or more
- * contributor license agreements.  See the NOTICE file distributed with
- * this work for additional information regarding copyright ownership.
- * The ASF licenses this file to You under the Apache License, Version 2.0
- * (the "License"); you may not use this file except in compliance with
- * the License.  You may obtain a copy of the License at
- *
- *      http://www.apache.org/licenses/LICENSE-2.0
- *
- * Unless required by applicable law or agreed to in writing, software
- * distributed under the License is distributed on an "AS IS" BASIS,
- * WITHOUT WARRANTIES OR CONDITIONS OF ANY KIND, either express or implied.
- * See the License for the specific language governing permissions and
- * limitations under the License.
- */
-package org.apache.pdfbox.pdmodel.graphics.image;
-
-import java.awt.Graphics2D;
-import java.awt.Paint;
-import java.awt.Point;
-import java.awt.Rectangle;
-import java.awt.image.BufferedImage;
-import java.awt.image.DataBuffer;
-import java.awt.image.DataBufferByte;
-import java.awt.image.Raster;
-import java.awt.image.WritableRaster;
-import java.io.IOException;
-import java.io.InputStream;
-import java.util.Arrays;
-import javax.imageio.stream.ImageInputStream;
-import javax.imageio.stream.MemoryCacheImageInputStream;
-import org.apache.commons.logging.Log;
-import org.apache.commons.logging.LogFactory;
-import org.apache.pdfbox.cos.COSArray;
-import org.apache.pdfbox.cos.COSNumber;
-import org.apache.pdfbox.filter.DecodeOptions;
-import org.apache.pdfbox.io.IOUtils;
-import org.apache.pdfbox.pdmodel.graphics.color.PDColorSpace;
-import org.apache.pdfbox.pdmodel.graphics.color.PDDeviceGray;
-import org.apache.pdfbox.pdmodel.graphics.color.PDIndexed;
-
-/**
- * Reads a sampled image from a PDF file.
- * @author John Hewson
- */
-final class SampledImageReader
-{
-    private static final Log LOG = LogFactory.getLog(SampledImageReader.class);
-    
-    private SampledImageReader()
-    {
-    }
-
-    /**
-     * Returns an ARGB image filled with the given paint and using the given image as a mask.
-     * @param paint the paint to fill the visible portions of the image with
-     * @return a masked image filled with the given paint
-     * @throws IOException if the image cannot be read
-     * @throws IllegalStateException if the image is not a stencil.
-     */
-    public static BufferedImage getStencilImage(PDImage pdImage, Paint paint) throws IOException
-    {
-        int width = pdImage.getWidth();
-        int height = pdImage.getHeight();
-
-        // compose to ARGB
-        BufferedImage masked = new BufferedImage(width, height, BufferedImage.TYPE_INT_ARGB);
-        Graphics2D g = masked.createGraphics();
-
-        // draw the mask
-        //g.drawImage(mask, 0, 0, null);
-
-        // fill with paint using src-in
-        //g.setComposite(AlphaComposite.SrcIn);
-        g.setPaint(paint);
-        g.fillRect(0, 0, width, height);
-        g.dispose();
-
-        // set the alpha
-        WritableRaster raster = masked.getRaster();
-
-        final int[] transparent = new int[4];
-
-        // avoid getting a BufferedImage for the mask to lessen memory footprint.
-        // Such masks are always bpc=1 and have no colorspace, but have a decode.
-        // (see 8.9.6.2 Stencil Masking)
-        try (InputStream iis = pdImage.createInputStream())
-        {
-            final float[] decode = getDecodeArray(pdImage);
-            int value = decode[0] < decode[1] ? 1 : 0;
-            int rowLen = width / 8;
-            if (width % 8 > 0)
-            {
-                rowLen++;
-            }
-            byte[] buff = new byte[rowLen];
-            for (int y = 0; y < height; y++)
-            {
-                int x = 0;
-                int readLen = (int) IOUtils.populateBuffer(iis, buff);
-                for (int r = 0; r < rowLen && r < readLen; r++)
-                {
-                    int byteValue = buff[r];
-                    int mask = 128;
-                    int shift = 7;
-                    for (int i = 0; i < 8; i++)
-                    {
-                        int bit = (byteValue & mask) >> shift;
-                        mask >>= 1;
-                        --shift;
-                        if (bit == value)
-                        {
-                            raster.setPixel(x, y, transparent);
-                        }
-                        x++;
-                        if (x == width)
-                        {
-                            break;
-                        }
-                    }
-                }
-                if (readLen != rowLen)
-                {
-                    LOG.warn("premature EOF, image will be incomplete");
-                    break;
-                }
-            }            
-        }
-
-        return masked;
-    }
-
-    /**
-     * Returns the content of the given image as an AWT buffered image with an RGB color space.
-     * If a color key mask is provided then an ARGB image is returned instead.
-     * This method never returns null.
-     * @param pdImage the image to read
-     * @param colorKey an optional color key mask
-     * @return content of this image as an RGB buffered image
-     * @throws IOException if the image cannot be read
-     */
-    public static BufferedImage getRGBImage(PDImage pdImage, COSArray colorKey) throws IOException
-    {
-        return getRGBImage(pdImage, null, 1, colorKey);
-    }
-
-    private static Rectangle clipRegion(PDImage pdImage, Rectangle region)
-    {
-        if (region == null)
-        {
-            return new Rectangle(0, 0, pdImage.getWidth(), pdImage.getHeight());
-        }
-        else
-        {
-            int x = Math.max(0, region.x);
-            int y = Math.max(0, region.y);
-            int width = Math.min(region.width, pdImage.getWidth() - x);
-            int height = Math.min(region.height, pdImage.getHeight() - y);
-            return new Rectangle(x, y, width, height);
-        }
-    }
-
-    /**
-     * Returns the content of the given image as an AWT buffered image with an RGB color space.
-     * If a color key mask is provided then an ARGB image is returned instead.
-     * This method never returns null.
-     * @param pdImage the image to read
-     * @param region The region of the source image to get, or null if the entire image is needed.
-     *               The actual region will be clipped to the dimensions of the source image.
-     * @param subsampling The amount of rows and columns to advance for every output pixel, a value
-     * of 1 meaning every pixel will be read. It must not be larger than the image width or height.
-     * @param colorKey an optional color key mask
-     * @return content of this image as an (A)RGB buffered image
-     * @throws IOException if the image cannot be read
-     */
-    public static BufferedImage getRGBImage(PDImage pdImage, Rectangle region, int subsampling,
-                                            COSArray colorKey) throws IOException
-    {
-        if (pdImage.isEmpty())
-        {
-            throw new IOException("Image stream is empty");
-        }
-        Rectangle clipped = clipRegion(pdImage, region);
-
-        // get parameters, they must be valid or have been repaired
-        final PDColorSpace colorSpace = pdImage.getColorSpace();
-        final int numComponents = colorSpace.getNumberOfComponents();
-        final int width = (int) Math.ceil(clipped.getWidth() / subsampling);
-        final int height = (int) Math.ceil(clipped.getHeight() / subsampling);
-        final int bitsPerComponent = pdImage.getBitsPerComponent();
-
-        if (width <= 0 || height <= 0 || pdImage.getWidth() <= 0 || pdImage.getHeight() <= 0)
-        {
-            throw new IOException("image width and height must be positive");
-        }
-
-        try
-        {
-            if (bitsPerComponent == 1 && colorKey == null && numComponents == 1)
-            {
-                return from1Bit(pdImage, clipped, subsampling, width, height);
-            }
-
-            // An AWT raster must use 8/16/32 bits per component. Images with < 8bpc
-            // will be unpacked into a byte-backed raster. Images with 16bpc will be reduced
-            // in depth to 8bpc as they will be drawn to TYPE_INT_RGB images anyway. All code
-            // in PDColorSpace#toRGBImage expects an 8-bit range, i.e. 0-255.
-            // Interleaved raster allows chunk-copying for 8-bit images.
-            WritableRaster raster = Raster.createInterleavedRaster(DataBuffer.TYPE_BYTE, width, height,
-                    numComponents, new Point(0, 0));
-            final float[] defaultDecode = pdImage.getColorSpace().getDefaultDecode(8);
-            final float[] decode = getDecodeArray(pdImage);
-            if (bitsPerComponent == 8 && colorKey == null && Arrays.equals(decode, defaultDecode))
-            {
-                // convert image, faster path for non-decoded, non-colormasked 8-bit images
-                return from8bit(pdImage, raster, clipped, subsampling, width, height);
-            }
-            return fromAny(pdImage, raster, colorKey, clipped, subsampling, width, height);
-        }
-        catch (NegativeArraySizeException ex)
-        {
-            throw new IOException(ex);
-        }
-    }
-
-    /**
-     * Extract the raw unconverted raster of the given image
-     * @param pdImage  The image to get the raw raster data from
-     * @return the raw raster of this image
-     * @throws IOException
-     */
-    public static WritableRaster getRawRaster(PDImage pdImage) throws IOException
-    {
-        if (pdImage.isEmpty())
-        {
-            throw new IOException("Image stream is empty");
-        }
-
-        // get parameters, they must be valid or have been repaired
-        final PDColorSpace colorSpace = pdImage.getColorSpace();
-        final int numComponents = colorSpace.getNumberOfComponents();
-        final int width = pdImage.getWidth();
-        final int height = pdImage.getHeight();
-        final int bitsPerComponent = pdImage.getBitsPerComponent();
-
-        if (width <= 0 || height <= 0)
-        {
-            throw new IOException("image width and height must be positive");
-        }
-
-        try
-        {
-            int dataBufferType = DataBuffer.TYPE_BYTE;
-            if (bitsPerComponent > 8)
-            {
-                dataBufferType = DataBuffer.TYPE_USHORT;
-            }
-            WritableRaster raster = Raster.createInterleavedRaster(dataBufferType, width, height, numComponents,
-                    new Point(0, 0));
-            readRasterFromAny(pdImage, raster);
-            return raster;
-        }
-        catch (NegativeArraySizeException ex)
-        {
-            throw new IOException(ex);
-        }
-    }
-
-    private static void readRasterFromAny(PDImage pdImage, WritableRaster raster)
-            throws IOException
-    {
-        final PDColorSpace colorSpace = pdImage.getColorSpace();
-        final int numComponents = colorSpace.getNumberOfComponents();
-        final int bitsPerComponent = pdImage.getBitsPerComponent();
-        final float[] decode = getDecodeArray(pdImage);
-        DecodeOptions options = new DecodeOptions();
-
-        // read bit stream
-        try (ImageInputStream iis = new MemoryCacheImageInputStream(pdImage.createInputStream(options)))
-        {
-            final int inputWidth = pdImage.getWidth();
             final int scanWidth = pdImage.getWidth();
             final int scanHeight = pdImage.getHeight();
 
@@ -1594,5 +763,4 @@
 
         return decode;
     }
-}
->>>>>>> 8391f3dd
+}