--- conflicted
+++ resolved
@@ -63,10 +63,7 @@
     public void generateNormalAppearance()
     {
         PDAnnotationHighlight annotation = (PDAnnotationHighlight) getAnnotation();
-<<<<<<< HEAD
-=======
-        
->>>>>>> 6b5534b0
+
         float[] pathsArray = annotation.getQuadPoints();
         if (pathsArray == null)
         {
@@ -79,10 +76,7 @@
         }
         PDRectangle rect = annotation.getRectangle();
         AnnotationBorder ab = AnnotationBorder.getAnnotationBorder(annotation, annotation.getBorderStyle());
-<<<<<<< HEAD
-=======
-
->>>>>>> 6b5534b0
+        
         // Adjust rectangle even if not empty, see PLPDF.com-MarkupAnnotations.pdf
         //TODO in a class structure this should be overridable
         // this is similar to polyline but different data type
