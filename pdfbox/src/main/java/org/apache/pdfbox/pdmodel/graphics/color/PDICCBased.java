--- conflicted
+++ resolved
@@ -215,14 +215,9 @@
                     iccProfile = profile;
                 }
 
-                int numberOfComponents = getNumberOfComponents();
                 // set initial colour
-<<<<<<< HEAD
-                float[] initial = new float[numberOfComponents];
-=======
                 int numOfComponents = getNumberOfComponents();
                 float[] initial = new float[numOfComponents];
->>>>>>> c893fc52
                 for (int c = 0; c < initial.length; c++)
                 {
                     initial[c] = Math.max(0f, getMinValueForComponent(c));
@@ -237,11 +232,7 @@
                 /// also triggers a ProfileDataException for PDFBOX-3549 with KCMS
                 // also triggers "CMMException: LCMS error 13" for PDFBOX-5563 with LCMS, but
                 // calling "new ComponentColorModel" doesn't
-<<<<<<< HEAD
-                awtColorSpace.toRGB(new float[numberOfComponents]);
-=======
                 awtColorSpace.toRGB(new float[numOfComponents]);
->>>>>>> c893fc52
                 if (!IS_KCMS)
                 {
                     // PDFBOX-4015: this one triggers "CMMException: LCMS error 13" with LCMS
