--- conflicted
+++ resolved
@@ -54,17 +54,10 @@
     {
         super(function);
 
-<<<<<<< HEAD
-        COSArray cosArray = getCOSObject().getCOSArray(COSName.C0);
-        if (cosArray != null)
-        {
-            c0 = cosArray;
-=======
         COSArray cosArray0 = getCOSObject().getCOSArray(COSName.C0);
         if (cosArray0 != null)
         {
             c0 = cosArray0;
->>>>>>> 6b5534b0
         }
         else
         {
@@ -75,17 +68,10 @@
             c0.add(new COSFloat(0));
         }
 
-<<<<<<< HEAD
-        cosArray = getCOSObject().getCOSArray(COSName.C1);
-        if (cosArray != null)
-        {
-            c1 = cosArray;
-=======
         COSArray cosArray1 = getCOSObject().getCOSArray(COSName.C1);
         if (cosArray1 != null)
         {
             c1 = cosArray1;
->>>>>>> 6b5534b0
         }
         else
         {
