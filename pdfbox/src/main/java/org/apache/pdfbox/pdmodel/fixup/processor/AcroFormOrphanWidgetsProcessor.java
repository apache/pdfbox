/*
 * Licensed to the Apache Software Foundation (ASF) under one or more
 * contributor license agreements.  See the NOTICE file distributed with
 * this work for additional information regarding copyright ownership.
 * The ASF licenses this file to You under the Apache License, Version 2.0
 * (the "License"); you may not use this file except in compliance with
 * the License.  You may obtain a copy of the License at
 *
 *      http://www.apache.org/licenses/LICENSE-2.0
 *
 * Unless required by applicable law or agreed to in writing, software
 * distributed under the License is distributed on an "AS IS" BASIS,
 * WITHOUT WARRANTIES OR CONDITIONS OF ANY KIND, either express or implied.
 * See the License for the specific language governing permissions and
 * limitations under the License.
 */
package org.apache.pdfbox.pdmodel.fixup.processor;

import java.io.IOException;
import java.util.ArrayList;
import java.util.HashMap;
import java.util.List;
import java.util.Map;

import org.apache.commons.logging.Log;
import org.apache.commons.logging.LogFactory;
import org.apache.fontbox.ttf.TrueTypeFont;
import org.apache.pdfbox.cos.COSDictionary;
import org.apache.pdfbox.cos.COSName;
import org.apache.pdfbox.pdmodel.PDDocument;
import org.apache.pdfbox.pdmodel.PDPage;
import org.apache.pdfbox.pdmodel.PDResources;
import org.apache.pdfbox.pdmodel.font.FontMapper;
import org.apache.pdfbox.pdmodel.font.FontMappers;
import org.apache.pdfbox.pdmodel.font.FontMapping;
import org.apache.pdfbox.pdmodel.font.PDType0Font;
import org.apache.pdfbox.pdmodel.interactive.annotation.PDAnnotation;
import org.apache.pdfbox.pdmodel.interactive.annotation.PDAnnotationWidget;
import org.apache.pdfbox.pdmodel.interactive.annotation.PDAppearanceStream;
import org.apache.pdfbox.pdmodel.interactive.form.PDAcroForm;
import org.apache.pdfbox.pdmodel.interactive.form.PDField;
import org.apache.pdfbox.pdmodel.interactive.form.PDFieldFactory;
import org.apache.pdfbox.pdmodel.interactive.form.PDVariableText;

/**
 *  Generate field entries from page level widget annotations
 *  if there AcroForm /Fields entry is empty.
 * 
 */
public class AcroFormOrphanWidgetsProcessor extends AbstractProcessor
{
    
    private static final Log LOG = LogFactory.getLog(AcroFormOrphanWidgetsProcessor.class);

    public AcroFormOrphanWidgetsProcessor(PDDocument document)
    { 
        super(document); 
    }

    @Override
    public void process()
    {
        /*
         * Get the AcroForm in it's current state.
         *
         * Also note: getAcroForm() applies a default fixup which this processor
         * is part of. So keep the null parameter otherwise this will end
         * in an endless recursive call
         */
        PDAcroForm acroForm = document.getDocumentCatalog().getAcroForm(null);

        if (acroForm != null)
        {            
            resolveFieldsFromWidgets(acroForm);
        } 
    }

    private void resolveFieldsFromWidgets(PDAcroForm acroForm)
    {
        Map<String, PDField> nonTerminalFieldsMap = new HashMap<>();

        LOG.debug("rebuilding fields from widgets");

        List<PDField> fields = new ArrayList<>();

        for (PDPage page : document.getPages())
        {
            try
            {
                handleAnnotations(acroForm, fields, page.getAnnotations(), nonTerminalFieldsMap);
            }
            catch (IOException ioe)
            {
                LOG.debug("couldn't read annotations for page " + ioe.getMessage());
            }
        }

        acroForm.setFields(fields);

<<<<<<< HEAD
        PDResources resources = acroForm.getDefaultResources();
        // ensure that PDVariableText fields have the necessary resources
=======
        // ensure that PDVariableText fields have the neccesary resources
        PDResources resources = acroForm.getDefaultResources();
>>>>>>> 447305ec
        for (PDField field : acroForm.getFieldTree())
        {
            if (field instanceof PDVariableText)
            {
                ensureFontResources(resources, (PDVariableText) field);
            }
        }
    }

    private void handleAnnotations(PDAcroForm acroForm, List<PDField> fields, List<PDAnnotation> annotations, Map<String, PDField> nonTerminalFieldsMap)
    {
        PDResources acroFormResources = acroForm.getDefaultResources();

        for (PDAnnotation annot : annotations)
        {
            if (annot instanceof PDAnnotationWidget)
            {
                addFontFromWidget(acroFormResources, annot);

                COSDictionary parent = annot.getCOSObject().getCOSDictionary(COSName.PARENT);
                if (parent != null)
                {
                    PDField resolvedField = resolveNonRootField(acroForm, parent, nonTerminalFieldsMap);
                    if (resolvedField != null)
                    {
                        fields.add(resolvedField);
                    }
                }
                else
                {
                    PDField field = PDFieldFactory.createField(acroForm, annot.getCOSObject(), null);
                    if (field != null)
                    {
                        fields.add(field);
                    }
                }
            }
        }
    }

    /*
     *  Add font resources from the widget to the AcroForm to make sure embedded fonts are being
     *  used and not added by ensureFontResources potentially using a fallback font
     */
    private void addFontFromWidget(PDResources acroFormResources, PDAnnotation annotation)
    {
        PDAppearanceStream normalAppearanceStream = annotation.getNormalAppearanceStream();
        if (normalAppearanceStream != null && normalAppearanceStream.getResources() != null)    
        {
            PDResources widgetResources = normalAppearanceStream.getResources();
            widgetResources.getFontNames().forEach(fontName ->
            {
                if (!fontName.getName().startsWith("+"))
                {
                    try
                    {
                        if (acroFormResources.getFont(fontName) == null)
                        {
                            acroFormResources.put(fontName, widgetResources.getFont(fontName));
                            LOG.debug("added font resource to AcroForm from widget for font name " + fontName.getName());
                        }
                    }
                    catch (IOException ioe)
                    {
                        LOG.debug("unable to add font to AcroForm for font name " + fontName.getName());
                    }
                }
                else
                {
                    LOG.debug("font resource for widget was a subsetted font - ignored: " + fontName.getName());
                }
            });
        }
    }

    /*
     *  Widgets having a /Parent entry are non root fields. Go up until the root node is found
     *  and handle from there.
     */
    private PDField resolveNonRootField(PDAcroForm acroForm, COSDictionary parent, Map<String, PDField> nonTerminalFieldsMap)
    {
        while (parent.containsKey(COSName.PARENT))
        {
            parent = parent.getCOSDictionary(COSName.PARENT);
            if (parent == null)
            {
                return null;
            }
        }
        
        if (nonTerminalFieldsMap.get(parent.getString(COSName.T)) == null)
        {
            PDField field = PDFieldFactory.createField(acroForm, parent, null);
            if (field != null)
            {
                nonTerminalFieldsMap.put(field.getFullyQualifiedName(), field);
            }
            return field;
        }

        // this should not happen, likely broken PDF
        return null;
    }


    /*
     *  Lookup the font used in the default appearance and if this is 
     *  not available try to find a suitable font and use that.
     *  This may not be the original font but a similar font replacement
     * 
     *  TODO: implement a font lookup similar as discussed in PDFBOX-2661 so that already existing
     *        font resources might be accepatble.
     *        In such case this must be implemented in PDDefaultAppearanceString too!
     */
    private void ensureFontResources(PDResources defaultResources, PDVariableText field)
    {
        String daString = field.getDefaultAppearance();
        if (daString.startsWith("/") && daString.length() > 1)
        {
            COSName fontName = COSName.getPDFName(daString.substring(1, daString.indexOf(" ")));
            try
            {
                if (defaultResources != null && defaultResources.getFont(fontName) == null)
                {
                    LOG.debug("trying to add missing font resource for field " + field.getFullyQualifiedName());
                    FontMapper mapper = FontMappers.instance();
                    FontMapping<TrueTypeFont> fontMapping = mapper.getTrueTypeFont(fontName.getName() , null);
                    if (fontMapping != null)
                    {
                        PDType0Font pdFont = PDType0Font.load(document, fontMapping.getFont(), false);
                        LOG.debug("looked up font for " + fontName.getName() + " - found " + fontMapping.getFont().getName());
                        defaultResources.put(fontName, pdFont);
                    }
                    else
                    {
                        LOG.debug("no suitable font found for field " + field.getFullyQualifiedName() + " for font name " + fontName.getName());
                    }
                }
            }
            catch (IOException ioe)
            {
                LOG.debug("unable to handle font resources for field " + field.getFullyQualifiedName() + ": " + ioe.getMessage());
            }
        }
    }
}<|MERGE_RESOLUTION|>--- conflicted
+++ resolved
@@ -97,13 +97,8 @@
 
         acroForm.setFields(fields);
 
-<<<<<<< HEAD
-        PDResources resources = acroForm.getDefaultResources();
-        // ensure that PDVariableText fields have the necessary resources
-=======
         // ensure that PDVariableText fields have the neccesary resources
         PDResources resources = acroForm.getDefaultResources();
->>>>>>> 447305ec
         for (PDField field : acroForm.getFieldTree())
         {
             if (field instanceof PDVariableText)
