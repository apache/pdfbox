--- conflicted
+++ resolved
@@ -190,10 +190,7 @@
                 imageData[byteIdx++] = (byte) ((pixel >> 16) & 0xFF);
                 imageData[byteIdx++] = (byte) ((pixel >> 8) & 0xFF);
                 imageData[byteIdx++] = (byte) (pixel & 0xFF);
-<<<<<<< HEAD
-=======
-
->>>>>>> 6b5534b0
+              
                 // we have the alpha right here, so no need to do it separately
                 // as done prior April 2018
                 if (transparency == Transparency.BITMASK)
@@ -206,12 +203,7 @@
                         ++alphaByteIdx;
                     }
                 }
-<<<<<<< HEAD
-                else
-                if (transparency != Transparency.OPAQUE)
-=======
                 else if (transparency != Transparency.OPAQUE)
->>>>>>> 6b5534b0
                 {
                     // write a byte
                     alphaImageData[alphaByteIdx++] = (byte) ((pixel >> 24) & 0xFF);
