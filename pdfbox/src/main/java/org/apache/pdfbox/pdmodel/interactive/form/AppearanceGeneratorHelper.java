/*
 * Licensed to the Apache Software Foundation (ASF) under one or more
 * contributor license agreements.  See the NOTICE file distributed with
 * this work for additional information regarding copyright ownership.
 * The ASF licenses this file to You under the Apache License, Version 2.0
 * (the "License"); you may not use this file except in compliance with
 * the License.  You may obtain a copy of the License at
 *
 *      http://www.apache.org/licenses/LICENSE-2.0
 *
 * Unless required by applicable law or agreed to in writing, software
 * distributed under the License is distributed on an "AS IS" BASIS,
 * WITHOUT WARRANTIES OR CONDITIONS OF ANY KIND, either express or implied.
 * See the License for the specific language governing permissions and
 * limitations under the License.
 */
package org.apache.pdfbox.pdmodel.interactive.form;

import java.awt.geom.AffineTransform;
import java.awt.geom.GeneralPath;
import java.awt.geom.Point2D;
import java.io.ByteArrayOutputStream;
import java.io.IOException;
import java.io.OutputStream;
import java.util.ArrayList;
import java.util.List;
import org.apache.commons.logging.Log;
import org.apache.commons.logging.LogFactory;
import org.apache.fontbox.util.BoundingBox;
import org.apache.pdfbox.contentstream.operator.Operator;
import org.apache.pdfbox.cos.COSDictionary;
import org.apache.pdfbox.cos.COSName;
import org.apache.pdfbox.cos.COSString;
import org.apache.pdfbox.pdfparser.PDFStreamParser;
import org.apache.pdfbox.pdfwriter.ContentStreamWriter;
import org.apache.pdfbox.pdmodel.PDResources;
import org.apache.pdfbox.pdmodel.common.PDRectangle;
import org.apache.pdfbox.pdmodel.font.PDFont;
import org.apache.pdfbox.pdmodel.font.PDSimpleFont;
import org.apache.pdfbox.pdmodel.font.PDType3CharProc;
import org.apache.pdfbox.pdmodel.font.PDType3Font;
import org.apache.pdfbox.pdmodel.font.PDVectorFont;
import org.apache.pdfbox.pdmodel.graphics.color.PDColor;
import org.apache.pdfbox.pdmodel.interactive.action.PDAction;
import org.apache.pdfbox.pdmodel.interactive.action.PDActionJavaScript;
import org.apache.pdfbox.pdmodel.interactive.action.PDFormFieldAdditionalActions;
import org.apache.pdfbox.pdmodel.interactive.annotation.PDAnnotationWidget;
import org.apache.pdfbox.pdmodel.interactive.annotation.PDAppearanceCharacteristicsDictionary;
import org.apache.pdfbox.pdmodel.PDAppearanceContentStream;
import org.apache.pdfbox.pdmodel.interactive.annotation.PDAppearanceDictionary;
import org.apache.pdfbox.pdmodel.interactive.annotation.PDAppearanceEntry;
import org.apache.pdfbox.pdmodel.interactive.annotation.PDAppearanceStream;
import org.apache.pdfbox.pdmodel.interactive.annotation.PDBorderStyleDictionary;
import org.apache.pdfbox.util.Matrix;

/**
 * Create the AcroForms field appearance helper.
 * 
 * @author Stephan Gerhard
 * @author Ben Litchfield
 */
class AppearanceGeneratorHelper
{
    private static final Log LOG = LogFactory.getLog(AppearanceGeneratorHelper.class);

    private static final Operator BMC = Operator.getOperator("BMC");
    private static final Operator EMC = Operator.getOperator("EMC");
 
    private final PDVariableText field;
    
    private PDDefaultAppearanceString defaultAppearance;
    private String value;
    
    /**
     * The highlight color
     *
     * The color setting is used by Adobe to display the highlight box for selected entries in a list box.
     *
     * Regardless of other settings in an existing appearance stream Adobe will always use this value.
     */
    private static final float[] HIGHLIGHT_COLOR = {153/255f, 193/255f, 215/255f};
 
    /**
     * The scaling factor for font units to PDF units
     */
    private static final int FONTSCALE = 1000;
    
    /**
     * The default font size used for multiline text
     */
    private static final float DEFAULT_FONT_SIZE = 12;

    /**
     * The minimum/maximum font sizes used for multiline text auto sizing
     */
    private static final float MINIMUM_FONT_SIZE = 4;
    //private static final float MAXIMUM_FONT_SIZE = 300;
    
    /**
     * The default padding applied by Acrobat to the fields bbox.
     */
    private static final float DEFAULT_PADDING = 0.5f;
    
    /**
     * Constructs a COSAppearance from the given field.
     *
     * @param field the field which you wish to control the appearance of
     * @throws IOException 
     */
    AppearanceGeneratorHelper(PDVariableText field) throws IOException
    {
        this.field = field;
        validateAndEnsureAcroFormResources();
        
        try
        {
            this.defaultAppearance = field.getDefaultAppearanceString();
        }
        catch (IOException ex)
        {
            throw new IOException("Could not process default appearance string '" +
                                   field.getDefaultAppearance() + "' for field '" +
                                   field.getFullyQualifiedName() + "': " + ex.getMessage(), ex);
        }
    }
    
    /*
     * Adobe Reader/Acrobat are adding resources which are at the field/widget level
     * to the AcroForm level. 
     */
    private void validateAndEnsureAcroFormResources()
    {
        PDResources acroFormResources = field.getAcroForm().getDefaultResources();
        // add font resources which might be available at the field 
        // level but are not at the AcroForm level to the AcroForm
        // to match Adobe Reader/Acrobat behavior        
<<<<<<< HEAD
=======
        PDResources acroFormResources = field.getAcroForm().getDefaultResources();
>>>>>>> c4b212ec
        if (acroFormResources == null)
        {
            return;
        }
        
        for (PDAnnotationWidget widget : field.getWidgets())
        {
            PDAppearanceStream stream = widget.getNormalAppearanceStream();
            if (stream == null)
            {
                continue;
            }
            PDResources widgetResources = stream.getResources();
            if (widgetResources == null)
            {
                continue;
            }
            COSDictionary widgetFontDict = widgetResources.getCOSObject()
                    .getCOSDictionary(COSName.FONT);
            COSDictionary acroFormFontDict = acroFormResources.getCOSObject()
                    .getCOSDictionary(COSName.FONT);
            for (COSName fontResourceName : widgetResources.getFontNames())
            {
                try
                {
                    if (acroFormResources.getFont(fontResourceName) == null)
                    {
                        LOG.debug("Adding font resource " + fontResourceName + " from widget to AcroForm");
                        // use the COS-object to preserve a possible indirect object reference
                        acroFormFontDict.setItem(fontResourceName,
                                widgetFontDict.getItem(fontResourceName));
                    }
                }
                catch (IOException e)
                {
                    LOG.warn("Unable to match field level font with AcroForm font", e);
                }
            }
        }
    }
    
    /**
     * This is the public method for setting the appearance stream.
     *
     * @param apValue the String value which the appearance should represent
     * @throws IOException If there is an error creating the stream.
     */
    public void setAppearanceValue(String apValue) throws IOException
    {
        value = getFormattedValue(apValue);

        // Treat multiline field values in single lines as single lime values.
        // This is in line with how Adobe Reader behaves when entering text
        // interactively but NOT how it behaves when the field value has been
        // set programmatically and Reader is forced to generate the appearance
        // using PDAcroForm.setNeedAppearances
        // see PDFBOX-3911
        if (field instanceof PDTextField && !((PDTextField) field).isMultiline())
        {
            value = value.replaceAll("\\u000D\\u000A|[\\u000A\\u000B\\u000C\\u000D\\u0085\\u2028\\u2029]", " ");
        }

        for (PDAnnotationWidget widget : field.getWidgets())
        {
            if (widget.getCOSObject().containsKey("PMD"))
            {
                LOG.warn("widget of field " + field.getFullyQualifiedName() + " is a PaperMetaData widget, no appearance stream created");
                continue;
            }

            // some fields have the /Da at the widget level if the 
            // widgets differ in layout.
            PDDefaultAppearanceString acroFormAppearance = defaultAppearance;

            COSString da = (COSString) widget.getCOSObject().getDictionaryObject(COSName.DA);
            if (da != null)
            {
                PDResources dr = field.getAcroForm().getDefaultResources();
                defaultAppearance = new PDDefaultAppearanceString(da, dr);
            }

            PDRectangle rect = widget.getRectangle();
            if (rect == null)
            {
                widget.getCOSObject().removeItem(COSName.AP);
                LOG.warn("widget of field " + field.getFullyQualifiedName() + " has no rectangle, no appearance stream created");
                continue;
            }

            PDAppearanceDictionary appearanceDict = widget.getAppearance();
            if (appearanceDict == null)
            {
                appearanceDict = new PDAppearanceDictionary();
                widget.setAppearance(appearanceDict);
            }

            PDAppearanceEntry appearance = appearanceDict.getNormalAppearance();
            // TODO support appearances other than "normal"

            PDAppearanceStream appearanceStream = null;
            boolean isValidAppearanceStream = false;
            if (isAppearanceStream(appearance))
            {
                PDAppearanceStream stream = appearance.getAppearanceStream();
                if (isValidAppearanceStream(stream))
                {
                    appearanceStream = stream;
                    isValidAppearanceStream = true;
                }
            }
            if (!isValidAppearanceStream)
            {
                appearanceStream = prepareNormalAppearanceStream(widget);
                appearanceDict.setNormalAppearance(appearanceStream);
                // TODO support appearances other than "normal"
            }
            PDAppearanceCharacteristicsDictionary appearanceCharacteristics =
                    widget.getAppearanceCharacteristics();
                
            /*
             * Adobe Acrobat always recreates the complete appearance stream if there is an appearance characteristics
             * entry (the widget dictionaries MK entry). In addition, if there is no content yet also create the appearance
             * stream from the entries.
             * 
             */
            if (appearanceCharacteristics != null || appearanceStream.getContentStream().getLength() == 0)
            {
                initializeAppearanceContent(widget, appearanceCharacteristics, appearanceStream);
            }
                
            setAppearanceContent(widget, appearanceStream);
            
            
            // restore the field level appearance
            defaultAppearance =  acroFormAppearance;
        }
    }

    private String getFormattedValue(String apValue)
    {
        // format the field value for the appearance if there is scripting support and the field
        // has a format event
        PDFormFieldAdditionalActions actions = field.getActions();
        if (actions == null)
        {
            return apValue;
        }
        PDAction actionF = actions.getF();
        if (actionF != null)
        {
            if (field.getAcroForm().getScriptingHandler() != null)
            {
                ScriptingHandler scriptingHandler = field.getAcroForm().getScriptingHandler();
                return scriptingHandler.format((PDActionJavaScript) actionF, apValue);
            }
            LOG.info("Field contains a formatting action but no ScriptingHandler " +
                     "has been supplied - formatted value might be incorrect");
        }
        return apValue;
    }

    private boolean isAppearanceStream(PDAppearanceEntry appearance)
    {
        return appearance != null && appearance.isStream();
    }

    private boolean isValidAppearanceStream(PDAppearanceStream stream)
    {
        PDRectangle bbox = stream.getBBox();
        if (bbox == null)
        {
            return false;
        }
        else
        {
            return Math.abs(bbox.getWidth()) > 0 && Math.abs(bbox.getHeight()) > 0;
        }
    }

    private PDAppearanceStream prepareNormalAppearanceStream(PDAnnotationWidget widget)
    {
        PDAppearanceStream appearanceStream = new PDAppearanceStream(field.getAcroForm().getDocument());

        // Calculate the entries for the bounding box and the transformation matrix
        // settings for the appearance stream
        int rotation = resolveRotation(widget);
        PDRectangle rect = widget.getRectangle();
        Matrix matrix = Matrix.getRotateInstance(Math.toRadians(rotation), 0, 0);
        Point2D.Float point2D = matrix.transformPoint(rect.getWidth(), rect.getHeight());

        PDRectangle bbox = new PDRectangle(Math.abs((float) point2D.getX()), Math.abs((float) point2D.getY()));
        appearanceStream.setBBox(bbox);

        AffineTransform at = calculateMatrix(bbox, rotation);
        if (!at.isIdentity())
        {
            appearanceStream.setMatrix(at);
        }
        appearanceStream.setFormType(1);
        appearanceStream.setResources(new PDResources());
        return appearanceStream;
    }
    
    private int resolveRotation(PDAnnotationWidget widget)
    {
        PDAppearanceCharacteristicsDictionary  characteristicsDictionary = widget.getAppearanceCharacteristics();
        if (characteristicsDictionary != null)
        {
            // 0 is the default value if the R key doesn't exist
            return characteristicsDictionary.getRotation();
        }
        return 0;
    }

    /**
     * Initialize the content of the appearance stream.
     * 
     * Get settings like border style, border width and colors to be used to draw a rectangle and background color 
     * around the widget
     * 
     * @param widget the field widget
     * @param appearanceCharacteristics the appearance characteristics dictionary from the widget or
     * null
     * @param appearanceStream the appearance stream to be used
     * @throws IOException in case we can't write to the appearance stream
     */
    private void initializeAppearanceContent(PDAnnotationWidget widget,
            PDAppearanceCharacteristicsDictionary appearanceCharacteristics,
            PDAppearanceStream appearanceStream) throws IOException
    {
        try (ByteArrayOutputStream output = new ByteArrayOutputStream();
             PDAppearanceContentStream contents = new PDAppearanceContentStream(appearanceStream, output))
        {
            // TODO: support more entries like patterns, etc.
            if (appearanceCharacteristics != null)
            {
                PDColor backgroundColour = appearanceCharacteristics.getBackground();
                if (backgroundColour != null)
                {
                    contents.setNonStrokingColor(backgroundColour);
                    PDRectangle bbox = resolveBoundingBox(widget, appearanceStream);
                    contents.addRect(bbox.getLowerLeftX(),bbox.getLowerLeftY(),bbox.getWidth(), bbox.getHeight());
                    contents.fill();
                }
    
                float lineWidth = 0f;
                PDColor borderColour = appearanceCharacteristics.getBorderColour();
                if (borderColour != null)
                {
                    contents.setStrokingColor(borderColour);
                    lineWidth = 1f;
                }
                PDBorderStyleDictionary borderStyle = widget.getBorderStyle();
                if (borderStyle != null && borderStyle.getWidth() > 0)
                {
                    lineWidth = borderStyle.getWidth();
                }
    
                if (lineWidth > 0 && borderColour != null)
                {
                    if (Float.compare(lineWidth, 1) != 0)
                    {
                        contents.setLineWidth(lineWidth);
                    }
                    PDRectangle bbox = resolveBoundingBox(widget, appearanceStream);
                    PDRectangle clipRect = applyPadding(bbox, Math.max(DEFAULT_PADDING, lineWidth/2)); 
                    contents.addRect(clipRect.getLowerLeftX(),clipRect.getLowerLeftY(),clipRect.getWidth(), clipRect.getHeight());
                    contents.closeAndStroke();
                }
            }
            
            writeToStream(output.toByteArray(), appearanceStream);

        }
    }
    
    /**
     * Constructs and sets new contents for given appearance stream.
     */
    private void setAppearanceContent(PDAnnotationWidget widget,
                                      PDAppearanceStream appearanceStream) throws IOException
    {
        // first copy any needed resources from the document’s DR dictionary into
        // the stream’s Resources dictionary
        defaultAppearance.copyNeededResourcesTo(appearanceStream);
        
        // then replace the existing contents of the appearance stream from /Tx BMC
        // to the matching EMC
        try (ByteArrayOutputStream output = new ByteArrayOutputStream())
        {
            ContentStreamWriter writer = new ContentStreamWriter(output);
            
            List<Object> tokens = new PDFStreamParser(appearanceStream).parse();
            int bmcIndex = tokens.indexOf(BMC);
            if (bmcIndex == -1)
            {
                // append to existing stream
                writer.writeTokens(tokens);
                writer.writeTokens(COSName.TX, BMC);
            }
            else
            {
                // prepend content before BMC
                writer.writeTokens(tokens.subList(0, bmcIndex + 1));
            }
            
            // insert field contents
            insertGeneratedAppearance(widget, appearanceStream, output);
            
            int emcIndex = tokens.indexOf(EMC);
            if (emcIndex == -1)
            {
                // append EMC
                writer.writeTokens(EMC);
            }
            else
            {
                // append contents after EMC
                writer.writeTokens(tokens.subList(emcIndex, tokens.size()));
            }
            writeToStream(output.toByteArray(), appearanceStream);
        }
    }
    
    /**
     * Generate and insert text content and clipping around it.   
     */
    private void insertGeneratedAppearance(PDAnnotationWidget widget,
                                           PDAppearanceStream appearanceStream,
                                           OutputStream output) throws IOException
    {
        try (PDAppearanceContentStream contents = new PDAppearanceContentStream(appearanceStream, output))
        {
            PDRectangle bbox = resolveBoundingBox(widget, appearanceStream);
            
            // Acrobat calculates the left and right padding dependent on the offset of the border edge
            // This calculation works for forms having been generated by Acrobat.
            // The minimum distance is always 1f even if there is no rectangle being drawn around.
            float borderWidth = 0;
            PDBorderStyleDictionary style = widget.getBorderStyle();
            if (style != null)
            {
                borderWidth = style.getWidth();
            }
            PDRectangle clipRect = applyPadding(bbox, Math.max(1f, borderWidth));
            PDRectangle contentRect = applyPadding(clipRect, Math.max(1f, borderWidth));
            
            contents.saveGraphicsState();
            
            // Acrobat always adds a clipping path
            contents.addRect(clipRect.getLowerLeftX(), clipRect.getLowerLeftY(),
                    clipRect.getWidth(), clipRect.getHeight());
            contents.clip();
            
            // get the font
            PDFont font = defaultAppearance.getFont();
            if (font == null)
            {
                throw new IllegalArgumentException("font is null, check whether /DA entry is incomplete or incorrect");
            }
            if (font.getName().contains("+"))
            {
                LOG.warn("Font '" + defaultAppearance.getFontName().getName() +
                         "' of field '" + field.getFullyQualifiedName() + 
                         "' contains subsetted font '" + font.getName() + "'");
                LOG.warn("This may bring trouble with PDField.setValue(), PDAcroForm.flatten() or " +
                         "PDAcroForm.refreshAppearances()");
                LOG.warn("You should replace this font with a non-subsetted font:");
                LOG.warn("PDFont font = PDType0Font.load(doc, new FileInputStream(fontfile), false);");
                LOG.warn("acroForm.getDefaultResources().put(COSName.getPDFName(\"" +
                         defaultAppearance.getFontName().getName() + "\", font);");
            }
            // calculate the fontSize (because 0 = autosize)
            float fontSize = defaultAppearance.getFontSize();
            
            if (Float.compare(fontSize, 0) == 0)
            {
                fontSize = calculateFontSize(font, contentRect);
            }
            
            // for a listbox generate the highlight rectangle for the selected
            // options
            if (field instanceof PDListBox)
            {
                insertGeneratedListboxSelectionHighlight(contents, appearanceStream, font, fontSize);
            }
            
            // start the text output
            contents.beginText();

            // write font and color from the /DA string, with the calculated font size
            defaultAppearance.writeTo(contents, fontSize);

            // calculate the y-position of the baseline
            float y;
            
            // calculate font metrics at font size
            float fontScaleY = fontSize / FONTSCALE;
            float fontBoundingBoxAtSize = font.getBoundingBox().getHeight() * fontScaleY;

            float fontCapAtSize;
            float fontDescentAtSize;
    
            if (font.getFontDescriptor() != null) {
                fontCapAtSize = font.getFontDescriptor().getCapHeight() * fontScaleY;
                fontDescentAtSize = font.getFontDescriptor().getDescent() * fontScaleY;
            } else {
                float fontCapHeight = resolveCapHeight(font);
                float fontDescent = resolveDescent(font);
                LOG.debug("missing font descriptor - resolved Cap/Descent to " + fontCapHeight + "/" + fontDescent);
                fontCapAtSize = fontCapHeight * fontScaleY;
                fontDescentAtSize = fontDescent * fontScaleY;
            }
            
            if (field instanceof PDTextField && ((PDTextField) field).isMultiline())
            {
                y = contentRect.getUpperRightY() - fontBoundingBoxAtSize;
            }
            else
            {
                // Adobe shows the text 'shifted up' in case the caps don't fit into the clipping area
                if (fontCapAtSize > clipRect.getHeight())
                {
                    y = clipRect.getLowerLeftY() + -fontDescentAtSize;
                }
                else
                {
                    // calculate the position based on the content rectangle
                    y = clipRect.getLowerLeftY() + (clipRect.getHeight() - fontCapAtSize) / 2;
                    
                    // check to ensure that ascents and descents fit
                    if (y - clipRect.getLowerLeftY() < -fontDescentAtSize) {
                        
                        float fontDescentBased = -fontDescentAtSize + contentRect.getLowerLeftY();
                        float fontCapBased = contentRect.getHeight() - contentRect.getLowerLeftY() - fontCapAtSize;
                        
                        y = Math.min(fontDescentBased, Math.max(y, fontCapBased));
                    }
                }
            }
            
            // show the text
            float x = contentRect.getLowerLeftX();
            
            // special handling for comb boxes as these are like table cells with individual
            // chars
            if (shallComb())
            {
                insertGeneratedCombAppearance(contents, appearanceStream, font, fontSize);
            }
            else if (field instanceof PDListBox)
            {
                insertGeneratedListboxAppearance(contents, appearanceStream, contentRect, font, fontSize);
            }
            else
            {
                PlainText textContent = new PlainText(value);
                AppearanceStyle appearanceStyle = new AppearanceStyle();
                appearanceStyle.setFont(font);
                appearanceStyle.setFontSize(fontSize);
                
                // Adobe Acrobat uses the font's bounding box for the leading between the lines
                appearanceStyle.setLeading(font.getBoundingBox().getHeight() * fontScaleY);
                
                PlainTextFormatter formatter = new PlainTextFormatter
                        .Builder(contents)
                        .style(appearanceStyle)
                        .text(textContent)
                        .width(contentRect.getWidth())
                        .wrapLines(isMultiLine())
                        .initialOffset(x, y)
                        .textAlign(getTextAlign(widget))
                        .build();
                formatter.format();
            }
            
            contents.endText();
            contents.restoreGraphicsState();
        }
    }
    
    /*
     * PDFBox handles a widget with a joined in field dictionary and without
     * an individual name as a widget only. As a result - as a widget can't have a
     * quadding /Q entry we need to do low level access to the dictionary and
     * otherwise get the quadding from the field.
     */
    private int getTextAlign(PDAnnotationWidget widget)
    {
        // Use quadding value from joined field/widget if set, else use from field.
        return widget.getCOSObject().getInt(COSName.Q, field.getQ());
    }


    private AffineTransform calculateMatrix(PDRectangle bbox, int rotation)
    {
        if (rotation == 0)
        {
            return new AffineTransform();
        }
        float tx = 0, ty = 0;
        switch (rotation)
        {
            case 90:
                tx = bbox.getUpperRightY();
                break;
            case 180:
                tx = bbox.getUpperRightY();
                ty = bbox.getUpperRightX();
                break;
            case 270:
                ty = bbox.getUpperRightX();
                break;
            default:
                break;
        }
        Matrix matrix = Matrix.getRotateInstance(Math.toRadians(rotation), tx, ty);
        return matrix.createAffineTransform();
    }

    private boolean isMultiLine()
    {
        return field instanceof PDTextField && ((PDTextField) field).isMultiline();
    }
    
    /**
     * Determine if the appearance shall provide a comb output.
     * 
     * <p>
     * May be set only if the MaxLen entry is present in the text field dictionary
     * and if the Multiline, Password, and FileSelect flags are clear.
     * If set, the field shall be automatically divided into as many equally spaced positions,
     * or combs, as the value of MaxLen, and the text is laid out into those combs.
     * </p>
     * 
     * @return the comb state
     */
    private boolean shallComb()
    {
        return field instanceof PDTextField &&
                ((PDTextField) field).isComb() &&
                !((PDTextField) field).isMultiline() &&
                !((PDTextField) field).isPassword() &&
                !((PDTextField) field).isFileSelect();           
    }
    
    /**
     * Generate the appearance for comb fields.
     * 
     * @param contents the content stream to write to
     * @param appearanceStream the appearance stream used
     * @param font the font to be used
     * @param fontSize the font size to be used
     * @throws IOException
     */
    private void insertGeneratedCombAppearance(PDAppearanceContentStream contents, PDAppearanceStream appearanceStream,
            PDFont font, float fontSize) throws IOException
    {
        int maxLen = ((PDTextField) field).getMaxLen();
        int quadding = field.getQ();
        int numChars = Math.min(value.length(), maxLen);
        PDRectangle bbox = appearanceStream.getBBox();
        PDRectangle paddingEdge = applyPadding(bbox, 1);
        
        float combWidth = bbox.getWidth() / maxLen;
        float ascentAtFontSize = font.getFontDescriptor().getAscent() / FONTSCALE * fontSize;
        float baselineOffset = paddingEdge.getLowerLeftY() +  
                (bbox.getHeight() - ascentAtFontSize)/2;
        
        float prevCharWidth = 0f;
        
        float xOffset = combWidth / 2;

        // add to initial offset if right aligned or centered
        if (quadding == 2)
        {
            xOffset = xOffset + (maxLen - numChars) * combWidth;
        }
        else if (quadding == 1)
        {
            xOffset = xOffset + Math.floorDiv(maxLen - numChars, 2) * combWidth;
        }

        for (int i = 0; i < numChars; i++) 
        {
            String combString = value.substring(i, i+1);
            float currCharWidth = font.getStringWidth(combString) / FONTSCALE * fontSize/2;
            
            xOffset = xOffset + prevCharWidth/2 - currCharWidth/2;
            
            contents.newLineAtOffset(xOffset, baselineOffset);
            contents.showText(combString);
            
            baselineOffset = 0;
            prevCharWidth = currCharWidth;
            xOffset = combWidth;
        }
    }

    private void insertGeneratedListboxSelectionHighlight(PDAppearanceContentStream contents, PDAppearanceStream appearanceStream,
            PDFont font, float fontSize) throws IOException
    {
        PDListBox listBox = (PDListBox) field;
        List<Integer> indexEntries = listBox.getSelectedOptionsIndex();

        if (indexEntries.isEmpty())
        {
            List<String> values = listBox.getValue();
            List<String> options = listBox.getOptionsExportValues();

            if (!values.isEmpty() && !options.isEmpty())
            {
                // create indexEntries from options
                indexEntries = new ArrayList<>(values.size());
                for (String v : values)
                {
                    indexEntries.add(options.indexOf(v));
                }
            }
        }

        // The first entry which shall be presented might be adjusted by the optional TI key
        // If this entry is present, the first entry to be displayed is the keys value,
        // otherwise display starts with the first entry in Opt.
        int topIndex = listBox.getTopIndex();

        float highlightBoxHeight = font.getBoundingBox().getHeight() * fontSize / FONTSCALE;

        // the padding area
        PDRectangle paddingEdge = applyPadding(appearanceStream.getBBox(), 1);

        for (int selectedIndex : indexEntries)
        {
            contents.setNonStrokingColor(HIGHLIGHT_COLOR[0], HIGHLIGHT_COLOR[1], HIGHLIGHT_COLOR[2]);

            contents.addRect(paddingEdge.getLowerLeftX(),
                    paddingEdge.getUpperRightY() - highlightBoxHeight * (selectedIndex - topIndex + 1) + 2,
                    paddingEdge.getWidth(),
                    highlightBoxHeight);
            contents.fill();
        }
        contents.setNonStrokingColor(0f);
    }

    private void insertGeneratedListboxAppearance(PDAppearanceContentStream contents, PDAppearanceStream appearanceStream,
                                                  PDRectangle contentRect, PDFont font, float fontSize) throws IOException
    {
        contents.setNonStrokingColor(0f);

        int q = field.getQ();

        if (q == PDVariableText.QUADDING_CENTERED || q == PDVariableText.QUADDING_RIGHT)
        {
            float fieldWidth = appearanceStream.getBBox().getWidth();
            float stringWidth = (font.getStringWidth(value) / FONTSCALE) * fontSize;
            float adjustAmount = fieldWidth - stringWidth - 4;

            if (q == PDVariableText.QUADDING_CENTERED)
            {
                adjustAmount = adjustAmount / 2.0f;
            }

            contents.newLineAtOffset(adjustAmount, 0);
        }
        else if (q != PDVariableText.QUADDING_LEFT)
        {
            throw new IOException("Error: Unknown justification value:" + q);
        }

        List<String> options = ((PDListBox) field).getOptionsDisplayValues();
        int numOptions = options.size();

        float yTextPos = contentRect.getUpperRightY();

        int topIndex = ((PDListBox) field).getTopIndex();
        float ascent = font.getFontDescriptor().getAscent();
        float height = font.getBoundingBox().getHeight();
        
        for (int i = topIndex; i < numOptions; i++)
        {
            if (i == topIndex)
            {
                yTextPos = yTextPos - ascent / FONTSCALE * fontSize;
            }
            else
            {
                yTextPos = yTextPos - height / FONTSCALE * fontSize;
                contents.beginText();
            }

            contents.newLineAtOffset(contentRect.getLowerLeftX(), yTextPos);
            contents.showText(options.get(i));

            if (i != (numOptions - 1))
            {
                contents.endText();
            }
        }
    }
    
    /**
     * Writes the stream to the actual stream in the COSStream.
     *
     * @throws IOException If there is an error writing to the stream
     */
    private void writeToStream(byte[] data, PDAppearanceStream appearanceStream) throws IOException
    {
        try (OutputStream out = appearanceStream.getCOSObject().createOutputStream())
        {
            out.write(data);
        }
    }

    /**
     * My "not so great" method for calculating the fontsize. It does not work superb, but it
     * handles ok.
     * 
     * @return the calculated font-size
     * @throws IOException If there is an error getting the font information.
     */
    private float calculateFontSize(PDFont font, PDRectangle contentRect) throws IOException
    {
        float fontSize = defaultAppearance.getFontSize();
        
        // zero is special, it means the text is auto-sized
        if (Float.compare(fontSize, 0) == 0)
        {
            if (isMultiLine())
            {
                PlainText textContent = new PlainText(value);
                if (textContent.getParagraphs() != null)
                {
                    float width = contentRect.getWidth() - contentRect.getLowerLeftX();
                    float fs = MINIMUM_FONT_SIZE;
                    BoundingBox bbox = font.getBoundingBox();
                    while (fs <= DEFAULT_FONT_SIZE)
                    {
                        // determine the number of lines needed for this font and contentRect
                        int numLines = 0;
                        for (PlainText.Paragraph paragraph : textContent.getParagraphs())
                        {
                            numLines += paragraph.getLinesCount(font, fs, width);
                        }
                        // calculate the height required for this font size
                        float fontScaleY = fs / FONTSCALE;
                        float leading = bbox.getHeight() * fontScaleY;
                        float height = leading * numLines;

                        // if this font size didn't fit, use the prior size that did fit
                        if (height > contentRect.getHeight())
                        {
                            return Math.max(fs - 1, MINIMUM_FONT_SIZE);
                        }
                        fs++;
                    }
                    return Math.min(fs, DEFAULT_FONT_SIZE);
                }
                
                // Acrobat defaults to 12 for multiline text with size 0
                return DEFAULT_FONT_SIZE;
            }
            else
            {
                float yScalingFactor = FONTSCALE * font.getFontMatrix().getScaleY();
                float xScalingFactor = FONTSCALE * font.getFontMatrix().getScaleX();
                
                // fit width
                float width = font.getStringWidth(value) * font.getFontMatrix().getScaleX();
                float widthBasedFontSize = contentRect.getWidth() / width * xScalingFactor;

                // fit height
                float height = (font.getFontDescriptor().getCapHeight() +
                               -font.getFontDescriptor().getDescent()) * font.getFontMatrix().getScaleY();
                if (height <= 0)
                {
                    height = font.getBoundingBox().getHeight() * font.getFontMatrix().getScaleY();
                }

                float heightBasedFontSize = contentRect.getHeight() / height * yScalingFactor;
                
                return Math.min(heightBasedFontSize, widthBasedFontSize);
            }
        }
        return fontSize;
    }

    /*
     * Resolve the cap height.
     * 
     * This is a very basic implementation using the height of "H" as reference.
     */
    private float resolveCapHeight(PDFont font) throws IOException {
        return resolveGlyphHeight(font, "H".codePointAt(0));
    }

    /*
     * Resolve the descent.
     * 
     * This is a very basic implementation using the height of "y" - "a" as reference.
     */
    private float resolveDescent(PDFont font) throws IOException {
        return resolveGlyphHeight(font, "y".codePointAt(0)) - resolveGlyphHeight(font, "a".codePointAt(0));
    }

    // this calculates the real (except for type 3 fonts) individual glyph bounds
    private float resolveGlyphHeight(PDFont font, int code) throws IOException {
        GeneralPath path = null;
        if (font instanceof PDType3Font) {
            // It is difficult to calculate the real individual glyph bounds for type 3
            // fonts
            // because these are not vector fonts, the content stream could contain almost
            // anything
            // that is found in page content streams.
            PDType3Font t3Font = (PDType3Font) font;
            PDType3CharProc charProc = t3Font.getCharProc(code);
            if (charProc != null) {
                BoundingBox fontBBox = t3Font.getBoundingBox();
                PDRectangle glyphBBox = charProc.getGlyphBBox();
                if (glyphBBox != null) {
                    // PDFBOX-3850: glyph bbox could be larger than the font bbox
                    glyphBBox.setLowerLeftX(Math.max(fontBBox.getLowerLeftX(), glyphBBox.getLowerLeftX()));
                    glyphBBox.setLowerLeftY(Math.max(fontBBox.getLowerLeftY(), glyphBBox.getLowerLeftY()));
                    glyphBBox.setUpperRightX(Math.min(fontBBox.getUpperRightX(), glyphBBox.getUpperRightX()));
                    glyphBBox.setUpperRightY(Math.min(fontBBox.getUpperRightY(), glyphBBox.getUpperRightY()));
                    path = glyphBBox.toGeneralPath();
                }
            }
        } else if (font instanceof PDVectorFont) {
            PDVectorFont vectorFont = (PDVectorFont) font;
            path = vectorFont.getPath(code);
        } else if (font instanceof PDSimpleFont) {
            PDSimpleFont simpleFont = (PDSimpleFont) font;

            // these two lines do not always work, e.g. for the TT fonts in file 032431.pdf
            // which is why PDVectorFont is tried first.
            String name = simpleFont.getEncoding().getName(code);
            path = simpleFont.getPath(name);
        } else {
            // shouldn't happen, please open issue in JIRA
            LOG.warn("Unknown font class: " + font.getClass());
        }
        if (path == null) {
            return -1;
        }
        return (float) path.getBounds2D().getHeight();
    }
    
    /**
     * Resolve the bounding box.
     * 
     * @param fieldWidget the annotation widget.
     * @param appearanceStream the annotations appearance stream.
     * @return the resolved boundingBox.
     */
    private PDRectangle resolveBoundingBox(PDAnnotationWidget fieldWidget,
                                           PDAppearanceStream appearanceStream)
    {
        PDRectangle boundingBox = appearanceStream.getBBox();
        if (boundingBox == null)
        {
            boundingBox = fieldWidget.getRectangle().createRetranslatedRectangle();
        }
        return boundingBox;
    }
    
    /**
     * Apply padding to a box.
     * 
     * @param box box
     * @return the padded box.
     */
    private PDRectangle applyPadding(PDRectangle box, float padding)
    {
        return new PDRectangle(box.getLowerLeftX() + padding, 
                               box.getLowerLeftY() + padding, 
                               box.getWidth() - 2 * padding,
                               box.getHeight() - 2 * padding);
    }
}<|MERGE_RESOLUTION|>--- conflicted
+++ resolved
@@ -130,14 +130,10 @@
      */
     private void validateAndEnsureAcroFormResources()
     {
-        PDResources acroFormResources = field.getAcroForm().getDefaultResources();
         // add font resources which might be available at the field 
         // level but are not at the AcroForm level to the AcroForm
         // to match Adobe Reader/Acrobat behavior        
-<<<<<<< HEAD
-=======
         PDResources acroFormResources = field.getAcroForm().getDefaultResources();
->>>>>>> c4b212ec
         if (acroFormResources == null)
         {
             return;
