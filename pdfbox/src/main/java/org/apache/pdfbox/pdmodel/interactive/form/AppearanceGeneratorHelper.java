/*
 * Licensed to the Apache Software Foundation (ASF) under one or more
 * contributor license agreements.  See the NOTICE file distributed with
 * this work for additional information regarding copyright ownership.
 * The ASF licenses this file to You under the Apache License, Version 2.0
 * (the "License"); you may not use this file except in compliance with
 * the License.  You may obtain a copy of the License at
 *
 *      http://www.apache.org/licenses/LICENSE-2.0
 *
 * Unless required by applicable law or agreed to in writing, software
 * distributed under the License is distributed on an "AS IS" BASIS,
 * WITHOUT WARRANTIES OR CONDITIONS OF ANY KIND, either express or implied.
 * See the License for the specific language governing permissions and
 * limitations under the License.
 */
package org.apache.pdfbox.pdmodel.interactive.form;

import java.awt.geom.AffineTransform;
import java.awt.geom.GeneralPath;
import java.awt.geom.Point2D;
import java.io.ByteArrayOutputStream;
import java.io.IOException;
import java.io.OutputStream;
import java.util.ArrayList;
import java.util.List;
import org.apache.commons.logging.Log;
import org.apache.commons.logging.LogFactory;
import org.apache.fontbox.util.BoundingBox;
import org.apache.pdfbox.contentstream.operator.Operator;
import org.apache.pdfbox.cos.COSDictionary;
import org.apache.pdfbox.cos.COSName;
import org.apache.pdfbox.cos.COSString;
import org.apache.pdfbox.pdfparser.PDFStreamParser;
import org.apache.pdfbox.pdfwriter.ContentStreamWriter;
import org.apache.pdfbox.pdmodel.PDResources;
import org.apache.pdfbox.pdmodel.common.PDRectangle;
import org.apache.pdfbox.pdmodel.font.PDFont;
import org.apache.pdfbox.pdmodel.font.PDSimpleFont;
import org.apache.pdfbox.pdmodel.font.PDType3CharProc;
import org.apache.pdfbox.pdmodel.font.PDType3Font;
import org.apache.pdfbox.pdmodel.font.PDVectorFont;
import org.apache.pdfbox.pdmodel.graphics.color.PDColor;
import org.apache.pdfbox.pdmodel.interactive.action.PDAction;
import org.apache.pdfbox.pdmodel.interactive.action.PDActionJavaScript;
import org.apache.pdfbox.pdmodel.interactive.action.PDFormFieldAdditionalActions;
import org.apache.pdfbox.pdmodel.interactive.annotation.PDAnnotationWidget;
import org.apache.pdfbox.pdmodel.interactive.annotation.PDAppearanceCharacteristicsDictionary;
import org.apache.pdfbox.pdmodel.PDAppearanceContentStream;
import org.apache.pdfbox.pdmodel.interactive.annotation.PDAppearanceDictionary;
import org.apache.pdfbox.pdmodel.interactive.annotation.PDAppearanceEntry;
import org.apache.pdfbox.pdmodel.interactive.annotation.PDAppearanceStream;
import org.apache.pdfbox.pdmodel.interactive.annotation.PDBorderStyleDictionary;
import org.apache.pdfbox.util.Matrix;

/**
 * Create the AcroForms field appearance helper.
 * 
 * @author Stephan Gerhard
 * @author Ben Litchfield
 */
class AppearanceGeneratorHelper
{
    private static final Log LOG = LogFactory.getLog(AppearanceGeneratorHelper.class);

    private static final Operator BMC = Operator.getOperator("BMC");
    private static final Operator EMC = Operator.getOperator("EMC");
 
    private final PDVariableText field;
    
    private PDDefaultAppearanceString defaultAppearance;
    private String value;
    
    /**
     * The highlight color
     *
     * The color setting is used by Adobe to display the highlight box for selected entries in a list box.
     *
     * Regardless of other settings in an existing appearance stream Adobe will always use this value.
     */
    private static final float[] HIGHLIGHT_COLOR = {153/255f, 193/255f, 215/255f};
 
    /**
     * The scaling factor for font units to PDF units
     */
    private static final int FONTSCALE = 1000;
    
    /**
     * The default font size used for multiline text
     */
    private static final float DEFAULT_FONT_SIZE = 12;

    /**
     * The minimum/maximum font sizes used for multiline text auto sizing
     */
    private static final float MINIMUM_FONT_SIZE = 4;
    //private static final float MAXIMUM_FONT_SIZE = 300;
    
    /**
     * The default padding applied by Acrobat to the fields bbox.
     */
    private static final float DEFAULT_PADDING = 0.5f;
    
    /**
     * Constructs a COSAppearance from the given field.
     *
     * @param field the field which you wish to control the appearance of
     * @throws IOException 
     */
    AppearanceGeneratorHelper(PDVariableText field) throws IOException
    {
        this.field = field;
        validateAndEnsureAcroFormResources();
        
        try
        {
            this.defaultAppearance = field.getDefaultAppearanceString();
        }
        catch (IOException ex)
        {
            throw new IOException("Could not process default appearance string '" +
                                   field.getDefaultAppearance() + "' for field '" +
                                   field.getFullyQualifiedName() + "': " + ex.getMessage(), ex);
        }
    }
    
    /*
     * Adobe Reader/Acrobat are adding resources which are at the field/widget level
     * to the AcroForm level. 
     */
    private void validateAndEnsureAcroFormResources()
    {
        PDResources acroFormResources = field.getAcroForm().getDefaultResources();
        // add font resources which might be available at the field 
        // level but are not at the AcroForm level to the AcroForm
        // to match Adobe Reader/Acrobat behavior        
        if (acroFormResources == null)
        {
            return;
        }
        
        for (PDAnnotationWidget widget : field.getWidgets())
        {
            PDAppearanceStream stream = widget.getNormalAppearanceStream();
            if (stream == null)
            {
                continue;
            }
            PDResources widgetResources = stream.getResources();
            if (widgetResources == null)
            {
                continue;
            }
            COSDictionary widgetFontDict = widgetResources.getCOSObject()
                    .getCOSDictionary(COSName.FONT);
            COSDictionary acroFormFontDict = acroFormResources.getCOSObject()
                    .getCOSDictionary(COSName.FONT);
            for (COSName fontResourceName : widgetResources.getFontNames())
            {
                try
                {
                    if (acroFormResources.getFont(fontResourceName) == null)
                    {
                        LOG.debug("Adding font resource " + fontResourceName + " from widget to AcroForm");
                        // use the COS-object to preserve a possible indirect object reference
                        acroFormFontDict.setItem(fontResourceName,
                                widgetFontDict.getItem(fontResourceName));
                    }
                }
                catch (IOException e)
                {
                    LOG.warn("Unable to match field level font with AcroForm font", e);
                }
            }
        }
    }
    
    /**
     * This is the public method for setting the appearance stream.
     *
     * @param apValue the String value which the appearance should represent
     * @throws IOException If there is an error creating the stream.
     */
    public void setAppearanceValue(String apValue) throws IOException
    {
        value = getFormattedValue(apValue);

        // Treat multiline field values in single lines as single lime values.
        // This is in line with how Adobe Reader behaves when entering text
        // interactively but NOT how it behaves when the field value has been
        // set programmatically and Reader is forced to generate the appearance
        // using PDAcroForm.setNeedAppearances
        // see PDFBOX-3911
        if (field instanceof PDTextField && !((PDTextField) field).isMultiline())
        {
            value = value.replaceAll("\\u000D\\u000A|[\\u000A\\u000B\\u000C\\u000D\\u0085\\u2028\\u2029]", " ");
        }

        for (PDAnnotationWidget widget : field.getWidgets())
        {
            if (widget.getCOSObject().containsKey("PMD"))
            {
                LOG.warn("widget of field " + field.getFullyQualifiedName() + " is a PaperMetaData widget, no appearance stream created");
                continue;
            }

            // some fields have the /Da at the widget level if the 
            // widgets differ in layout.
            PDDefaultAppearanceString acroFormAppearance = defaultAppearance;
            
            if (widget.getCOSObject().getDictionaryObject(COSName.DA) != null)
            {
                defaultAppearance = getWidgetDefaultAppearanceString(widget);
            }

            PDRectangle rect = widget.getRectangle();
            if (rect == null)
            {
                widget.getCOSObject().removeItem(COSName.AP);
                LOG.warn("widget of field " + field.getFullyQualifiedName() + " has no rectangle, no appearance stream created");
                continue;
            }

            PDAppearanceDictionary appearanceDict = widget.getAppearance();
            if (appearanceDict == null)
            {
                appearanceDict = new PDAppearanceDictionary();
                widget.setAppearance(appearanceDict);
            }

            PDAppearanceEntry appearance = appearanceDict.getNormalAppearance();
            // TODO support appearances other than "normal"
                
            PDAppearanceStream appearanceStream;
            if (isValidAppearanceStream(appearance))
            {
                appearanceStream = appearance.getAppearanceStream();
            }
            else
            {
                appearanceStream = prepareNormalAppearanceStream(widget);
                appearanceDict.setNormalAppearance(appearanceStream);
                // TODO support appearances other than "normal"
            }
            PDAppearanceCharacteristicsDictionary appearanceCharacteristics =
                    widget.getAppearanceCharacteristics();
                
            /*
             * Adobe Acrobat always recreates the complete appearance stream if there is an appearance characteristics
             * entry (the widget dictionaries MK entry). In addition, if there is no content yet also create the appearance
             * stream from the entries.
             * 
             */
            if (appearanceCharacteristics != null || appearanceStream.getContentStream().getLength() == 0)
            {
                initializeAppearanceContent(widget, appearanceCharacteristics, appearanceStream);
            }
                
            setAppearanceContent(widget, appearanceStream);
            
            
            // restore the field level appearance
            defaultAppearance =  acroFormAppearance;
        }
    }

    private String getFormattedValue(String apValue)
    {
        // format the field value for the appearance if there is scripting support and the field
        // has a format event
        PDFormFieldAdditionalActions actions = field.getActions();
        if (actions == null)
        {
            return apValue;
        }
        PDAction actionF = actions.getF();
        if (actionF != null)
        {
            if (field.getAcroForm().getScriptingHandler() != null)
            {
                ScriptingHandler scriptingHandler = field.getAcroForm().getScriptingHandler();
                return scriptingHandler.format((PDActionJavaScript) actionF, apValue);
            }
            LOG.info("Field contains a formatting action but no ScriptingHandler " +
                     "has been supplied - formatted value might be incorrect");
        }
        return apValue;
    }

    private static boolean isValidAppearanceStream(PDAppearanceEntry appearance)
    {
        if (appearance == null)
        {
            return false;
        }
        if (!appearance.isStream())
        {
            return false;
        }
        PDRectangle bbox = appearance.getAppearanceStream().getBBox();
        if (bbox == null)
        {
            return false;
        }
        return Math.abs(bbox.getWidth()) > 0 && Math.abs(bbox.getHeight()) > 0;
    }

    private PDAppearanceStream prepareNormalAppearanceStream(PDAnnotationWidget widget)
    {
        PDAppearanceStream appearanceStream = new PDAppearanceStream(field.getAcroForm().getDocument());

        // Calculate the entries for the bounding box and the transformation matrix
        // settings for the appearance stream
        int rotation = resolveRotation(widget);
        PDRectangle rect = widget.getRectangle();
        Matrix matrix = Matrix.getRotateInstance(Math.toRadians(rotation), 0, 0);
        Point2D.Float point2D = matrix.transformPoint(rect.getWidth(), rect.getHeight());

        PDRectangle bbox = new PDRectangle(Math.abs((float) point2D.getX()), Math.abs((float) point2D.getY()));
        appearanceStream.setBBox(bbox);

        AffineTransform at = calculateMatrix(bbox, rotation);
        if (!at.isIdentity())
        {
            appearanceStream.setMatrix(at);
        }
        appearanceStream.setFormType(1);
        appearanceStream.setResources(new PDResources());
        return appearanceStream;
    }
    
    private PDDefaultAppearanceString getWidgetDefaultAppearanceString(PDAnnotationWidget widget) throws IOException
    {
        COSString da = (COSString) widget.getCOSObject().getDictionaryObject(COSName.DA);
        PDResources dr = field.getAcroForm().getDefaultResources();
        return new PDDefaultAppearanceString(da, dr);
    }
    
    private int resolveRotation(PDAnnotationWidget widget)
    {
        PDAppearanceCharacteristicsDictionary  characteristicsDictionary = widget.getAppearanceCharacteristics();
        if (characteristicsDictionary != null)
        {
            // 0 is the default value if the R key doesn't exist
            return characteristicsDictionary.getRotation();
        }
        return 0;
    }

    /**
     * Initialize the content of the appearance stream.
     * 
     * Get settings like border style, border width and colors to be used to draw a rectangle and background color 
     * around the widget
     * 
     * @param widget the field widget
     * @param appearanceCharacteristics the appearance characteristics dictionary from the widget or
     * null
     * @param appearanceStream the appearance stream to be used
     * @throws IOException in case we can't write to the appearance stream
     */
    private void initializeAppearanceContent(PDAnnotationWidget widget,
            PDAppearanceCharacteristicsDictionary appearanceCharacteristics,
            PDAppearanceStream appearanceStream) throws IOException
    {
        try (ByteArrayOutputStream output = new ByteArrayOutputStream();
             PDAppearanceContentStream contents = new PDAppearanceContentStream(appearanceStream, output))
        {
            // TODO: support more entries like patterns, etc.
            if (appearanceCharacteristics != null)
            {
                PDColor backgroundColour = appearanceCharacteristics.getBackground();
                if (backgroundColour != null)
                {
                    contents.setNonStrokingColor(backgroundColour);
                    PDRectangle bbox = resolveBoundingBox(widget, appearanceStream);
                    contents.addRect(bbox.getLowerLeftX(),bbox.getLowerLeftY(),bbox.getWidth(), bbox.getHeight());
                    contents.fill();
                }
    
                float lineWidth = 0f;
                PDColor borderColour = appearanceCharacteristics.getBorderColour();
                if (borderColour != null)
                {
                    contents.setStrokingColor(borderColour);
                    lineWidth = 1f;
                }
                PDBorderStyleDictionary borderStyle = widget.getBorderStyle();
                if (borderStyle != null && borderStyle.getWidth() > 0)
                {
                    lineWidth = borderStyle.getWidth();
                }
    
                if (lineWidth > 0 && borderColour != null)
                {
                    if (Float.compare(lineWidth, 1) != 0)
                    {
                        contents.setLineWidth(lineWidth);
                    }
                    PDRectangle bbox = resolveBoundingBox(widget, appearanceStream);
                    PDRectangle clipRect = applyPadding(bbox, Math.max(DEFAULT_PADDING, lineWidth/2)); 
                    contents.addRect(clipRect.getLowerLeftX(),clipRect.getLowerLeftY(),clipRect.getWidth(), clipRect.getHeight());
                    contents.closeAndStroke();
                }
            }
            
            writeToStream(output.toByteArray(), appearanceStream);

        }
    }
    
    /**
     * Constructs and sets new contents for given appearance stream.
     */
    private void setAppearanceContent(PDAnnotationWidget widget,
                                      PDAppearanceStream appearanceStream) throws IOException
    {
        // first copy any needed resources from the document’s DR dictionary into
        // the stream’s Resources dictionary
        defaultAppearance.copyNeededResourcesTo(appearanceStream);
        
        // then replace the existing contents of the appearance stream from /Tx BMC
        // to the matching EMC
        try (ByteArrayOutputStream output = new ByteArrayOutputStream())
        {
            ContentStreamWriter writer = new ContentStreamWriter(output);
            
            List<Object> tokens = new PDFStreamParser(appearanceStream).parse();
            int bmcIndex = tokens.indexOf(BMC);
            if (bmcIndex == -1)
            {
                // append to existing stream
                writer.writeTokens(tokens);
                writer.writeTokens(COSName.TX, BMC);
            }
            else
            {
                // prepend content before BMC
                writer.writeTokens(tokens.subList(0, bmcIndex + 1));
            }
            
            // insert field contents
            insertGeneratedAppearance(widget, appearanceStream, output);
            
            int emcIndex = tokens.indexOf(EMC);
            if (emcIndex == -1)
            {
                // append EMC
                writer.writeTokens(EMC);
            }
            else
            {
                // append contents after EMC
                writer.writeTokens(tokens.subList(emcIndex, tokens.size()));
            }
            writeToStream(output.toByteArray(), appearanceStream);
        }
    }
    
    /**
     * Generate and insert text content and clipping around it.   
     */
    private void insertGeneratedAppearance(PDAnnotationWidget widget,
                                           PDAppearanceStream appearanceStream,
                                           OutputStream output) throws IOException
    {
        try (PDAppearanceContentStream contents = new PDAppearanceContentStream(appearanceStream, output))
        {
            PDRectangle bbox = resolveBoundingBox(widget, appearanceStream);
            
            // Acrobat calculates the left and right padding dependent on the offset of the border edge
            // This calculation works for forms having been generated by Acrobat.
            // The minimum distance is always 1f even if there is no rectangle being drawn around.
            float borderWidth = 0;
            PDBorderStyleDictionary style = widget.getBorderStyle();
            if (style != null)
            {
                borderWidth = style.getWidth();
            }
            PDRectangle clipRect = applyPadding(bbox, Math.max(1f, borderWidth));
            PDRectangle contentRect = applyPadding(clipRect, Math.max(1f, borderWidth));
            
            contents.saveGraphicsState();
            
            // Acrobat always adds a clipping path
            contents.addRect(clipRect.getLowerLeftX(), clipRect.getLowerLeftY(),
                    clipRect.getWidth(), clipRect.getHeight());
            contents.clip();
            
            // get the font
            PDFont font = defaultAppearance.getFont();
            if (font == null)
            {
                throw new IllegalArgumentException("font is null, check whether /DA entry is incomplete or incorrect");
            }
            if (font.getName().contains("+"))
            {
                LOG.warn("Font '" + defaultAppearance.getFontName().getName() +
                         "' of field '" + field.getFullyQualifiedName() + 
                         "' contains subsetted font '" + font.getName() + "'");
                LOG.warn("This may bring trouble with PDField.setValue(), PDAcroForm.flatten() or " +
                         "PDAcroForm.refreshAppearances()");
                LOG.warn("You should replace this font with a non-subsetted font:");
                LOG.warn("PDFont font = PDType0Font.load(doc, new FileInputStream(fontfile), false);");
                LOG.warn("acroForm.getDefaultResources().put(COSName.getPDFName(\"" +
                         defaultAppearance.getFontName().getName() + "\", font);");
            }
            // calculate the fontSize (because 0 = autosize)
            float fontSize = defaultAppearance.getFontSize();
            
            if (Float.compare(fontSize, 0) == 0)
            {
                fontSize = calculateFontSize(font, contentRect);
            }
            
            // for a listbox generate the highlight rectangle for the selected
            // options
            if (field instanceof PDListBox)
            {
                insertGeneratedListboxSelectionHighlight(contents, appearanceStream, font, fontSize);
            }
            
            // start the text output
            contents.beginText();

            // write font and color from the /DA string, with the calculated font size
            defaultAppearance.writeTo(contents, fontSize);

            // calculate the y-position of the baseline
            float y;
            
            // calculate font metrics at font size
            float fontScaleY = fontSize / FONTSCALE;
            float fontBoundingBoxAtSize = font.getBoundingBox().getHeight() * fontScaleY;

            float fontCapAtSize;
            float fontDescentAtSize;
    
            if (font.getFontDescriptor() != null) {
                fontCapAtSize = font.getFontDescriptor().getCapHeight() * fontScaleY;
                fontDescentAtSize = font.getFontDescriptor().getDescent() * fontScaleY;
            } else {
                float fontCapHeight = resolveCapHeight(font);
                float fontDescent = resolveDescent(font);
                LOG.debug("missing font descriptor - resolved Cap/Descent to " + fontCapHeight + "/" + fontDescent);
                fontCapAtSize = fontCapHeight * fontScaleY;
                fontDescentAtSize = fontDescent * fontScaleY;
            }
            
            if (field instanceof PDTextField && ((PDTextField) field).isMultiline())
            {
                y = contentRect.getUpperRightY() - fontBoundingBoxAtSize;
            }
            else
            {
                // Adobe shows the text 'shifted up' in case the caps don't fit into the clipping area
                if (fontCapAtSize > clipRect.getHeight())
                {
                    y = clipRect.getLowerLeftY() + -fontDescentAtSize;
                }
                else
                {
                    // calculate the position based on the content rectangle
                    y = clipRect.getLowerLeftY() + (clipRect.getHeight() - fontCapAtSize) / 2;
                    
                    // check to ensure that ascents and descents fit
                    if (y - clipRect.getLowerLeftY() < -fontDescentAtSize) {
                        
                        float fontDescentBased = -fontDescentAtSize + contentRect.getLowerLeftY();
                        float fontCapBased = contentRect.getHeight() - contentRect.getLowerLeftY() - fontCapAtSize;
                        
                        y = Math.min(fontDescentBased, Math.max(y, fontCapBased));
                    }
                }
            }
            
            // show the text
            float x = contentRect.getLowerLeftX();
            
            // special handling for comb boxes as these are like table cells with individual
            // chars
            if (shallComb())
            {
                insertGeneratedCombAppearance(contents, appearanceStream, font, fontSize);
            }
            else if (field instanceof PDListBox)
            {
                insertGeneratedListboxAppearance(contents, appearanceStream, contentRect, font, fontSize);
            }
            else
            {
                PlainText textContent = new PlainText(value);
                AppearanceStyle appearanceStyle = new AppearanceStyle();
                appearanceStyle.setFont(font);
                appearanceStyle.setFontSize(fontSize);
                
                // Adobe Acrobat uses the font's bounding box for the leading between the lines
                appearanceStyle.setLeading(font.getBoundingBox().getHeight() * fontScaleY);
                
                PlainTextFormatter formatter = new PlainTextFormatter
                        .Builder(contents)
                        .style(appearanceStyle)
                        .text(textContent)
                        .width(contentRect.getWidth())
                        .wrapLines(isMultiLine())
                        .initialOffset(x, y)
                        .textAlign(getTextAlign(widget))
                        .build();
                formatter.format();
            }
            
            contents.endText();
            contents.restoreGraphicsState();
        }
    }
    
    /*
     * PDFBox handles a widget with a joined in field dictionary and without
     * an individual name as a widget only. As a result - as a widget can't have a
     * quadding /Q entry we need to do low level access to the dictionary and
     * otherwise get the quadding from the field.
     */
    private int getTextAlign(PDAnnotationWidget widget)
    {
        // Use quadding value from joined field/widget if set, else use from field.
        return widget.getCOSObject().getInt(COSName.Q, field.getQ());
    }


    private AffineTransform calculateMatrix(PDRectangle bbox, int rotation)
    {
        if (rotation == 0)
        {
            return new AffineTransform();
        }
        float tx = 0, ty = 0;
        switch (rotation)
        {
            case 90:
                tx = bbox.getUpperRightY();
                break;
            case 180:
                tx = bbox.getUpperRightY();
                ty = bbox.getUpperRightX();
                break;
            case 270:
                ty = bbox.getUpperRightX();
                break;
            default:
                break;
        }
        Matrix matrix = Matrix.getRotateInstance(Math.toRadians(rotation), tx, ty);
        return matrix.createAffineTransform();
    }

    private boolean isMultiLine()
    {
        return field instanceof PDTextField && ((PDTextField) field).isMultiline();
    }
    
    /**
     * Determine if the appearance shall provide a comb output.
     * 
     * <p>
     * May be set only if the MaxLen entry is present in the text field dictionary
     * and if the Multiline, Password, and FileSelect flags are clear.
     * If set, the field shall be automatically divided into as many equally spaced positions,
     * or combs, as the value of MaxLen, and the text is laid out into those combs.
     * </p>
     * 
     * @return the comb state
     */
    private boolean shallComb()
    {
        return field instanceof PDTextField &&
                ((PDTextField) field).isComb() &&
                !((PDTextField) field).isMultiline() &&
                !((PDTextField) field).isPassword() &&
                !((PDTextField) field).isFileSelect();           
    }
    
    /**
     * Generate the appearance for comb fields.
     * 
     * @param contents the content stream to write to
     * @param appearanceStream the appearance stream used
     * @param font the font to be used
     * @param fontSize the font size to be used
     * @throws IOException
     */
    private void insertGeneratedCombAppearance(PDAppearanceContentStream contents, PDAppearanceStream appearanceStream,
            PDFont font, float fontSize) throws IOException
    {
        int maxLen = ((PDTextField) field).getMaxLen();
        int quadding = field.getQ();
        int numChars = Math.min(value.length(), maxLen);
        PDRectangle bbox = appearanceStream.getBBox();
        PDRectangle paddingEdge = applyPadding(bbox, 1);
        
        float combWidth = bbox.getWidth() / maxLen;
        float ascentAtFontSize = font.getFontDescriptor().getAscent() / FONTSCALE * fontSize;
        float baselineOffset = paddingEdge.getLowerLeftY() +  
                (bbox.getHeight() - ascentAtFontSize)/2;
        
        float prevCharWidth = 0f;
        
        float xOffset = combWidth / 2;

        // add to initial offset if right aligned or centered
        if (quadding == 2)
        {
            xOffset = xOffset + (maxLen - numChars) * combWidth;
        }
        else if (quadding == 1)
        {
            xOffset = xOffset + Math.floorDiv(maxLen - numChars, 2) * combWidth;
        }

        for (int i = 0; i < numChars; i++) 
        {
            String combString = value.substring(i, i+1);
            float currCharWidth = font.getStringWidth(combString) / FONTSCALE * fontSize/2;
            
            xOffset = xOffset + prevCharWidth/2 - currCharWidth/2;
            
            contents.newLineAtOffset(xOffset, baselineOffset);
            contents.showText(combString);
            
            baselineOffset = 0;
            prevCharWidth = currCharWidth;
            xOffset = combWidth;
        }
    }

    private void insertGeneratedListboxSelectionHighlight(PDAppearanceContentStream contents, PDAppearanceStream appearanceStream,
            PDFont font, float fontSize) throws IOException
    {
<<<<<<< HEAD
        PDListBox pdListBox = (PDListBox) field;
        List<Integer> indexEntries = pdListBox.getSelectedOptionsIndex();
        List<String> values = pdListBox.getValue();
        List<String> options = pdListBox.getOptionsExportValues();
=======
        PDListBox listBox = (PDListBox) field;
        List<Integer> indexEntries = listBox.getSelectedOptionsIndex();
        List<String> values = listBox.getValue();
        List<String> options = listBox.getOptionsExportValues();
>>>>>>> a7358e0b

        if (!values.isEmpty() && !options.isEmpty() && indexEntries.isEmpty())
        {
            // create indexEntries from options
            indexEntries = new ArrayList<>(values.size());
            for (String v : values)
            {
                indexEntries.add(options.indexOf(v));
            }
        }

        // The first entry which shall be presented might be adjusted by the optional TI key
<<<<<<< HEAD
        // If this entry is present the first entry to be displayed is the keys value otherwise
        // display starts with the first entry in Opt.
        int topIndex = pdListBox.getTopIndex();

        float highlightBoxHeight = font.getBoundingBox().getHeight() * fontSize / FONTSCALE;
=======
        // If this entry is present, the first entry to be displayed is the keys value,
        // otherwise display starts with the first entry in Opt.
        int topIndex = listBox.getTopIndex();
        
        float highlightBoxHeight = font.getBoundingBox().getHeight() * fontSize / FONTSCALE;       
>>>>>>> a7358e0b

        // the padding area 
        PDRectangle paddingEdge = applyPadding(appearanceStream.getBBox(), 1);

        for (int selectedIndex : indexEntries)
        {
            contents.setNonStrokingColor(HIGHLIGHT_COLOR[0], HIGHLIGHT_COLOR[1], HIGHLIGHT_COLOR[2]);

            contents.addRect(paddingEdge.getLowerLeftX(),
                    paddingEdge.getUpperRightY() - highlightBoxHeight * (selectedIndex - topIndex + 1) + 2,
                    paddingEdge.getWidth(),
                    highlightBoxHeight);
            contents.fill();
        }
        contents.setNonStrokingColor(0f);
    }

    private void insertGeneratedListboxAppearance(PDAppearanceContentStream contents, PDAppearanceStream appearanceStream,
                                                  PDRectangle contentRect, PDFont font, float fontSize) throws IOException
    {
        contents.setNonStrokingColor(0f);

        int q = field.getQ();

        if (q == PDVariableText.QUADDING_CENTERED || q == PDVariableText.QUADDING_RIGHT)
        {
            float fieldWidth = appearanceStream.getBBox().getWidth();
            float stringWidth = (font.getStringWidth(value) / FONTSCALE) * fontSize;
            float adjustAmount = fieldWidth - stringWidth - 4;

            if (q == PDVariableText.QUADDING_CENTERED)
            {
                adjustAmount = adjustAmount / 2.0f;
            }

            contents.newLineAtOffset(adjustAmount, 0);
        }
        else if (q != PDVariableText.QUADDING_LEFT)
        {
            throw new IOException("Error: Unknown justification value:" + q);
        }

        List<String> options = ((PDListBox) field).getOptionsDisplayValues();
        int numOptions = options.size();

        float yTextPos = contentRect.getUpperRightY();

        int topIndex = ((PDListBox) field).getTopIndex();
<<<<<<< HEAD
        float accent = font.getFontDescriptor().getAscent();
        float fontHeight = font.getBoundingBox().getHeight();

        for (int i = topIndex; i < numOptions; i++)
        {

            if (i == topIndex)
            {
                yTextPos = yTextPos - accent / FONTSCALE * fontSize;
            }
            else
            {
                yTextPos = yTextPos - fontHeight / FONTSCALE * fontSize;
=======
        float ascent = font.getFontDescriptor().getAscent();
        float height = font.getBoundingBox().getHeight();
        
        for (int i = topIndex; i < numOptions; i++)
        {
            if (i == topIndex)
            {
                yTextPos = yTextPos - ascent / FONTSCALE * fontSize;
            }
            else
            {
                yTextPos = yTextPos - height / FONTSCALE * fontSize;
>>>>>>> a7358e0b
                contents.beginText();
            }

            contents.newLineAtOffset(contentRect.getLowerLeftX(), yTextPos);
            contents.showText(options.get(i));

            if (i != (numOptions - 1))
            {
                contents.endText();
            }
        }
    }
    
    /**
     * Writes the stream to the actual stream in the COSStream.
     *
     * @throws IOException If there is an error writing to the stream
     */
    private void writeToStream(byte[] data, PDAppearanceStream appearanceStream) throws IOException
    {
        try (OutputStream out = appearanceStream.getCOSObject().createOutputStream())
        {
            out.write(data);
        }
    }

    /**
     * My "not so great" method for calculating the fontsize. It does not work superb, but it
     * handles ok.
     * 
     * @return the calculated font-size
     * @throws IOException If there is an error getting the font information.
     */
    private float calculateFontSize(PDFont font, PDRectangle contentRect) throws IOException
    {
        float fontSize = defaultAppearance.getFontSize();
        
        // zero is special, it means the text is auto-sized
        if (Float.compare(fontSize, 0) == 0)
        {
            if (isMultiLine())
            {
                PlainText textContent = new PlainText(value);
                if (textContent.getParagraphs() != null)
                {
                    float width = contentRect.getWidth() - contentRect.getLowerLeftX();
                    float fs = MINIMUM_FONT_SIZE;
                    BoundingBox bbox = font.getBoundingBox();
                    while (fs <= DEFAULT_FONT_SIZE)
                    {
                        // determine the number of lines needed for this font and contentRect
                        int numLines = 0;
                        for (PlainText.Paragraph paragraph : textContent.getParagraphs())
                        {
                            numLines += paragraph.getLinesCount(font, fs, width);
                        }
                        // calculate the height required for this font size
                        float fontScaleY = fs / FONTSCALE;
                        float leading = bbox.getHeight() * fontScaleY;
                        float height = leading * numLines;

                        // if this font size didn't fit, use the prior size that did fit
                        if (height > contentRect.getHeight())
                        {
                            return Math.max(fs - 1, MINIMUM_FONT_SIZE);
                        }
                        fs++;
                    }
                    return Math.min(fs, DEFAULT_FONT_SIZE);
                }
                
                // Acrobat defaults to 12 for multiline text with size 0
                return DEFAULT_FONT_SIZE;
            }
            else
            {
                float yScalingFactor = FONTSCALE * font.getFontMatrix().getScaleY();
                float xScalingFactor = FONTSCALE * font.getFontMatrix().getScaleX();
                
                // fit width
                float width = font.getStringWidth(value) * font.getFontMatrix().getScaleX();
                float widthBasedFontSize = contentRect.getWidth() / width * xScalingFactor;

                // fit height
                float height = (font.getFontDescriptor().getCapHeight() +
                               -font.getFontDescriptor().getDescent()) * font.getFontMatrix().getScaleY();
                if (height <= 0)
                {
                    height = font.getBoundingBox().getHeight() * font.getFontMatrix().getScaleY();
                }

                float heightBasedFontSize = contentRect.getHeight() / height * yScalingFactor;
                
                return Math.min(heightBasedFontSize, widthBasedFontSize);
            }
        }
        return fontSize;
    }

    /*
     * Resolve the cap height.
     * 
     * This is a very basic implementation using the height of "H" as reference.
     */
    private float resolveCapHeight(PDFont font) throws IOException {
        return resolveGlyphHeight(font, "H".codePointAt(0));
    }

    /*
     * Resolve the descent.
     * 
     * This is a very basic implementation using the height of "y" - "a" as reference.
     */
    private float resolveDescent(PDFont font) throws IOException {
        return resolveGlyphHeight(font, "y".codePointAt(0)) - resolveGlyphHeight(font, "a".codePointAt(0));
    }

    // this calculates the real (except for type 3 fonts) individual glyph bounds
    private float resolveGlyphHeight(PDFont font, int code) throws IOException {
        GeneralPath path = null;
        if (font instanceof PDType3Font) {
            // It is difficult to calculate the real individual glyph bounds for type 3
            // fonts
            // because these are not vector fonts, the content stream could contain almost
            // anything
            // that is found in page content streams.
            PDType3Font t3Font = (PDType3Font) font;
            PDType3CharProc charProc = t3Font.getCharProc(code);
            if (charProc != null) {
                BoundingBox fontBBox = t3Font.getBoundingBox();
                PDRectangle glyphBBox = charProc.getGlyphBBox();
                if (glyphBBox != null) {
                    // PDFBOX-3850: glyph bbox could be larger than the font bbox
                    glyphBBox.setLowerLeftX(Math.max(fontBBox.getLowerLeftX(), glyphBBox.getLowerLeftX()));
                    glyphBBox.setLowerLeftY(Math.max(fontBBox.getLowerLeftY(), glyphBBox.getLowerLeftY()));
                    glyphBBox.setUpperRightX(Math.min(fontBBox.getUpperRightX(), glyphBBox.getUpperRightX()));
                    glyphBBox.setUpperRightY(Math.min(fontBBox.getUpperRightY(), glyphBBox.getUpperRightY()));
                    path = glyphBBox.toGeneralPath();
                }
            }
        } else if (font instanceof PDVectorFont) {
            PDVectorFont vectorFont = (PDVectorFont) font;
            path = vectorFont.getPath(code);
        } else if (font instanceof PDSimpleFont) {
            PDSimpleFont simpleFont = (PDSimpleFont) font;

            // these two lines do not always work, e.g. for the TT fonts in file 032431.pdf
            // which is why PDVectorFont is tried first.
            String name = simpleFont.getEncoding().getName(code);
            path = simpleFont.getPath(name);
        } else {
            // shouldn't happen, please open issue in JIRA
            LOG.warn("Unknown font class: " + font.getClass());
        }
        if (path == null) {
            return -1;
        }
        return (float) path.getBounds2D().getHeight();
    }
    
    /**
     * Resolve the bounding box.
     * 
     * @param fieldWidget the annotation widget.
     * @param appearanceStream the annotations appearance stream.
     * @return the resolved boundingBox.
     */
    private PDRectangle resolveBoundingBox(PDAnnotationWidget fieldWidget,
                                           PDAppearanceStream appearanceStream)
    {
        PDRectangle boundingBox = appearanceStream.getBBox();
        if (boundingBox == null)
        {
            boundingBox = fieldWidget.getRectangle().createRetranslatedRectangle();
        }
        return boundingBox;
    }
    
    /**
     * Apply padding to a box.
     * 
     * @param box box
     * @return the padded box.
     */
    private PDRectangle applyPadding(PDRectangle box, float padding)
    {
        return new PDRectangle(box.getLowerLeftX() + padding, 
                               box.getLowerLeftY() + padding, 
                               box.getWidth() - 2 * padding,
                               box.getHeight() - 2 * padding);
    }
}<|MERGE_RESOLUTION|>--- conflicted
+++ resolved
@@ -735,17 +735,10 @@
     private void insertGeneratedListboxSelectionHighlight(PDAppearanceContentStream contents, PDAppearanceStream appearanceStream,
             PDFont font, float fontSize) throws IOException
     {
-<<<<<<< HEAD
-        PDListBox pdListBox = (PDListBox) field;
-        List<Integer> indexEntries = pdListBox.getSelectedOptionsIndex();
-        List<String> values = pdListBox.getValue();
-        List<String> options = pdListBox.getOptionsExportValues();
-=======
         PDListBox listBox = (PDListBox) field;
         List<Integer> indexEntries = listBox.getSelectedOptionsIndex();
         List<String> values = listBox.getValue();
         List<String> options = listBox.getOptionsExportValues();
->>>>>>> a7358e0b
 
         if (!values.isEmpty() && !options.isEmpty() && indexEntries.isEmpty())
         {
@@ -758,19 +751,11 @@
         }
 
         // The first entry which shall be presented might be adjusted by the optional TI key
-<<<<<<< HEAD
-        // If this entry is present the first entry to be displayed is the keys value otherwise
-        // display starts with the first entry in Opt.
-        int topIndex = pdListBox.getTopIndex();
-
-        float highlightBoxHeight = font.getBoundingBox().getHeight() * fontSize / FONTSCALE;
-=======
         // If this entry is present, the first entry to be displayed is the keys value,
         // otherwise display starts with the first entry in Opt.
         int topIndex = listBox.getTopIndex();
         
         float highlightBoxHeight = font.getBoundingBox().getHeight() * fontSize / FONTSCALE;       
->>>>>>> a7358e0b
 
         // the padding area 
         PDRectangle paddingEdge = applyPadding(appearanceStream.getBBox(), 1);
@@ -819,21 +804,6 @@
         float yTextPos = contentRect.getUpperRightY();
 
         int topIndex = ((PDListBox) field).getTopIndex();
-<<<<<<< HEAD
-        float accent = font.getFontDescriptor().getAscent();
-        float fontHeight = font.getBoundingBox().getHeight();
-
-        for (int i = topIndex; i < numOptions; i++)
-        {
-
-            if (i == topIndex)
-            {
-                yTextPos = yTextPos - accent / FONTSCALE * fontSize;
-            }
-            else
-            {
-                yTextPos = yTextPos - fontHeight / FONTSCALE * fontSize;
-=======
         float ascent = font.getFontDescriptor().getAscent();
         float height = font.getBoundingBox().getHeight();
         
@@ -846,7 +816,6 @@
             else
             {
                 yTextPos = yTextPos - height / FONTSCALE * fontSize;
->>>>>>> a7358e0b
                 contents.beginText();
             }
 
