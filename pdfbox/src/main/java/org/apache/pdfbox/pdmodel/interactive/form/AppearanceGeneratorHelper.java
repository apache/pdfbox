--- conflicted
+++ resolved
@@ -242,29 +242,18 @@
                 appearanceDict.setNormalAppearance(appearanceStream);
                 // TODO support appearances other than "normal"
             }
-<<<<<<< HEAD
-
-            PDAppearanceCharacteristicsDictionary characteristicsDictionary = widget.getAppearanceCharacteristics();
-=======
             PDAppearanceCharacteristicsDictionary appearanceCharacteristics =
                     widget.getAppearanceCharacteristics();
                 
->>>>>>> 7c9db23a
             /*
              * Adobe Acrobat always recreates the complete appearance stream if there is an appearance characteristics
              * entry (the widget dictionaries MK entry). In addition, if there is no content yet also create the appearance
              * stream from the entries.
              * 
              */
-<<<<<<< HEAD
-            if (characteristicsDictionary != null || appearanceStream.getContentStream().getLength() == 0)
-            {
-                initializeAppearanceContent(widget, characteristicsDictionary, appearanceStream);
-=======
             if (appearanceCharacteristics != null || appearanceStream.getContentStream().getLength() == 0)
             {
                 initializeAppearanceContent(widget, appearanceCharacteristics, appearanceStream);
->>>>>>> 7c9db23a
             }
                 
             setAppearanceContent(widget, appearanceStream);
@@ -291,13 +280,6 @@
             {
                 ScriptingHandler scriptingHandler = field.getAcroForm().getScriptingHandler();
                 return scriptingHandler.format((PDActionJavaScript) actionF, apValue);
-<<<<<<< HEAD
-            }
-            else
-            {
-                LOG.info("Field contains a formatting action but no ScriptingHandler has been supplied - formatted value might be incorrect");
-=======
->>>>>>> 7c9db23a
             }
             LOG.info("Field contains a formatting action but no ScriptingHandler " +
                      "has been supplied - formatted value might be incorrect");
@@ -372,14 +354,6 @@
      * around the widget
      * 
      * @param widget the field widget
-<<<<<<< HEAD
-     * @param characteristicsDictionary the appearance characteristics dictionary from widget instance or null
-     * @param appearanceStream the appearance stream to be used
-     * @throws IOException in case we can't write to the appearance stream
-     */
-    private void initializeAppearanceContent(PDAnnotationWidget widget, PDAppearanceCharacteristicsDictionary characteristicsDictionary,
-                                             PDAppearanceStream appearanceStream) throws IOException
-=======
      * @param appearanceCharacteristics the appearance characteristics dictionary from the widget or
      * null
      * @param appearanceStream the appearance stream to be used
@@ -388,16 +362,10 @@
     private void initializeAppearanceContent(PDAnnotationWidget widget,
             PDAppearanceCharacteristicsDictionary appearanceCharacteristics,
             PDAppearanceStream appearanceStream) throws IOException
->>>>>>> 7c9db23a
     {
         try (ByteArrayOutputStream output = new ByteArrayOutputStream();
              PDAppearanceContentStream contents = new PDAppearanceContentStream(appearanceStream, output))
         {
-<<<<<<< HEAD
-            PDAppearanceCharacteristicsDictionary appearanceCharacteristics = characteristicsDictionary;
-            
-=======
->>>>>>> 7c9db23a
             // TODO: support more entries like patterns, etc.
             if (appearanceCharacteristics != null)
             {
