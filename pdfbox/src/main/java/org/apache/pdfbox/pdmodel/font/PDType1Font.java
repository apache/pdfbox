/*
 * Licensed to the Apache Software Foundation (ASF) under one or more
 * contributor license agreements.  See the NOTICE file distributed with
 * this work for additional information regarding copyright ownership.
 * The ASF licenses this file to You under the Apache License, Version 2.0
 * (the "License"); you may not use this file except in compliance with
 * the License.  You may obtain a copy of the License at
 *
 *      http://www.apache.org/licenses/LICENSE-2.0
 *
 * Unless required by applicable law or agreed to in writing, software
 * distributed under the License is distributed on an "AS IS" BASIS,
 * WITHOUT WARRANTIES OR CONDITIONS OF ANY KIND, either express or implied.
 * See the License for the specific language governing permissions and
 * limitations under the License.
 */
package org.apache.pdfbox.pdmodel.font;

import java.awt.geom.AffineTransform;
import java.awt.geom.GeneralPath;
import java.awt.geom.Point2D;
import java.io.IOException;
import java.io.InputStream;
import java.util.Arrays;
import java.util.HashMap;
import java.util.List;
import java.util.Map;
import org.apache.commons.logging.Log;
import org.apache.commons.logging.LogFactory;
import org.apache.fontbox.EncodedFont;
import org.apache.fontbox.FontBoxFont;
import org.apache.fontbox.type1.DamagedFontException;
import org.apache.fontbox.type1.Type1Font;
import org.apache.fontbox.util.BoundingBox;
import org.apache.pdfbox.cos.COSDictionary;
import org.apache.pdfbox.cos.COSName;
import org.apache.pdfbox.cos.COSStream;
import org.apache.pdfbox.pdmodel.PDDocument;
import org.apache.pdfbox.pdmodel.common.PDRectangle;
import org.apache.pdfbox.pdmodel.common.PDStream;
import org.apache.pdfbox.pdmodel.font.Standard14Fonts.FontName;
import org.apache.pdfbox.pdmodel.font.encoding.Encoding;
import org.apache.pdfbox.pdmodel.font.encoding.StandardEncoding;
import org.apache.pdfbox.pdmodel.font.encoding.Type1Encoding;
import org.apache.pdfbox.pdmodel.font.encoding.WinAnsiEncoding;
import org.apache.pdfbox.pdmodel.font.encoding.ZapfDingbatsEncoding;
import org.apache.pdfbox.util.Matrix;


import static org.apache.pdfbox.pdmodel.font.UniUtil.getUniNameOfCodePoint;
import org.apache.pdfbox.pdmodel.font.encoding.SymbolEncoding;

/**
 * A PostScript Type 1 Font.
 *
 * @author Ben Litchfield
 */
public class PDType1Font extends PDSimpleFont implements PDVectorFont
{
    private static final Log LOG = LogFactory.getLog(PDType1Font.class);

    // alternative names for glyphs which are commonly encountered
    private static final Map<String, String> ALT_NAMES = new HashMap<>();
    private static final int PFB_START_MARKER = 0x80;

    static
    {
        ALT_NAMES.put("ff", "f_f");
        ALT_NAMES.put("ffi", "f_f_i");
        ALT_NAMES.put("ffl", "f_f_l");
        ALT_NAMES.put("fi", "f_i");
        ALT_NAMES.put("fl", "f_l");
        ALT_NAMES.put("st", "s_t");
        ALT_NAMES.put("IJ", "I_J");
        ALT_NAMES.put("ij", "i_j");
        ALT_NAMES.put("ellipsis", "elipsis"); // misspelled in ArialMT
    }

    /**
     * embedded font.
     */
    private final Type1Font type1font;
    
    /**
     * embedded or system font for rendering.
     */
    private final FontBoxFont genericFont;
    
    private final boolean isEmbedded;
    private final boolean isDamaged;
    private final AffineTransform fontMatrixTransform;
    /**
     * to improve encoding speed.
     */
    private final Map<Integer, byte[]> codeToBytesMap = new HashMap<>();
    private Matrix fontMatrix;
    private BoundingBox fontBBox;

    /**
     * Creates a Type 1 standard 14 font for embedding.
     *
     * @param baseFont One of the standard 14 PostScript names
     */
    public PDType1Font(FontName baseFont)
    {
        super(baseFont);
        
        dict.setItem(COSName.SUBTYPE, COSName.TYPE1);
        dict.setName(COSName.BASE_FONT, baseFont.getName());
        switch (baseFont)
        {
        case ZAPF_DINGBATS:
            encoding = ZapfDingbatsEncoding.INSTANCE;
            break;
        case SYMBOL:
            encoding = SymbolEncoding.INSTANCE;
            break;
        default:
            encoding = WinAnsiEncoding.INSTANCE;
            dict.setItem(COSName.ENCODING, COSName.WIN_ANSI_ENCODING);
            break;
        }

        // todo: could load the PFB font here if we wanted to support Standard 14 embedding
        type1font = null;
        FontMapping<FontBoxFont> mapping = FontMappers.instance()
                                                      .getFontBoxFont(getBaseFont(),
                                                                      getFontDescriptor());
        genericFont = mapping.getFont();
        
        if (mapping.isFallback())
        {
            String fontName;
            try
            {
                fontName = genericFont.getName();
            }
            catch (IOException e)
            {
                LOG.debug("Couldn't get font name - setting to '?'", e);
                fontName = "?";
            }
            LOG.warn("Using fallback font " + fontName + " for base font " + getBaseFont());
        }
        isEmbedded = false;
        isDamaged = false;
        fontMatrixTransform = new AffineTransform();
    }

    /**
     * Creates a new Type 1 font for embedding.
     *
     * @param doc PDF document to write to
     * @param pfbIn PFB file stream
     * @throws IOException
     */
    public PDType1Font(PDDocument doc, InputStream pfbIn) throws IOException
    {
        this(doc, pfbIn, null);
    }

    /**
     * Creates a new Type 1 font for embedding.
     *
     * @param doc PDF document to write to
     * @param pfbIn PFB file stream
     * @param encoding
     * @throws IOException
     */
    public PDType1Font(PDDocument doc, InputStream pfbIn, Encoding encoding) throws IOException
    {
        PDType1FontEmbedder embedder = new PDType1FontEmbedder(doc, dict, pfbIn, encoding);
        this.encoding = encoding == null ? embedder.getFontEncoding() : encoding;
        glyphList = embedder.getGlyphList();
        type1font = embedder.getType1Font();
        genericFont = embedder.getType1Font();
        isEmbedded = true;
        isDamaged = false;
        fontMatrixTransform = new AffineTransform();
    }

    /**
     * Creates a Type 1 font from a Font dictionary in a PDF.
     * 
     * @param fontDictionary font dictionary.
     * @throws IOException if there was an error initializing the font.
     * @throws IllegalArgumentException if /FontFile3 was used.
     */
    public PDType1Font(COSDictionary fontDictionary) throws IOException
    {
        super(fontDictionary);

        PDFontDescriptor fd = getFontDescriptor();
        Type1Font t1 = null;
        boolean fontIsDamaged = false;
        if (fd != null)
        {
            // a Type1 font may contain a Type1C font
            PDStream fontFile3 = fd.getFontFile3();
            if (fontFile3 != null)
            {
                throw new IllegalArgumentException("Use PDType1CFont for FontFile3");
            }

            // or it may contain a PFB
            PDStream fontFile = fd.getFontFile();
            if (fontFile != null)
            {
                try
                {
                    COSStream stream = fontFile.getCOSObject();
                    int length1 = stream.getInt(COSName.LENGTH1);
                    int length2 = stream.getInt(COSName.LENGTH2);

                    // repair Length1 and Length2 if necessary
                    byte[] bytes = fontFile.toByteArray();
                    if (bytes.length == 0)
                    {
                        throw new IOException("Font data unavailable");
                    }
                    length1 = repairLength1(bytes, length1);
                    length2 = repairLength2(bytes, length1, length2);

                    if ((bytes[0] & 0xff) == PFB_START_MARKER)
                    {
                        // some bad files embed the entire PFB, see PDFBOX-2607
                        t1 = Type1Font.createWithPFB(bytes);
                    }
                    else
                    {
                        // the PFB embedded as two segments back-to-back
                        if (length1 < 0 || length1 > length1 + length2)
                        {
                            throw new IOException("Invalid length data, actual length: " +
                                    bytes.length + ", /Length1: " + length1 + ", /Length2: " + length2);
                        }
                        byte[] segment1 = Arrays.copyOfRange(bytes, 0, length1);
                        byte[] segment2 = Arrays.copyOfRange(bytes, length1, length1 + length2);

                        // empty streams are simply ignored
                        if (length1 > 0 && length2 > 0)
                        {
                            t1 = Type1Font.createWithSegments(segment1, segment2);
                        }
                    }
                }
                catch (DamagedFontException e)
                {
                    LOG.warn("Can't read damaged embedded Type1 font " + fd.getFontName(), e);
                    fontIsDamaged = true;
                }
                catch (IOException e)
                {
                    LOG.error("Can't read the embedded Type1 font " + fd.getFontName(), e);
                    fontIsDamaged = true;
                }
            }
        }
        isEmbedded = t1 != null;
        isDamaged = fontIsDamaged;
        type1font = t1;

        // find a generic font to use for rendering, could be a .pfb, but might be a .ttf
        if (type1font != null)
        {
            genericFont = type1font;
        }
        else
        {
            FontMapping<FontBoxFont> mapping = FontMappers.instance()
                                                          .getFontBoxFont(getBaseFont(), fd);
            genericFont = mapping.getFont();
            
            if (mapping.isFallback())
            {
                LOG.warn("Using fallback font " + genericFont.getName() + " for " + getBaseFont());
            }
        }
        readEncoding();
        fontMatrixTransform = getFontMatrix().createAffineTransform();
        fontMatrixTransform.scale(1000, 1000);
    }

    /**
     * Some Type 1 fonts have an invalid Length1, which causes the binary segment of the font
     * to be truncated, see PDFBOX-2350, PDFBOX-3677.
     *
     * @param bytes Type 1 stream bytes
     * @param length1 Length1 from the Type 1 stream
     * @return repaired Length1 value
     */
    private int repairLength1(byte[] bytes, int length1)
    {
        // scan backwards from the end of the first segment to find 'exec'
        int offset = Math.max(0, length1 - 4);
        if (offset <= 0 || offset > bytes.length - 4)
        {
            offset = bytes.length - 4;
        }

        offset = findBinaryOffsetAfterExec(bytes, offset);
        if (offset == 0 && length1 > 0)
        {
            // 2nd try with brute force
            offset = findBinaryOffsetAfterExec(bytes, bytes.length - 4);
        }

        if (length1 - offset != 0 && offset > 0)
        {
            if (LOG.isWarnEnabled())
            {
                LOG.warn("Ignored invalid Length1 " + length1 + " for Type 1 font " + getName());
            }
            return offset;
        }

        return length1;
    }

    private static int findBinaryOffsetAfterExec(byte[] bytes, int startOffset)
    {
        int offset = startOffset;
        while (offset > 0)
        {
            if (bytes[offset + 0] == 'e'
                    && bytes[offset + 1] == 'x'
                    && bytes[offset + 2] == 'e'
                    && bytes[offset + 3] == 'c')
            {
                offset += 4;
                // skip additional CR LF space characters
                while (offset < bytes.length && 
                        (bytes[offset] == '\r' || bytes[offset] == '\n' || 
                         bytes[offset] == ' ' || bytes[offset] == '\t'))
                {
                    offset++;
                }
                break;
            }
            offset--;
        }
        return offset;
    }

    /**
     * Some Type 1 fonts have an invalid Length2, see PDFBOX-3475. A negative /Length2 brings an
     * IllegalArgumentException in Arrays.copyOfRange(), a huge value eats up memory because of
     * padding.
     *
     * @param bytes Type 1 stream bytes
     * @param length1 Length1 from the Type 1 stream
     * @param length2 Length2 from the Type 1 stream
     * @return repaired Length2 value
     */
    private int repairLength2(byte[] bytes, int length1, int length2)
    {
        // repair Length2 if necessary
        if (length2 < 0 || length2 > bytes.length - length1)
        {
            LOG.warn("Ignored invalid Length2 " + length2 + " for Type 1 font " + getName());
            return bytes.length - length1;
        }
        return length2;
    }

    /**
     * Returns the PostScript name of the font.
     */
    public final String getBaseFont()
    {
        return dict.getNameAsString(COSName.BASE_FONT);
    }

    @Override
    public float getHeight(int code) throws IOException
    {
        if (getStandard14AFM() != null)
        {
            String afmName = getEncoding().getName(code);
            return getStandard14AFM().getCharacterHeight(afmName); // todo: isn't this the y-advance, not the height?
        }
        else
        {
            String name = codeToName(code);
<<<<<<< HEAD
=======

>>>>>>> 6b5534b0
            // todo: should be scaled by font matrix
            return (float) genericFont.getPath(name).getBounds().getHeight();
        }
    }

    @Override
    protected byte[] encode(int unicode) throws IOException
    {
        byte[] bytes = codeToBytesMap.get(unicode);
        if (bytes != null)
        {
            return bytes;
        }

        String name = getGlyphList().codePointToName(unicode);
        if (isStandard14())
        {
            // genericFont not needed, thus simplified code
            // this is important on systems with no installed fonts
            if (!encoding.contains(name))
            {
                throw new IllegalArgumentException(
                        String.format("U+%04X ('%s') is not available in this font %s encoding: %s",
                                unicode, name, getName(), encoding.getEncodingName()));
            }
            if (".notdef".equals(name))
            {
                throw new IllegalArgumentException(
                        String.format("No glyph for U+%04X in font %s", unicode, getName()));
            }
        }
        else
        {
            if (!encoding.contains(name))
            {
                throw new IllegalArgumentException(
                        String.format("U+%04X ('%s') is not available in this font %s (generic: %s) encoding: %s",
                                unicode, name, getName(), genericFont.getName(), encoding.getEncodingName()));
            }

            String nameInFont = getNameInFont(name);

            if (".notdef".equals(nameInFont) || !genericFont.hasGlyph(nameInFont))
            {
                throw new IllegalArgumentException(
                        String.format("No glyph for U+%04X in font %s (generic: %s)", unicode, getName(), genericFont.getName()));
            }
        }

        Map<String, Integer> inverted = encoding.getNameToCodeMap();
        int code = inverted.get(name);
        bytes = new byte[] { (byte)code };
        codeToBytesMap.put(unicode, bytes);
        return bytes;
    }

    @Override
    public float getWidthFromFont(int code) throws IOException
    {
        String name = codeToName(code);

        // width of .notdef is ignored for substitutes, see PDFBOX-1900
        if (!isEmbedded && name.equals(".notdef"))
        {
            return 250;
        }
        float width = genericFont.getWidth(name);

        Point2D p = new Point2D.Float(width, 0);
        fontMatrixTransform.transform(p, p);
        return (float)p.getX();
    }

    @Override
    public boolean isEmbedded()
    {
        return isEmbedded;
    }

    @Override
    public float getAverageFontWidth()
    {
        if (getStandard14AFM() != null)
        {
            return getStandard14AFM().getAverageCharacterWidth();
        }
        else
        {
            return super.getAverageFontWidth();
        }
    }

    @Override
    public int readCode(InputStream in) throws IOException
    {
        return in.read();
    }

    @Override
    protected Encoding readEncodingFromFont() throws IOException
    {
        if (!isEmbedded() && getStandard14AFM() != null)
        {
            // read from AFM
            return new Type1Encoding(getStandard14AFM());
        }
        else
        {
            // extract from Type1 font/substitute
            if (genericFont instanceof EncodedFont)
            {
                return Type1Encoding.fromFontBox(((EncodedFont) genericFont).getEncoding());
            }
            else
            {
                // default (only happens with TTFs)
                return StandardEncoding.INSTANCE;
            }
        }
    }

    /**
     * Returns the embedded or substituted Type 1 font, or null if there is none.
     */
    public Type1Font getType1Font()
    {
        return type1font;
    }

    @Override
    public FontBoxFont getFontBoxFont()
    {
        return genericFont;
    }

    @Override
    public String getName()
    {
        return getBaseFont();
    }

    @Override
    public BoundingBox getBoundingBox() throws IOException
    {
        if (fontBBox == null)
        {
            fontBBox = generateBoundingBox();
        }
        return fontBBox;
    }

    private BoundingBox generateBoundingBox() throws IOException
    {
        if (getFontDescriptor() != null) {
            PDRectangle bbox = getFontDescriptor().getFontBoundingBox();
            if (isNonZeroBoundingBox(bbox))
            {
                return new BoundingBox(bbox.getLowerLeftX(), bbox.getLowerLeftY(),
                                       bbox.getUpperRightX(), bbox.getUpperRightY());
            }
        }
        return genericFont.getFontBBox();
    }

    //@Override
    public String codeToName(int code) throws IOException
    {
        String name = getEncoding().getName(code);
        return getNameInFont(name);
    }

    /**
     * Maps a PostScript glyph name to the name in the underlying font, for example when
     * using a TTF font we might map "W" to "uni0057".
     */
    private String getNameInFont(String name) throws IOException
    {
        if (isEmbedded() || genericFont.hasGlyph(name))
        {
            return name;
        }

        // try alternative name
        String altName = ALT_NAMES.get(name);
        if (altName != null && !name.equals(".notdef") && genericFont.hasGlyph(altName))
        {
            return altName;
        }

        // try unicode name
        String unicodes = getGlyphList().toUnicode(name);
        if (unicodes != null && unicodes.length() == 1)
        {
            String uniName = getUniNameOfCodePoint(unicodes.codePointAt(0));
            if (genericFont.hasGlyph(uniName))
            {
                return uniName;
            }
            // PDFBOX-4017: no postscript table on Windows 10, and the low uni00NN
            // names are not found in Symbol font. What works is using the PDF code plus 0xF000
            // while disregarding encoding from the PDF (because of file from PDFBOX-1606,
            // makes sense because this segment is about finding the name in a standard font)
            //TODO bring up better solution than this
            if ("SymbolMT".equals(genericFont.getName()))
            {
                Integer code = SymbolEncoding.INSTANCE.getNameToCodeMap().get(name);
                if (code != null)
                {
                    uniName = getUniNameOfCodePoint(code + 0xF000);
                    if (genericFont.hasGlyph(uniName))
                    {
                        return uniName;
                    }
                }
            }
        }

        return ".notdef";
    }

    @Override
    public GeneralPath getPath(String name) throws IOException
    {
        // Acrobat does not draw .notdef for Type 1 fonts, see PDFBOX-2421
        // I suspect that it does do this for embedded fonts though, but this is untested
        if (name.equals(".notdef") && !isEmbedded)
        {
            return new GeneralPath();
        }
        else
        {
            return genericFont.getPath(getNameInFont(name));
        }
    }

    @Override
    public GeneralPath getPath(int code) throws IOException
    {
        String name = getEncoding().getName(code);
        return getPath(name);
    }

    @Override
    public GeneralPath getNormalizedPath(int code) throws IOException
    {
        String name = getEncoding().getName(code);
        GeneralPath path = getPath(name);
        if (path == null)
        {
            return getPath(".notdef");
        }
        return path;
    }
    
    @Override
    public boolean hasGlyph(String name) throws IOException
    {
        return genericFont.hasGlyph(getNameInFont(name));
    }

    @Override
    public boolean hasGlyph(int code) throws IOException
    {
        return !getEncoding().getName(code).equals(".notdef");
    }

    @Override
    public final Matrix getFontMatrix()
    {
        if (fontMatrix == null)
        {
            // PDF specified that Type 1 fonts use a 1000upem matrix, but some fonts specify
            // their own custom matrix anyway, for example PDFBOX-2298
            List<Number> numbers = null;
            try
            {
                numbers = genericFont.getFontMatrix();
            }
            catch (IOException e)
            {
                LOG.debug("Couldn't get font matrix box - returning default value", e);
                fontMatrix = DEFAULT_FONT_MATRIX;
            }
            
            if (numbers != null && numbers.size() == 6)
            {
                fontMatrix = new Matrix(
                        numbers.get(0).floatValue(), numbers.get(1).floatValue(),
                        numbers.get(2).floatValue(), numbers.get(3).floatValue(),
                        numbers.get(4).floatValue(), numbers.get(5).floatValue());
            }
            else
            {
                return super.getFontMatrix();
            }
        }
        return fontMatrix;
    }

    @Override
    public boolean isDamaged()
    {
        return isDamaged;
    }
}<|MERGE_RESOLUTION|>--- conflicted
+++ resolved
@@ -382,10 +382,7 @@
         else
         {
             String name = codeToName(code);
-<<<<<<< HEAD
-=======
-
->>>>>>> 6b5534b0
+
             // todo: should be scaled by font matrix
             return (float) genericFont.getPath(name).getBounds().getHeight();
         }
