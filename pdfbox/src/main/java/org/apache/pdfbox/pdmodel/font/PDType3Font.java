--- conflicted
+++ resolved
@@ -136,13 +136,8 @@
     @Override
     public boolean hasGlyph(String name) throws IOException
     {
-<<<<<<< HEAD
-        COSDictionary charProcs = getCharProcs();
-        return charProcs != null && charProcs.getCOSStream(COSName.getPDFName(name)) != null;
-=======
         COSDictionary cp = getCharProcs();
         return cp != null && cp.getCOSStream(COSName.getPDFName(name)) != null;
->>>>>>> c893fc52
     }
 
     @Override
