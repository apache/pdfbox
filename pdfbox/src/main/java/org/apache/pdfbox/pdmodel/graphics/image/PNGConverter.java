/*
 * Licensed to the Apache Software Foundation (ASF) under one or more
 * contributor license agreements.  See the NOTICE file distributed with
 * this work for additional information regarding copyright ownership.
 * The ASF licenses this file to You under the Apache License, Version 2.0
 * (the "License"); you may not use this file except in compliance with
 * the License.  You may obtain a copy of the License at
 *
 *      http://www.apache.org/licenses/LICENSE-2.0
 *
 * Unless required by applicable law or agreed to in writing, software
 * distributed under the License is distributed on an "AS IS" BASIS,
 * WITHOUT WARRANTIES OR CONDITIONS OF ANY KIND, either express or implied.
 * See the License for the specific language governing permissions and
 * limitations under the License.
 */
package org.apache.pdfbox.pdmodel.graphics.image;

import java.awt.color.ColorSpace;
import java.awt.color.ICC_Profile;
import java.io.ByteArrayInputStream;
import java.io.ByteArrayOutputStream;
import java.io.IOException;
import java.io.InputStream;
import java.io.OutputStream;
import java.util.ArrayList;
import java.util.Arrays;
import java.util.List;
import javax.imageio.stream.ImageInputStream;
import javax.imageio.stream.MemoryCacheImageInputStream;

import org.apache.commons.logging.Log;
import org.apache.commons.logging.LogFactory;
import org.apache.pdfbox.cos.COSArray;
import org.apache.pdfbox.cos.COSDictionary;
import org.apache.pdfbox.cos.COSInteger;
import org.apache.pdfbox.cos.COSName;
import org.apache.pdfbox.cos.COSStream;
import org.apache.pdfbox.filter.Filter;
import org.apache.pdfbox.filter.FilterFactory;
import org.apache.pdfbox.pdmodel.PDDocument;
import org.apache.pdfbox.pdmodel.common.PDStream;
import org.apache.pdfbox.pdmodel.graphics.color.PDColorSpace;
import org.apache.pdfbox.pdmodel.graphics.color.PDDeviceGray;
import org.apache.pdfbox.pdmodel.graphics.color.PDDeviceRGB;
import org.apache.pdfbox.pdmodel.graphics.color.PDICCBased;
import org.apache.pdfbox.pdmodel.graphics.color.PDIndexed;

/**
 * This factory tries to encode a PNG given as byte array into a PDImageXObject
 * by directly coping the image data into the PDF streams without
 * decoding/encoding and re-compressing the PNG data.
 * <p>
 * If this is for any reason not possible, the factory will return null. You
 * must then encode the image by loading it and using the LosslessFactory.
 * <p>
 * The W3C PNG spec was used to implement this class:
 * https://www.w3.org/TR/2003/REC-PNG-20031110
 *
 * @author Emmeran Seehuber
 */
final class PNGConverter
{
    private static final Log LOG = LogFactory.getLog(PNGConverter.class);

    // Chunk Type definitions. The bytes in the comments are the bytes in the spec.
    private static final int CHUNK_IHDR = 0x49484452; // IHDR: 73 72 68 82
    private static final int CHUNK_IDAT = 0x49444154; // IDAT: 73 68 65 84
    private static final int CHUNK_PLTE = 0x504C5445; // PLTE: 80 76 84 69
    private static final int CHUNK_IEND = 0x49454E44; // IEND: 73 69 78 68
    private static final int CHUNK_TRNS = 0x74524E53; // tRNS: 116 82 78 83
    private static final int CHUNK_CHRM = 0x6348524D; // cHRM: 99 72 82 77
    private static final int CHUNK_GAMA = 0x67414D41; // gAMA: 103 65 77 65
    private static final int CHUNK_ICCP = 0x69434350; // iCCP: 105 67 67 80
    private static final int CHUNK_SBIT = 0x73424954; // sBIT: 115 66 73 84
    private static final int CHUNK_SRGB = 0x73524742; // sRGB: 115 82 71 66
    private static final int CHUNK_TEXT = 0x74455874; // tEXt: 116 69 88 116
    private static final int CHUNK_ZTXT = 0x7A545874; // zTXt: 122 84 88 116
    private static final int CHUNK_ITXT = 0x69545874; // iTXt: 105 84 88 116
    private static final int CHUNK_KBKG = 0x6B424B47; // kBKG: 107 66 75 71
    private static final int CHUNK_HIST = 0x68495354; // hIST: 104 73 83 84
    private static final int CHUNK_PHYS = 0x70485973; // pHYs: 112 72 89 115
    private static final int CHUNK_SPLT = 0x73504C54; // sPLT: 115 80 76 84
    private static final int CHUNK_TIME = 0x74494D45; // tIME: 116 73 77 69

    // CRC Reference Implementation, see
    // https://www.w3.org/TR/2003/REC-PNG-20031110/#D-CRCAppendix
    // for details

    /* Table of CRCs of all 8-bit messages. */
    private static final int[] CRC_TABLE = new int[256];

    static
    {
        makeCrcTable();
    }

    private PNGConverter()
    {
    }

    /**
     * Try to convert a PNG into a PDImageXObject. If for any reason the PNG can not
     * be converted, null is returned.
     * <p>
     * This usually means the PNG structure is damaged (CRC error, etc.) or it uses
     * some features which can not be mapped to PDF.
     *
     * @param doc       the document to put the image in
     * @param imageData the byte data of the PNG
     * @return null or the PDImageXObject built from the png
     */
    static PDImageXObject convertPNGImage(PDDocument doc, byte[] imageData) throws IOException
    {
        PNGConverterState state = parsePNGChunks(imageData);
        if (!checkConverterState(state))
        {
            // There is something wrong, we can't convert this PNG
            return null;
        }

        return convertPng(doc, state);
    }

    /**
     * Convert the image using the state.
     *
     * @param doc   the document to put the image in
     * @param state the parser state containing the PNG chunks.
     * @return null or the converted image
     */
    private static PDImageXObject convertPng(PDDocument doc, PNGConverterState state)
            throws IOException
    {
        Chunk ihdr = state.IHDR;
        int ihdrStart = ihdr.start;
        int width = readInt(ihdr.bytes, ihdrStart);
        int height = readInt(ihdr.bytes, ihdrStart + 4);
        int bitDepth = ihdr.bytes[ihdrStart + 8] & 0xFF;
        int colorType = ihdr.bytes[ihdrStart + 9] & 0xFF;
        int compressionMethod = ihdr.bytes[ihdrStart + 10] & 0xFF;
        int filterMethod = ihdr.bytes[ihdrStart + 11] & 0xFF;
        int interlaceMethod = ihdr.bytes[ihdrStart + 12] & 0xFF;

        if (bitDepth != 1 && bitDepth != 2 && bitDepth != 4 && bitDepth != 8 && bitDepth != 16)
        {
            LOG.error(String.format("Invalid bit depth %d.", bitDepth));
            return null;
        }
        if (width <= 0 || height <= 0)
        {
            LOG.error(String.format("Invalid image size %d x %d", width, height));
            return null;
        }
        if (compressionMethod != 0)
        {
            LOG.error(String.format("Unknown PNG compression method %d.", compressionMethod));
            return null;
        }
        if (filterMethod != 0)
        {
            LOG.error(String.format("Unknown PNG filtering method %d.", compressionMethod));
            return null;
        }
        if (interlaceMethod != 0)
        {
            LOG.debug(String.format("Can't handle interlace method %d.", interlaceMethod));
            return null;
        }

        state.width = width;
        state.height = height;
        state.bitsPerComponent = bitDepth;

        switch (colorType)
        {
        case 0:
            // Grayscale
            LOG.debug("Can't handle grayscale yet.");
            return null;
        case 2:
            // Truecolor
            if (state.tRNS != null)
            {
                LOG.debug("Can't handle images with transparent colors.");
                return null;
            }
            return buildImageObject(doc, state);
        case 3:
            // Indexed image
            return buildIndexImage(doc, state);
        case 4:
            // Grayscale with alpha.
            LOG.debug(
                    "Can't handle grayscale with alpha, would need to separate alpha from image data");
            return null;
        case 6:
            // Truecolor with alpha.
            LOG.debug(
                    "Can't handle truecolor with alpha, would need to separate alpha from image data");
            return null;
        default:
            LOG.error("Unknown PNG color type " + colorType);
            return null;
        }
    }

    /**
     * Build a indexed image
     */
    private static PDImageXObject buildIndexImage(PDDocument doc, PNGConverterState state)
            throws IOException
    {
        Chunk plte = state.PLTE;
        if (plte == null)
        {
            LOG.error("Indexed image without PLTE chunk.");
            return null;
        }
        if (plte.length % 3 != 0)
        {
            LOG.error("PLTE table corrupted, last (r,g,b) tuple is not complete.");
            return null;
        }
        if (state.bitsPerComponent > 8)
        {
            LOG.debug(String.format("Can only convert indexed images with bit depth <= 8, not %d.",
                    state.bitsPerComponent));
            return null;
        }

        PDImageXObject image = buildImageObject(doc, state);
        if (image == null)
        {
            return null;
        }

        int highVal = (plte.length / 3) - 1;
        if (highVal > 255)
        {
            LOG.error(String.format("Too much colors in PLTE, only 256 allowed, found %d colors.",
                    highVal + 1));
            return null;
        }

        setupIndexedColorSpace(doc, plte, image, highVal);

        if (state.tRNS != null)
        {
            image.getCOSObject().setItem(COSName.SMASK,
                    buildTransparencyMaskFromIndexedData(doc, image, state));
        }

        return image;
    }

    private static PDImageXObject buildTransparencyMaskFromIndexedData(PDDocument doc,
            PDImageXObject image, PNGConverterState state) throws IOException
    {
        Filter flateDecode = FilterFactory.INSTANCE.getFilter(COSName.FLATE_DECODE);
        ByteArrayOutputStream outputStream = new ByteArrayOutputStream();
        COSDictionary decodeParams = buildDecodeParams(state, PDDeviceGray.INSTANCE);
        COSDictionary imageDict = new COSDictionary();
        imageDict.setItem(COSName.FILTER, COSName.FLATE_DECODE);
        imageDict.setItem(COSName.DECODE_PARMS, decodeParams);
        flateDecode.decode(getIDATInputStream(state), outputStream, imageDict, 0);
        int length = image.getWidth() * image.getHeight();
        byte[] bytes = new byte[length];
        byte[] transparencyTable = state.tRNS.getData();
        byte[] decodedIDAT = outputStream.toByteArray();
        try (ImageInputStream iis = new MemoryCacheImageInputStream(
                new ByteArrayInputStream(decodedIDAT)))
        {
            int bitsPerComponent = state.bitsPerComponent;
            int w = 0;
            int neededBits = bitsPerComponent * state.width;
            int bitPadding = neededBits % 8;
            for (int i = 0; i < bytes.length; i++)
            {
                int idx = (int) iis.readBits(bitsPerComponent);
                if (idx < transparencyTable.length)
                {
                    // Inside the table, use the transparency value
                    bytes[i] = transparencyTable[idx];
                }
                else
                {
                    // Outside the table -> transparent value is 0xFF here.
                    bytes[i] = (byte) 0xFF;
                }
                w++;
                if (w == state.width)
                {
                    w = 0;
                    iis.readBits(bitPadding);
                }
            }
        }
        return LosslessFactory
                .prepareImageXObject(doc, bytes, image.getWidth(), image.getHeight(), 8,
                        PDDeviceGray.INSTANCE);
    }

    private static void setupIndexedColorSpace(PDDocument doc, Chunk lookupTable,
            PDImageXObject image, int highVal) throws IOException
    {
        COSArray indexedArray = new COSArray();
        indexedArray.add(COSName.INDEXED);
        indexedArray.add(image.getColorSpace());
        ((COSDictionary) image.getCOSObject().getItem(COSName.DECODE_PARMS))
                .setItem(COSName.COLORS, COSInteger.ONE);

        indexedArray.add(COSInteger.get(highVal));

        PDStream colorTable = new PDStream(doc);
        try (OutputStream colorTableStream = colorTable.createOutputStream(COSName.FLATE_DECODE))
        {
            colorTableStream.write(lookupTable.bytes, lookupTable.start, lookupTable.length);
        }
        indexedArray.add(colorTable);

        PDIndexed indexed = new PDIndexed(indexedArray);
        image.setColorSpace(indexed);
    }

    /**
     * Build the base image object from the IDATs and profile information
     */
    private static PDImageXObject buildImageObject(PDDocument document, PNGConverterState state)
            throws IOException
    {
        InputStream encodedByteStream = getIDATInputStream(state);

        PDColorSpace colorSpace = PDDeviceRGB.INSTANCE;

        PDImageXObject imageXObject = new PDImageXObject(document, encodedByteStream,
                COSName.FLATE_DECODE, state.width, state.height, state.bitsPerComponent,
                colorSpace);

        COSDictionary decodeParams = buildDecodeParams(state, colorSpace);
        imageXObject.getCOSObject().setItem(COSName.DECODE_PARMS, decodeParams);

        // We ignore gAMA and cHRM chunks if we have a ICC profile, as the ICC profile
        // takes preference
        boolean hasICCColorProfile = state.sRGB != null || state.iCCP != null;

        if (state.gAMA != null && !hasICCColorProfile)
        {
            if (state.gAMA.length != 4)
            {
                LOG.error("Invalid gAMA chunk length " + state.gAMA.length);
                return null;
            }
            float gamma = readPNGFloat(state.gAMA.bytes, state.gAMA.start);
            // If the gamma is 2.2 for sRGB everything is fine. Otherwise bail out.
            // The gamma is stored as 1 / gamma.
            if (Math.abs(gamma - (1 / 2.2f)) > 0.00001)
            {
                LOG.debug(String.format("We can't handle gamma of %f yet.", gamma));
                return null;
            }
        }

        if (state.sRGB != null)
        {
            if (state.sRGB.length != 1)
            {
                LOG.error(
                        String.format("sRGB chunk has an invalid length of %d", state.sRGB.length));
                return null;
            }

            // Store the specified rendering intent
            int renderIntent = state.sRGB.bytes[state.sRGB.start];
            COSName value = mapPNGRenderIntent(renderIntent);
            imageXObject.getCOSObject().setItem(COSName.INTENT, value);
        }

        if (state.cHRM != null && !hasICCColorProfile)
        {
            if (state.cHRM.length != 32)
            {
                LOG.error("Invalid cHRM chunk length " + state.cHRM.length);
                return null;
            }
            LOG.debug("We can not handle cHRM chunks yet.");
            return null;
        }

        // If possible we prefer a ICCBased color profile, just because its way faster
        // to decode ...
        if (state.iCCP != null || state.sRGB != null)
        {
            // We have got a color profile, which we must attach
            COSStream cosStream = createCOSStreamWithIccProfile(document, colorSpace, state);
            if (cosStream == null)
            {
                return null;
            }
            COSArray array = new COSArray();
            array.add(COSName.ICCBASED);
            array.add(cosStream);
            PDICCBased profile = PDICCBased.create(array, null);
            imageXObject.setColorSpace(profile);
        }
        return imageXObject;
    }

    private static COSStream createCOSStreamWithIccProfile
        (PDDocument document, PDColorSpace colorSpace, PNGConverterState state) throws IOException
    {
        int numberOfComponents = colorSpace.getNumberOfComponents();
        COSStream cosStream = document.getDocument().createCOSStream();
        cosStream.setInt(COSName.N, numberOfComponents);
<<<<<<< HEAD
        cosStream.setItem(COSName.ALTERNATE, numberOfComponents
                == 1 ? COSName.DEVICEGRAY : COSName.DEVICERGB);
=======
        cosStream.setItem(COSName.ALTERNATE, 
                numberOfComponents == 1 ? COSName.DEVICEGRAY : COSName.DEVICERGB);
>>>>>>> c893fc52
        cosStream.setItem(COSName.FILTER, COSName.FLATE_DECODE);
        if (state.iCCP != null)
        {
            // We need to skip over the name
            int iccProfileDataStart = 0;
            while (iccProfileDataStart < 80 && iccProfileDataStart < state.iCCP.length)
            {
                if (state.iCCP.bytes[state.iCCP.start + iccProfileDataStart] == 0)
                {
                    break;
                }
                iccProfileDataStart++;
            }
            iccProfileDataStart++;
            if (iccProfileDataStart >= state.iCCP.length)
            {
                LOG.error("Invalid iCCP chunk, to few bytes");
                return null;
            }
            byte compressionMethod = state.iCCP.bytes[state.iCCP.start + iccProfileDataStart];
            if (compressionMethod != 0)
            {
                LOG.error(String.format("iCCP chunk: invalid compression method %d",
                        compressionMethod));
                return null;
            }
            // Skip over the compression method
            iccProfileDataStart++;
            try (OutputStream rawOutputStream = cosStream.createRawOutputStream())
            {
                rawOutputStream.write(state.iCCP.bytes, state.iCCP.start + iccProfileDataStart,
                        state.iCCP.length - iccProfileDataStart);
            }
        }
        else
        {
            // We tag the image with the sRGB profile
            ICC_Profile rgbProfile = ICC_Profile.getInstance(ColorSpace.CS_sRGB);
            try (OutputStream outputStream = cosStream.createOutputStream())
            {
                outputStream.write(rgbProfile.getData());
            }
        }
        return cosStream;
    }

    private static COSDictionary buildDecodeParams(PNGConverterState state, PDColorSpace colorSpace)
    {
        COSDictionary decodeParms = new COSDictionary();
        decodeParms.setItem(COSName.BITS_PER_COMPONENT, COSInteger.get(state.bitsPerComponent));
        decodeParms.setItem(COSName.PREDICTOR, COSInteger.get(15));
        decodeParms.setItem(COSName.COLUMNS, COSInteger.get(state.width));
        decodeParms.setItem(COSName.COLORS, COSInteger.get(colorSpace.getNumberOfComponents()));
        return decodeParms;
    }

    /**
     * Build an input stream for the IDAT data. May need to concat multiple IDAT
     * chunks.
     *
     * @param state the converter state.
     * @return a input stream with the IDAT data.
     */
    private static InputStream getIDATInputStream(PNGConverterState state)
    {
        MultipleInputStream inputStream = new MultipleInputStream();
        for (Chunk idat : state.IDATs)
        {
            inputStream.inputStreams
                    .add(new ByteArrayInputStream(idat.bytes, idat.start, idat.length));
        }
        return inputStream;
    }

    private static class MultipleInputStream extends InputStream
    {

        final List<InputStream> inputStreams = new ArrayList<>();
        int currentStreamIdx;
        InputStream currentStream;

        private boolean ensureStream()
        {
            if (currentStream == null)
            {
                if (currentStreamIdx >= inputStreams.size())
                {
                    return false;
                }
                currentStream = inputStreams.get(currentStreamIdx++);
            }
            return true;
        }

        @Override
        public int read() throws IOException
        {
            if (!ensureStream())
            {
                return -1;
            }
            int ret = currentStream.read();
            if (ret == -1)
            {
                currentStream = null;
                return read();
            }
            return ret;
        }

        @Override
        public int available() throws IOException
        {
            if (!ensureStream())
            {
                return 0;
            }
            return 1;
        }

        @Override
        public int read(byte[] b, int off, int len) throws IOException
        {
            if (!ensureStream())
            {
                return -1;
            }
            int ret = currentStream.read(b, off, len);
            if (ret == -1)
            {
                currentStream = null;
                return read(b, off, len);
            }
            return ret;
        }
    }

    /**
     * Map the renderIntent int to a PDF render intent. See also
     * https://www.w3.org/TR/2003/REC-PNG-20031110/#11sRGB
     *
     * @param renderIntent the PNG render intent
     * @return the matching PDF Render Intent or null
     */
    static COSName mapPNGRenderIntent(int renderIntent)
    {
        COSName value;
        switch (renderIntent)
        {
        case 0:
            value = COSName.PERCEPTUAL;
            break;
        case 1:
            value = COSName.RELATIVE_COLORIMETRIC;
            break;
        case 2:
            value = COSName.SATURATION;
            break;
        case 3:
            value = COSName.ABSOLUTE_COLORIMETRIC;
            break;
        default:
            value = null;
            break;
        }
        return value;
    }

    /**
     * Check if the converter state is sane.
     *
     * @param state the parsed converter state
     * @return true if the state seems plausible
     */
    static boolean checkConverterState(PNGConverterState state)
    {
        if (state == null)
        {
            return false;
        }
        if (state.IHDR == null || !checkChunkSane(state.IHDR))
        {
            LOG.error("Invalid IHDR chunk.");
            return false;
        }
        if (!checkChunkSane(state.PLTE))
        {
            LOG.error("Invalid PLTE chunk.");
            return false;
        }
        if (!checkChunkSane(state.iCCP))
        {
            LOG.error("Invalid iCCP chunk.");
            return false;
        }
        if (!checkChunkSane(state.tRNS))
        {
            LOG.error("Invalid tRNS chunk.");
            return false;
        }
        if (!checkChunkSane(state.sRGB))
        {
            LOG.error("Invalid sRGB chunk.");
            return false;
        }
        if (!checkChunkSane(state.cHRM))
        {
            LOG.error("Invalid cHRM chunk.");
            return false;
        }
        if (!checkChunkSane(state.gAMA))
        {
            LOG.error("Invalid gAMA chunk.");
            return false;
        }

        // Check the IDATs
        if (state.IDATs.isEmpty())
        {
            LOG.error("No IDAT chunks.");
            return false;
        }
        for (Chunk idat : state.IDATs)
        {
            if (!checkChunkSane(idat))
            {
                LOG.error("Invalid IDAT chunk.");
                return false;
            }
        }
        return true;
    }

    /**
     * Check if the chunk is sane, i.e. CRC matches and offsets and lengths in the
     * byte array
     */
    static boolean checkChunkSane(Chunk chunk)
    {
        if (chunk == null)
        {
            // If the chunk does not exist, it can not be wrong...
            return true;
        }

        if (chunk.start + chunk.length > chunk.bytes.length)
        {
            return false;
        }

        if (chunk.start < 4)
        {
            return false;
        }

        // We must include the chunk type in the CRC calculation
        int ourCRC = crc(chunk.bytes, chunk.start - 4, chunk.length + 4);
        if (ourCRC != chunk.crc)
        {
            LOG.error(String.format("Invalid CRC %08X on chunk %08X, expected %08X.", ourCRC,
                    chunk.chunkType, chunk.crc));
            return false;
        }
        return true;
    }

    /**
     * Holds the information about a chunks
     */
    static final class Chunk
    {
        /**
         * This field holds the whole byte array; In that it's redundant, as all chunks
         * will have the same byte array. But have this byte array per chunk makes it
         * easier to validate and pass around. And we won't have that many chunks, so
         * those 8 bytes for the pointer (on 64-bit systems) don't matter.
         */
        byte[] bytes;
        /**
         * The chunk type, see the CHUNK_??? constants.
         */
        int chunkType;
        /**
         * The crc of the chunk data, as stored in the PNG stream.
         */
        int crc;
        /**
         * The start index of the chunk data within bytes.
         */
        int start;
        /**
         * The length of the data within the byte array.
         */
        int length;

        /**
         * Get the data of this chunk as a byte array
         *
         * @return a byte-array with only the data of the chunk
         */
        byte[] getData()
        {
            return Arrays.copyOfRange(bytes, start, start + length);
        }
    }

    /**
     * Holds all relevant chunks of the PNG
     */
    static final class PNGConverterState
    {
        List<Chunk> IDATs = new ArrayList<>();
        @SuppressWarnings("SpellCheckingInspection") Chunk IHDR;
        @SuppressWarnings("SpellCheckingInspection") Chunk PLTE;
        Chunk iCCP;
        Chunk tRNS;
        Chunk sRGB;
        Chunk gAMA;
        Chunk cHRM;

        // Parsed header fields
        int width;
        int height;
        int bitsPerComponent;
    }

    private static int readInt(byte[] data, int offset)
    {
        int b1 = (data[offset] & 0xFF) << 24;
        int b2 = (data[offset + 1] & 0xFF) << 16;
        int b3 = (data[offset + 2] & 0xFF) << 8;
        int b4 = (data[offset + 3] & 0xFF);
        return b1 | b2 | b3 | b4;
    }

    private static float readPNGFloat(byte[] bytes, int offset)
    {
        int v = readInt(bytes, offset);
        return v / 100000f;
    }

    /**
     * Parse the PNG structure into the PNGConverterState. If we can't handle
     * something, this method will return null.
     *
     * @param imageData the byte array with the PNG data
     * @return null or the converter state with all relevant chunks
     */
    private static PNGConverterState parsePNGChunks(byte[] imageData)
    {
        if (imageData.length < 20)
        {
            LOG.error("ByteArray way to small: " + imageData.length);
            return null;
        }

        PNGConverterState state = new PNGConverterState();
        int ptr = 8;
        int firstChunkType = readInt(imageData, ptr + 4);

        if (firstChunkType != CHUNK_IHDR)
        {
            LOG.error(String.format("First Chunktype was %08X, not IHDR", firstChunkType));
            return null;
        }

        while (ptr + 12 <= imageData.length)
        {
            int chunkLength = readInt(imageData, ptr);
            int chunkType = readInt(imageData, ptr + 4);
            ptr += 8;

            if (ptr + chunkLength + 4 > imageData.length)
            {
                LOG.error("Not enough bytes. At offset " + ptr + " are " + chunkLength
                        + " bytes expected. Overall length is " + imageData.length);
                return null;
            }

            Chunk chunk = new Chunk();
            chunk.chunkType = chunkType;
            chunk.bytes = imageData;
            chunk.start = ptr;
            chunk.length = chunkLength;

            switch (chunkType)
            {
            case CHUNK_IHDR:
                if (state.IHDR != null)
                {
                    LOG.error("Two IHDR chunks? There is something wrong.");
                    return null;
                }
                state.IHDR = chunk;
                break;
            case CHUNK_IDAT:
                // The image data itself
                state.IDATs.add(chunk);
                break;
            case CHUNK_PLTE:
                // For indexed images the palette table
                if (state.PLTE != null)
                {
                    LOG.error("Two PLTE chunks? There is something wrong.");
                    return null;
                }
                state.PLTE = chunk;
                break;
            case CHUNK_IEND:
                // We are done, return the state
                return state;
            case CHUNK_TRNS:
                // For indexed images the alpha transparency table
                if (state.tRNS != null)
                {
                    LOG.error("Two tRNS chunks? There is something wrong.");
                    return null;
                }
                state.tRNS = chunk;
                break;
            case CHUNK_GAMA:
                // Gama
                state.gAMA = chunk;
                break;
            case CHUNK_CHRM:
                // Chroma
                state.cHRM = chunk;
                break;
            case CHUNK_ICCP:
                // ICC Profile
                state.iCCP = chunk;
                break;
            case CHUNK_SBIT:
                LOG.debug("Can't convert PNGs with sBIT chunk.");
                break;
            case CHUNK_SRGB:
                // We use the rendering intent from the chunk
                state.sRGB = chunk;
                break;
            case CHUNK_TEXT:
            case CHUNK_ZTXT:
            case CHUNK_ITXT:
                // We don't care about this text infos / metadata
                break;
            case CHUNK_KBKG:
                // As we can handle transparency we don't need the background color information.
                break;
            case CHUNK_HIST:
                // We don't need the color histogram
                break;
            case CHUNK_PHYS:
                // The PDImageXObject will be placed by the user however he wants,
                // so we can not enforce the physical dpi information stored here.
                // We just ignore it.
                break;
            case CHUNK_SPLT:
                // This palette stuff seems editor related, we don't need it.
                break;
            case CHUNK_TIME:
                // We don't need the last image change time either
                break;
            default:
                LOG.debug(String.format("Unknown chunk type %08X, skipping.", chunkType));
                break;
            }
            ptr += chunkLength;

            // Read the CRC
            chunk.crc = readInt(imageData, ptr);
            ptr += 4;
        }
        LOG.error("No IEND chunk found.");
        return null;
    }

    /* Make the table for a fast CRC. */
    private static void makeCrcTable()
    {
        int c;

        for (int n = 0; n < 256; n++)
        {
            c = n;
            for (int k = 0; k < 8; k++)
            {
                if ((c & 1) != 0)
                {
                    c = 0xEDB88320 ^ (c >>> 1);
                }
                else
                {
                    c = c >>> 1;
                }
            }
            CRC_TABLE[n] = c;
        }
    }

    /*
     * Update a running CRC with the bytes buf[0..len-1]--the CRC should be
     * initialized to all 1's, and the transmitted value is the 1's complement of
     * the final running CRC (see the crc() routine below).
     */
    private static int updateCrc(byte[] buf, int offset, int len)
    {
        int c = -1;
        int end = offset + len;
        for (int n = offset; n < end; n++)
        {
            c = CRC_TABLE[(c ^ buf[n]) & 0xff] ^ (c >>> 8);
        }
        return c;
    }

    /* Return the CRC of the bytes buf[offset..(offset+len-1)]. */
    static int crc(byte[] buf, int offset, int len)
    {
        return ~updateCrc(buf, offset, len);
    }
}<|MERGE_RESOLUTION|>--- conflicted
+++ resolved
@@ -412,13 +412,8 @@
         int numberOfComponents = colorSpace.getNumberOfComponents();
         COSStream cosStream = document.getDocument().createCOSStream();
         cosStream.setInt(COSName.N, numberOfComponents);
-<<<<<<< HEAD
-        cosStream.setItem(COSName.ALTERNATE, numberOfComponents
-                == 1 ? COSName.DEVICEGRAY : COSName.DEVICERGB);
-=======
         cosStream.setItem(COSName.ALTERNATE, 
                 numberOfComponents == 1 ? COSName.DEVICEGRAY : COSName.DEVICERGB);
->>>>>>> c893fc52
         cosStream.setItem(COSName.FILTER, COSName.FLATE_DECODE);
         if (state.iCCP != null)
         {
