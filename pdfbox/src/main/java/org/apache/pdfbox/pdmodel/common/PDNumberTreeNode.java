--- conflicted
+++ resolved
@@ -106,13 +106,8 @@
      * Set the children of this number tree.
      *
      * @param kids The children of this number tree. These have to be in sorted order. Because of
-<<<<<<< HEAD
-     * that, it is usually easier to call {@link #setNumbers(Map)} with a map and pass a single element
-     * list here.
-=======
      * that, it is usually easier to call {@link #setNumbers(Map)} with a map and pass a single
      * element list here.
->>>>>>> a7358e0b
      */
     public void setKids( List<? extends PDNumberTreeNode> kids )
     {
