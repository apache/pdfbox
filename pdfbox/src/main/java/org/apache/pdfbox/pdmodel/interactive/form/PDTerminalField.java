--- conflicted
+++ resolved
@@ -100,11 +100,7 @@
     public void importFDF(FDFField fdfField) throws IOException
     {
         super.importFDF(fdfField);
-<<<<<<< HEAD
-
-=======
         
->>>>>>> 2472f6bc
         Integer f = fdfField.getWidgetFieldFlags();
         for (PDAnnotationWidget widget : getWidgets())
         {
