--- conflicted
+++ resolved
@@ -49,15 +49,9 @@
     {
         super(acroForm);
         getCOSObject().setItem(COSName.FT, COSName.SIG);
-<<<<<<< HEAD
-        List<PDAnnotationWidget> widgets = getWidgets();
-        widgets.get(0).setLocked(true);
-        widgets.get(0).setPrinted(true);
-=======
         PDAnnotationWidget firstWidget = getWidgets().get(0);
         firstWidget.setLocked(true);
         firstWidget.setPrinted(true);
->>>>>>> 2472f6bc
         setPartialName(generatePartialName());
     }
     
