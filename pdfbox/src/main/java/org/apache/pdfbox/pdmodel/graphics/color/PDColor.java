/*
 * Licensed to the Apache Software Foundation (ASF) under one or more
 * contributor license agreements.  See the NOTICE file distributed with
 * this work for additional information regarding copyright ownership.
 * The ASF licenses this file to You under the Apache License, Version 2.0
 * (the "License"); you may not use this file except in compliance with
 * the License.  You may obtain a copy of the License at
 *
 *      http://www.apache.org/licenses/LICENSE-2.0
 *
 * Unless required by applicable law or agreed to in writing, software
 * distributed under the License is distributed on an "AS IS" BASIS,
 * WITHOUT WARRANTIES OR CONDITIONS OF ANY KIND, either express or implied.
 * See the License for the specific language governing permissions and
 * limitations under the License.
 */
package org.apache.pdfbox.pdmodel.graphics.color;

import org.apache.pdfbox.cos.COSArray;
import org.apache.pdfbox.cos.COSName;
import org.apache.pdfbox.cos.COSNumber;

import java.io.IOException;
import java.util.Arrays;
import org.apache.commons.logging.Log;
import org.apache.commons.logging.LogFactory;
import org.apache.pdfbox.cos.COSBase;

/**
 * A color value, consisting of one or more color components, or for pattern color spaces,
 * a name and optional color components.
 * Color values are not associated with any given color space.
 *
 * Instances of PDColor are immutable.
 *
 * @author John Hewson
 */
public final class PDColor
{
    private static final Log LOG = LogFactory.getLog(PDColor.class);

    private final float[] components;
    private final COSName patternName;
    private final PDColorSpace colorSpace;

    /**
     * Creates a PDColor containing the given color value.
     * @param array a COS array containing the color value
     * @param colorSpace color space in which the color value is defined
     */
    public PDColor(COSArray array, PDColorSpace colorSpace)
    {
        if (array.size() > 0 && array.get(array.size() - 1) instanceof COSName)
        {
            // color components (optional), for the color of an uncoloured tiling pattern
            components = new float[array.size() - 1];
            initComponents(array);

            // pattern name (required)
<<<<<<< HEAD
            patternName = (COSName)array.get(components.length);
=======
            COSBase base = array.get(array.size() - 1);
            if (base instanceof COSName)
            {
                patternName = (COSName) base;
            }
            else
            {
                LOG.warn("pattern name in " + array + " isn't a name, ignored");
                patternName = COSName.getPDFName("Unknown");
            }
>>>>>>> 2472f6bc
        }
        else
        {
            // color components only
            components = new float[array.size()];
            initComponents(array);
            patternName = null;
        }
        this.colorSpace = colorSpace;
    }

    private void initComponents(COSArray array)
    {
        for (int i = 0; i < components.length; i++)
        {
            COSBase base = array.get(i);
            if (base instanceof COSNumber)
            {
                components[i] = ((COSNumber) base).floatValue();
            }
            else
            {
                LOG.warn("color component " + i + " in " + array + " isn't a number, ignored");
            }
        }
    }

    /**
     * Creates a PDColor containing the given color component values.
     * @param components array of color component values
     * @param colorSpace color space in which the components are defined
     */
    public PDColor(float[] components, PDColorSpace colorSpace)
    {
        this.components = components.clone();
        this.patternName = null;
        this.colorSpace = colorSpace;
    }

    private PDColor(PDColorSpace colorSpace, float[] components)
    {
        this.components = components;
        this.patternName = null;
        this.colorSpace = colorSpace;
    }

    /**
     * Creates a PDColor containing the given pattern name.
     * @param patternName the name of a pattern in a pattern dictionary
     * @param colorSpace color space in which the pattern is defined
     */
    public PDColor(COSName patternName, PDColorSpace colorSpace)
    {
        this.components = new float[0];
        this.patternName = patternName;
        this.colorSpace = colorSpace;
    }

    /**
     * Creates a PDColor containing the given color component values and pattern name.
     * @param components array of color component values
     * @param patternName the name of a pattern in a pattern dictionary
     * @param colorSpace color space in which the pattern/components are defined
     */
    public PDColor(float[] components, COSName patternName, PDColorSpace colorSpace)
    {
        this.components = components.clone();
        this.patternName = patternName;
        this.colorSpace = colorSpace;
    }

    /**
     * Returns the components of this color value.
     * @return the components of this color value, never null.
     */
    public float[] getComponents()
    {
        if (colorSpace instanceof PDPattern || colorSpace == null)
        {
            // colorspace of the pattern color isn't known, so just clone
            // null colorspace can happen with empty annotation color
            // see PDFBOX-3351-538928-p4.pdf
            return components.clone();
        }
        // PDFBOX-4279: copyOf instead of clone in case array is too small
        return Arrays.copyOf(components, colorSpace.getNumberOfComponents());
    }

    /**
     * Returns the pattern name from this color value.
     * @return the pattern name from this color value
     */
    public COSName getPatternName()
    {
        return patternName;
    }

    /**
     * Returns true if this color value is a pattern.
     * @return true if this color value is a pattern
     */
    public boolean isPattern()
    {
        return patternName != null;
    }

    /**
     * Returns the packed RGB value for this color, if any.
     * @return RGB
     * @throws IOException if the color conversion fails
     * @throws IllegalStateException if this color value is a pattern.
     */
    public int toRGB() throws IOException
    {
        float[] floats = colorSpace.toRGB(components);
        int r = Math.round(floats[0] * 255);
        int g = Math.round(floats[1] * 255);
        int b = Math.round(floats[2] * 255);
        int rgb = r;
        rgb = (rgb << 8) + g;
        rgb = (rgb << 8) + b;
        return rgb;
    }

    /**
     * Returns the color component values as a COS array
     * @return the color component values as a COS array
     */
    public COSArray toCOSArray()
    {
        COSArray array = new COSArray();
        array.setFloatArray(components);
        if (patternName != null)
        {
            array.add(patternName);
        }
        return array;
    }

    /**
     * Returns the color space in which this color value is defined.
     */
    public PDColorSpace getColorSpace()
    {
        return colorSpace;
    }

    @Override
    public String toString()
    {
        return "PDColor{components=" + Arrays.toString(components) + ", patternName=" + patternName + ", colorSpace=" + colorSpace + '}';
    }

    public static PDColor createWithoutCloningComponents(float[] components, PDColorSpace colorSpace)
    {
        return new PDColor(colorSpace, components);
    }
}<|MERGE_RESOLUTION|>--- conflicted
+++ resolved
@@ -57,9 +57,6 @@
             initComponents(array);
 
             // pattern name (required)
-<<<<<<< HEAD
-            patternName = (COSName)array.get(components.length);
-=======
             COSBase base = array.get(array.size() - 1);
             if (base instanceof COSName)
             {
@@ -70,7 +67,6 @@
                 LOG.warn("pattern name in " + array + " isn't a name, ignored");
                 patternName = COSName.getPDFName("Unknown");
             }
->>>>>>> 2472f6bc
         }
         else
         {
