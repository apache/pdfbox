/*
 * Licensed to the Apache Software Foundation (ASF) under one or more
 * contributor license agreements.  See the NOTICE file distributed with
 * this work for additional information regarding copyright ownership.
 * The ASF licenses this file to You under the Apache License, Version 2.0
 * (the "License"); you may not use this file except in compliance with
 * the License.  You may obtain a copy of the License at
 *
 *      http://www.apache.org/licenses/LICENSE-2.0
 *
 * Unless required by applicable law or agreed to in writing, software
 * distributed under the License is distributed on an "AS IS" BASIS,
 * WITHOUT WARRANTIES OR CONDITIONS OF ANY KIND, either express or implied.
 * See the License for the specific language governing permissions and
 * limitations under the License.
 */
package org.apache.pdfbox.pdmodel.common;

import java.io.IOException;
import java.util.HashMap;
import java.util.Iterator;
import java.util.List;
import java.util.Map;
import java.util.NoSuchElementException;
import java.util.TreeMap;
import java.util.Map.Entry;
import java.util.NavigableSet;
import java.util.TreeSet;

import org.apache.pdfbox.cos.COSArray;
import org.apache.pdfbox.cos.COSBase;
import org.apache.pdfbox.cos.COSDictionary;
import org.apache.pdfbox.cos.COSInteger;
import org.apache.pdfbox.cos.COSName;
import org.apache.pdfbox.pdmodel.PDDocument;

/**
 * Represents the page label dictionary of a document.
 * 
 * @author Igor Podolskiy
 */
public class PDPageLabels implements COSObjectable
{

    private final Map<Integer, PDPageLabelRange> labels;

    private final PDDocument doc;

    /**
     * Creates an empty page label dictionary for the given document.
     * 
     * <p>
     * Note that the page label dictionary won't be automatically added to the
     * document; you will still need to do it manually (see
     * {@link org.apache.pdfbox.pdmodel.PDDocumentCatalog#setPageLabels(PDPageLabels)}.
     * </p>
     * 
     * @param document
     *            The document the page label dictionary is created for.
     * @see org.apache.pdfbox.pdmodel.PDDocumentCatalog#setPageLabels(PDPageLabels)
     */
    public PDPageLabels(PDDocument document)
    {
        labels = new TreeMap<>();
        this.doc = document;
        PDPageLabelRange defaultRange = new PDPageLabelRange();
        defaultRange.setStyle(PDPageLabelRange.STYLE_DECIMAL);
        labels.put(0, defaultRange);
    }

    /**
     * Creates an page label dictionary for a document using the information in
     * the given COS dictionary.
     * 
     * <p>
     * Note that the page label dictionary won't be automatically added to the
     * document; you will still need to do it manually (see
     * {@link org.apache.pdfbox.pdmodel.PDDocumentCatalog#setPageLabels(PDPageLabels)}.
     * </p>
     * 
     * @param document
     *            The document the page label dictionary is created for.
     * @param dict
     *            an existing page label dictionary
     * @see org.apache.pdfbox.pdmodel.PDDocumentCatalog#setPageLabels(PDPageLabels)
     * @throws IOException
     *             If something goes wrong during the number tree conversion.
     */
    public PDPageLabels(PDDocument document, COSDictionary dict) throws IOException
    {
        this(document);
        if (dict == null)
        {
            return;
        }
        PDNumberTreeNode root = new PDNumberTreeNode(dict, PDPageLabelRange.class);
        findLabels(root);
    }
    
    private void findLabels(PDNumberTreeNode node) throws IOException 
    {
        List<PDNumberTreeNode> kids = node.getKids();
        if (kids != null)
        {
            for (PDNumberTreeNode kid : kids)
            {
                findLabels(kid);
            }
        }
        else
        {
            Map<Integer,COSObjectable> numbers = node.getNumbers();
            if (numbers != null)
            {
                numbers.forEach((key, pageLabelRange) ->
                {
                    if (key >= 0)
                    {
                        labels.put(key, (PDPageLabelRange) pageLabelRange);
                    }
                });
            }
        }
    }


    /**
     * Returns the number of page label ranges.
     * 
     * <p>
     * This will be always &gt;= 1, as the required default entry for the page
     * range starting at the first page is added automatically by this
     * implementation (see PDF32000-1:2008, p. 375).
     * </p>
     * 
     * @return the number of page label ranges.
     */
    public int getPageRangeCount()
    {
        return labels.size();
    }

    /**
     * Returns the page label range starting at the given page, or {@code null}
     * if no such range is defined.
     * 
     * @param startPage
     *            the 0-based page index representing the start page of the page
     *            range the item is defined for.
     * @return the page label range or {@code null} if no label range is defined
     *         for the given start page.
     */
    public PDPageLabelRange getPageLabelRange(int startPage)
    {
        return labels.get(startPage);
    }

    /**
     * Sets the page label range beginning at the specified start page.
     * 
     * @param startPage
     *            the 0-based index of the page representing the start of the
     *            page label range.
     * @param item
     *            the page label item to set.
     * @throws IllegalArgumentException if the startPage parameter is &lt; 0.
     */
    public void setLabelItem(int startPage, PDPageLabelRange item)
    {
        if (startPage < 0)
        {
            throw new IllegalArgumentException("startPage parameter of setLabelItem may not be < 0");
        }
        labels.put(startPage, item);
    }
    
    /**
     * {@inheritDoc} 
     */
    @Override
    public COSBase getCOSObject()
    {
        COSArray arr = new COSArray();
        labels.forEach((key, value) ->
        {
            arr.add(COSInteger.get(key));
            arr.add(value);
        });
        COSDictionary dict = new COSDictionary();
        dict.setItem(COSName.NUMS, arr);
        return dict;
    }

    /**
     * Returns a mapping with computed page labels as keys and corresponding
     * 0-based page indices as values. The returned map will contain at most as
     * much entries as the document has pages.
     * 
     * <p>
     * <strong>NOTE:</strong> If the document contains duplicate page labels,
     * the returned map will contain <em>less</em> entries than the document has
     * pages. The page index returned in this case is the <em>highest</em> index
     * among all pages sharing the same label.
     * </p>
     * 
     * @return a mapping from labels to 0-based page indices.
     */
    public Map<String, Integer> getPageIndicesByLabels()
    {
        int numberOfPages = doc.getNumberOfPages();
        final Map<String, Integer> labelMap = new HashMap<>(numberOfPages);
        computeLabels((pageIndex, label) -> labelMap.put(label, pageIndex), numberOfPages);
        return labelMap;
    }

    /**
     * Returns a mapping with 0-based page indices as keys and corresponding
     * page labels as values as an array. The array will have exactly as much
     * entries as the document has pages.
     * 
     * @return an array mapping from 0-based page indices to labels.
     */
    public String[] getLabelsByPageIndices()
    {
        final int numberOfPages = doc.getNumberOfPages();
        final String[] map = new String[numberOfPages];
        computeLabels((pageIndex, label) ->
        {
            if (pageIndex < numberOfPages)
            {
                map[pageIndex] = label;
            }
        }, numberOfPages);
        return map;
    }

    /**
     * Get an ordered set of page indices having a page label range.
     *
     * @return set of page indices.
     */
    public NavigableSet<Integer> getPageIndices()
    {
        return new TreeSet<>(labels.keySet());
    }

    /**
     * Internal interface for the control flow support.
     * 
     * @author Igor Podolskiy
     */
    private interface LabelHandler
    {
        void newLabel(int pageIndex, String label);
    }

    private void computeLabels(LabelHandler handler, int numberOfPages)
    {
        if (labels.isEmpty())
        {
            return;
        }
        Iterator<Entry<Integer, PDPageLabelRange>> iterator = 
            labels.entrySet().iterator();
        int pageIndex = 0;
        Entry<Integer, PDPageLabelRange> lastEntry = iterator.next();
        while (iterator.hasNext())
        {
            Entry<Integer, PDPageLabelRange> entry = iterator.next();
            int numPages = entry.getKey() - lastEntry.getKey();
            LabelGenerator gen = new LabelGenerator(lastEntry.getValue(),
                    numPages);
            while (gen.hasNext())
            {
                handler.newLabel(pageIndex, gen.next());
                pageIndex++;
            }
            lastEntry = entry;
        }
<<<<<<< HEAD
        LabelGenerator gen = new LabelGenerator(lastEntry.getValue(),
=======
        LabelGenerator gen = new LabelGenerator(lastEntry.getValue(), 
>>>>>>> cd5b973e
                numberOfPages - lastEntry.getKey());
        while (gen.hasNext())
        {
            handler.newLabel(pageIndex, gen.next());
            pageIndex++;
        }
    }

    /**
     * Generates the labels in a page range.
     * 
     * @author Igor Podolskiy
     * 
     */
    private static class LabelGenerator implements Iterator<String>
    {
        private final StringBuilder resultBuffer = new StringBuilder();
        private final PDPageLabelRange labelInfo;
        private final int numPages;
        private int currentPage;

        LabelGenerator(PDPageLabelRange label, int pages)
        {
            this.labelInfo = label;
            this.numPages = pages;
            this.currentPage = 0;
        }

        @Override
        public boolean hasNext()
        {
            return currentPage < numPages;
        }

        @Override
        public String next()
        {
            if (!hasNext())
            {
                throw new NoSuchElementException();
            }
            String label = labelInfo.getPrefix();
            if (label != null)
            {
                // there may be some labels with some null bytes at the end
                // which will lead to an incomplete output, see PDFBOX-1047
                int index = label.indexOf(0);
                if (index > -1)
                {
                    label = label.substring(0, index);
                }
                resultBuffer.append(label);
            }
            String style = labelInfo.getStyle();
            if (style != null)
            {
                resultBuffer.append(getNumber(labelInfo.getStart() + currentPage,
                        style));
            }
            currentPage++;
            String result = resultBuffer.toString();
            resultBuffer.setLength(0);
            return result;
        }

        private String getNumber(int pageIndex, String style)
        {
            if (style != null)
            {
                switch (style)
                {
                    case PDPageLabelRange.STYLE_DECIMAL:
                        return Integer.toString(pageIndex);
                    case PDPageLabelRange.STYLE_LETTERS_LOWER:
                        return makeLetterLabel(pageIndex);
                    case PDPageLabelRange.STYLE_LETTERS_UPPER:
                        return makeLetterLabel(pageIndex).toUpperCase();
                    case PDPageLabelRange.STYLE_ROMAN_LOWER:
                        return makeRomanLabel(pageIndex);
                    case PDPageLabelRange.STYLE_ROMAN_UPPER:
                        return makeRomanLabel(pageIndex).toUpperCase();
                    default:
                        break;
                }
            }
            // Fall back to decimals.
            return Integer.toString(pageIndex);
        }

        /**
         * Lookup table used by the {@link #makeRomanLabel(int)} method.
         */
        private static final String[][] ROMANS = new String[][] {
            { "", "i", "ii", "iii", "iv", "v", "vi", "vii", "viii", "ix" },
            { "", "x", "xx", "xxx", "xl", "l", "lx", "lxx", "lxxx", "xc" },
            { "", "c", "cc", "ccc", "cd", "d", "dc", "dcc", "dccc", "cm" }
        };

        private static String makeRomanLabel(int pageIndex)
        {
            StringBuilder buf = new StringBuilder();
            int power = 0;
            while (power < 3 && pageIndex > 0)
            {
                buf.insert(0, ROMANS[power][pageIndex % 10]);
                pageIndex /= 10;
                power++;
            }
            // Prepend as many m as there are thousands (which is
            // incorrect by the roman numeral rules for numbers > 3999,
            // but is unbounded and Adobe Acrobat does it this way).
            // This code is somewhat inefficient for really big numbers,
            // but those don't occur too often (and the numbers in those cases
            // would be incomprehensible even if we and Adobe
            // used strict Roman rules).
            for (int i = 0; i < pageIndex; i++)
            {
                buf.insert(0, 'm');
            }
            return buf.toString();
        }

        /**
         * a..z, aa..zz, aaa..zzz ... labeling as described in PDF32000-1:2008,
         * Table 159, Page 375.
         */
        private static String makeLetterLabel(int num)
        {
            StringBuilder buf = new StringBuilder();
            int numLetters = num / 26 + Integer.signum(num % 26);
            int letter = num % 26 + 26 * (1 - Integer.signum(num % 26)) + 'a' - 1;
            for (int i = 0; i < numLetters; i++)
            {
                buf.appendCodePoint(letter);
            }
            return buf.toString();
        }

        @Override
        public void remove()
        {
            // This is a generator, no removing allowed.
            throw new UnsupportedOperationException();
        }
    }
}<|MERGE_RESOLUTION|>--- conflicted
+++ resolved
@@ -277,11 +277,7 @@
             }
             lastEntry = entry;
         }
-<<<<<<< HEAD
-        LabelGenerator gen = new LabelGenerator(lastEntry.getValue(),
-=======
         LabelGenerator gen = new LabelGenerator(lastEntry.getValue(), 
->>>>>>> cd5b973e
                 numberOfPages - lastEntry.getKey());
         while (gen.hasNext())
         {
