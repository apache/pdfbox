/*
 * Licensed to the Apache Software Foundation (ASF) under one or more
 * contributor license agreements.  See the NOTICE file distributed with
 * this work for additional information regarding copyright ownership.
 * The ASF licenses this file to You under the Apache License, Version 2.0
 * (the "License"); you may not use this file except in compliance with
 * the License.  You may obtain a copy of the License at
 *
 *      http://www.apache.org/licenses/LICENSE-2.0
 *
 * Unless required by applicable law or agreed to in writing, software
 * distributed under the License is distributed on an "AS IS" BASIS,
 * WITHOUT WARRANTIES OR CONDITIONS OF ANY KIND, either express or implied.
 * See the License for the specific language governing permissions and
 * limitations under the License.
 */
package org.apache.pdfbox.pdmodel.font;

import java.io.IOException;
import java.io.InputStream;
import java.util.ArrayList;
import java.util.Arrays;
import java.util.Collections;
import java.util.HashMap;
import java.util.HashSet;
import java.util.LinkedHashMap;
import java.util.List;
import java.util.Locale;
import java.util.Map;
import java.util.PriorityQueue;
import java.util.Set;
import org.apache.commons.logging.Log;
import org.apache.commons.logging.LogFactory;
import org.apache.fontbox.FontBoxFont;
import org.apache.fontbox.ttf.OpenTypeFont;
import org.apache.fontbox.ttf.TTFParser;
import org.apache.fontbox.ttf.TrueTypeFont;
import org.apache.fontbox.type1.Type1Font;
import org.apache.pdfbox.io.RandomAccessReadBuffer;
import org.apache.pdfbox.pdmodel.font.Standard14Fonts.FontName;

/**
 * Font mapper, locates non-embedded fonts via a pluggable FontProvider.
 *
 * @author John Hewson
 */
final class FontMapperImpl implements FontMapper
{
    private static final Log LOG = LogFactory.getLog(FontMapperImpl.class);

    private static final FontCache fontCache = new FontCache(); // todo: static cache isn't ideal
    private FontProvider fontProvider;
    private Map<String, FontInfo> fontInfoByName;
    private final TrueTypeFont lastResortFont;

    /** Map of PostScript name substitutes, in priority order. */
    private final Map<String, List<String>> substitutes = new HashMap<>();

    FontMapperImpl()
    {
        // substitutes for standard 14 fonts
        addSubstitutes("Courier",
                new ArrayList<>(Arrays.asList("CourierNew", "CourierNewPSMT", "LiberationMono",
                        "NimbusMonL-Regu")));
        addSubstitutes("Courier-Bold",
                new ArrayList<>(Arrays.asList("CourierNewPS-BoldMT", "CourierNew-Bold",
                        "LiberationMono-Bold", "NimbusMonL-Bold")));
        addSubstitutes("Courier-Oblique",
                new ArrayList<>(Arrays.asList("CourierNewPS-ItalicMT","CourierNew-Italic",
                        "LiberationMono-Italic", "NimbusMonL-ReguObli")));
        addSubstitutes("Courier-BoldOblique",
                new ArrayList<>(Arrays.asList("CourierNewPS-BoldItalicMT","CourierNew-BoldItalic",
                        "LiberationMono-BoldItalic", "NimbusMonL-BoldObli")));
        addSubstitutes("Helvetica",
                new ArrayList<>(Arrays.asList("ArialMT", "Arial", "LiberationSans", "NimbusSanL-Regu")));
        addSubstitutes("Helvetica-Bold",
                new ArrayList<>(Arrays.asList("Arial-BoldMT", "Arial-Bold", "LiberationSans-Bold",
                        "NimbusSanL-Bold")));
        addSubstitutes("Helvetica-Oblique",
                new ArrayList<>(Arrays.asList("Arial-ItalicMT", "Arial-Italic", "Helvetica-Italic",
                        "LiberationSans-Italic", "NimbusSanL-ReguItal")));
        addSubstitutes("Helvetica-BoldOblique",
                new ArrayList<>(Arrays.asList("Arial-BoldItalicMT", "Helvetica-BoldItalic",
                        "LiberationSans-BoldItalic", "NimbusSanL-BoldItal")));
        addSubstitutes("Times-Roman",
                new ArrayList<>(Arrays.asList("TimesNewRomanPSMT", "TimesNewRoman", "TimesNewRomanPS",
                        "LiberationSerif", "NimbusRomNo9L-Regu")));
        addSubstitutes("Times-Bold",
                new ArrayList<>(Arrays.asList("TimesNewRomanPS-BoldMT", "TimesNewRomanPS-Bold",
                        "TimesNewRoman-Bold", "LiberationSerif-Bold",
                        "NimbusRomNo9L-Medi")));
        addSubstitutes("Times-Italic",
                new ArrayList<>(Arrays.asList("TimesNewRomanPS-ItalicMT", "TimesNewRomanPS-Italic",
                        "TimesNewRoman-Italic", "LiberationSerif-Italic",
                        "NimbusRomNo9L-ReguItal")));
        addSubstitutes("Times-BoldItalic",
                new ArrayList<>(Arrays.asList("TimesNewRomanPS-BoldItalicMT", "TimesNewRomanPS-BoldItalic",
                        "TimesNewRoman-BoldItalic", "LiberationSerif-BoldItalic",
                        "NimbusRomNo9L-MediItal")));
<<<<<<< HEAD
        substitutes.put("Symbol", new ArrayList<>(Arrays.asList("Symbol", "SymbolMT", "StandardSymL")));
        substitutes.put("ZapfDingbats", new ArrayList<>(Arrays.asList("ZapfDingbatsITCbyBT-Regular",
=======
        addSubstitutes("Symbol", new ArrayList<>(Arrays.asList("Symbol", "SymbolMT", "StandardSymL")));
        addSubstitutes("ZapfDingbats", new ArrayList<>(Arrays.asList("ZapfDingbatsITCbyBT-Regular", 
>>>>>>> 8698b8df
                        "ZapfDingbatsITC", "Dingbats", "MS-Gothic")));

        // Acrobat also uses alternative names for Standard 14 fonts, which we map to those above
        // these include names such as "Arial" and "TimesNewRoman"
        for (String baseName : Standard14Fonts.getNames())
        {
            if (getSubstitutes(baseName).isEmpty())
            {
                FontName mappedName = Standard14Fonts.getMappedFontName(baseName);
                addSubstitutes(baseName, new ArrayList<>(getSubstitutes(mappedName.getName())));
            }
        }

        // -------------------------

        try
        {
            String resourceName = "/org/apache/pdfbox/resources/ttf/LiberationSans-Regular.ttf";
            InputStream resourceAsStream = FontMapper.class.getResourceAsStream(resourceName);
            if (resourceAsStream == null)
            {
                throw new IOException("resource '" + resourceName + "' not found");
            }
            RandomAccessReadBuffer randomAccessReadBuffer = new RandomAccessReadBuffer(
                    resourceAsStream);
            TTFParser ttfParser = new TTFParser();
            lastResortFont = ttfParser.parse(randomAccessReadBuffer);
        }
        catch (IOException e)
        {
            throw new RuntimeException(e);
        }
    }

    // lazy thread safe singleton
    private static class DefaultFontProvider
    {
        private static final FontProvider INSTANCE = new FileSystemFontProvider(fontCache);
    }

    /**
     * Sets the font service provider.
     */
    public synchronized void setProvider(FontProvider fontProvider)
    {
        fontInfoByName = createFontInfoByName(fontProvider.getFontInfo());
        this.fontProvider = fontProvider;
    }

    /**
     * Returns the font service provider. Defaults to using FileSystemFontProvider.
     */
    public synchronized FontProvider getProvider()
    {
        if (fontProvider == null)
        {
            setProvider(DefaultFontProvider.INSTANCE);
        }
        return fontProvider;
    }

    /**
     * Returns the font cache associated with this FontMapper. This method is needed by
     * FontProvider subclasses.
     */
    public FontCache getFontCache()
    {
        return fontCache;
    }
    
    private Map<String, FontInfo> createFontInfoByName(List<? extends FontInfo> fontInfoList)
    {
        Map<String, FontInfo> map = new LinkedHashMap<>();
        for (FontInfo info : fontInfoList)
        {
            for (String name : getPostScriptNames(info.getPostScriptName()))
            {
                map.put(name.toLowerCase(Locale.ENGLISH), info);
            }
        }
        return map;
    }

    /**
     * Gets alternative names, as seen in some PDFs, e.g. PDFBOX-142.
     */
    private Set<String> getPostScriptNames(String postScriptName)
    {
        Set<String> names = new HashSet<>(2);
    
        // built-in PostScript name
        names.add(postScriptName);
     
        // remove hyphens (e.g. Arial-Black -> ArialBlack)
        names.add(postScriptName.replace("-", ""));
     
        return names;
    }

    /**
     * Adds a top-priority substitute for the given font.
     *
     * @param match PostScript name of the font to match
     * @param replace PostScript name of the font to use as a replacement
     */
    public void addSubstitute(String match, String replace)
    {
        String lowerCaseMatch = match.toLowerCase(Locale.ENGLISH);
        substitutes.computeIfAbsent(lowerCaseMatch, key -> new ArrayList<>()).add(replace);
    }

    private void addSubstitutes(String match, List<String> replacements)
    {
        substitutes.put(match.toLowerCase(Locale.ENGLISH), replacements);
    }

    /**
     * Returns the substitutes for a given font.
     */
    private List<String> getSubstitutes(String postScriptName)
    {
        List<String> subs = substitutes.get(postScriptName.replace(" ", "").toLowerCase(Locale.ENGLISH));
        if (subs != null)
        {
            return subs;
        }
        else
        {
            return Collections.emptyList();
        }
    }

    /**
     * Attempts to find a good fallback based on the font descriptor.
     */
    private String getFallbackFontName(PDFontDescriptor fontDescriptor)
    {
        String fontName;
        if (fontDescriptor != null)
        {
            // heuristic detection of bold
            boolean isBold = false;
            String name = fontDescriptor.getFontName();
            if (name != null)
            {
                String lower = fontDescriptor.getFontName().toLowerCase();
                isBold = lower.contains("bold") ||
                         lower.contains("black") ||
                         lower.contains("heavy");
            }

            // font descriptor flags should describe the style
            if (fontDescriptor.isFixedPitch())
            {
                fontName = "Courier";
                if (isBold && fontDescriptor.isItalic())
                {
                    fontName += "-BoldOblique";
                }
                else if (isBold)
                {
                    fontName += "-Bold";
                }
                else if (fontDescriptor.isItalic())
                {
                    fontName += "-Oblique";
                }
            }
            else if (fontDescriptor.isSerif())
            {
                fontName = "Times";
                if (isBold && fontDescriptor.isItalic())
                {
                    fontName += "-BoldItalic";
                }
                else if (isBold)
                {
                    fontName += "-Bold";
                }
                else if (fontDescriptor.isItalic())
                {
                    fontName += "-Italic";
                }
                else
                {
                    fontName += "-Roman";
                }
            }
            else
            {
                fontName = "Helvetica";
                if (isBold && fontDescriptor.isItalic())
                {
                    fontName += "-BoldOblique";
                }
                else if (isBold)
                {
                    fontName += "-Bold";
                }
                else if (fontDescriptor.isItalic())
                {
                    fontName += "-Oblique";
                }
            }
        }
        else
        {
            // if there is no FontDescriptor then we just fall back to Times Roman
            fontName = "Times-Roman";
        }
        return fontName;
    }

    /**
     * Finds a TrueType font with the given PostScript name, or a suitable substitute, or null.
     *
     * @param fontDescriptor FontDescriptor
     */
    @Override
    public FontMapping<TrueTypeFont> getTrueTypeFont(String baseFont,
                                                            PDFontDescriptor fontDescriptor)
    {
        TrueTypeFont ttf = (TrueTypeFont)findFont(FontFormat.TTF, baseFont);
        if (ttf != null)
        {
            return new FontMapping<>(ttf, false);
        }
        else
        {
            // fallback - todo: i.e. fuzzy match
            String fontName = getFallbackFontName(fontDescriptor);
            ttf = (TrueTypeFont) findFont(FontFormat.TTF, fontName);
            if (ttf == null)
            {
                // we have to return something here as TTFs aren't strictly required on the system
                ttf = lastResortFont;
            }
            return new FontMapping<>(ttf, true);
        }
    }

    /**
     * Finds a font with the given PostScript name, or a suitable substitute, or null. This allows
     * any font to be substituted with a PFB, TTF or OTF.
     *
     * @param fontDescriptor the FontDescriptor of the font to find
     */
    @Override
    public FontMapping<FontBoxFont> getFontBoxFont(String baseFont,
                                                          PDFontDescriptor fontDescriptor)
    {
        FontBoxFont font = findFontBoxFont(baseFont);
        if (font != null)
        {
            return new FontMapping<>(font, false);
        }
        else
        {
            // fallback - todo: i.e. fuzzy match
            String fallbackName = getFallbackFontName(fontDescriptor);
            font = findFontBoxFont(fallbackName);
            if (font == null)
            {
                // we have to return something here as TTFs aren't strictly required on the system
                font = lastResortFont;
            }
            return new FontMapping<>(font, true);
        }
    }

    /**
     * Finds a font with the given PostScript name, or a suitable substitute, or null.
     *
     * @param postScriptName PostScript font name
     */
    private FontBoxFont findFontBoxFont(String postScriptName)
    {
        Type1Font t1 = (Type1Font)findFont(FontFormat.PFB, postScriptName);
        if (t1 != null)
        {
            return t1;
        }

        TrueTypeFont ttf = (TrueTypeFont)findFont(FontFormat.TTF, postScriptName);
        if (ttf != null)
        {
            return ttf;
        }

        OpenTypeFont otf = (OpenTypeFont) findFont(FontFormat.OTF, postScriptName);
        //otf can be null here
        return otf;
    }

    /**
     * Finds a font with the given PostScript name, or a suitable substitute, or null.
     *
     * @param postScriptName PostScript font name
     */
    private FontBoxFont findFont(FontFormat format, String postScriptName)
    {
        // handle damaged PDFs, see PDFBOX-2884
        if (postScriptName == null)
        {
            return null;
        }
        
        // make sure the font provider is initialized
        if (fontProvider == null)
        {
            getProvider();
        }

        // first try to match the PostScript name
        FontInfo info = getFont(format, postScriptName);
        if (info != null)
        {
            return info.getFont();
        }

        // remove hyphens (e.g. Arial-Black -> ArialBlack)
        info = getFont(format, postScriptName.replace("-", ""));
        if (info != null)
        {
            return info.getFont();
        }

        // then try named substitutes
        for (String substituteName : getSubstitutes(postScriptName))
        {
            info = getFont(format, substituteName);
            if (info != null)
            {
                return info.getFont();
            }
        }

        // then try converting Windows names e.g. (ArialNarrow,Bold) -> (ArialNarrow-Bold)
        info = getFont(format, postScriptName.replace(",", "-"));
        if (info != null)
        {
            return info.getFont();
        }

        // try appending "-Regular", works for Wingdings on windows
        info = getFont(format, postScriptName + "-Regular");
        if (info != null)
        {
            return info.getFont();
        }
        // no matches
        return null;
    }

    /**
     * Finds the named font with the given format.
     */
    private FontInfo getFont(FontFormat format, String postScriptName)
    {
        // strip subset tag (happens when we substitute a corrupt embedded font, see PDFBOX-2642)
        if (postScriptName.contains("+"))
        {
            postScriptName = postScriptName.substring(postScriptName.indexOf('+') + 1);
        }
        
        // look up the PostScript name
        FontInfo info = fontInfoByName.get(postScriptName.toLowerCase(Locale.ENGLISH));
        if (info != null && info.getFormat() == format)
        {
            if (LOG.isDebugEnabled())
            {
                LOG.debug(String.format("getFont('%s','%s') returns %s", format, postScriptName, info));
            }
            return info;
        }
        return null;
    }

    /**
     * Finds a CFF CID-Keyed font with the given PostScript name, or a suitable substitute, or null.
     * This method can also map CJK fonts via their CIDSystemInfo (ROS).
     * 
     * @param fontDescriptor FontDescriptor
     * @param cidSystemInfo the CID system info, e.g. "Adobe-Japan1", if any.
     */
    @Override
    public CIDFontMapping getCIDFont(String baseFont, PDFontDescriptor fontDescriptor,
                                            PDCIDSystemInfo cidSystemInfo)
    {
        // try name match or substitute with OTF
        OpenTypeFont otf1 = (OpenTypeFont)findFont(FontFormat.OTF, baseFont);
        if (otf1 != null)
        {
            return new CIDFontMapping(otf1, null, false);
        }

        // try name match or substitute with TTF
        TrueTypeFont ttf = (TrueTypeFont)findFont(FontFormat.TTF, baseFont);
        if (ttf != null)
        {
            return new CIDFontMapping(null, ttf, false);
        }

        if (cidSystemInfo != null)
        {
            // "In Acrobat 3.0.1 and later, Type 0 fonts that use a CMap whose CIDSystemInfo
            // dictionary defines the Adobe-GB1, Adobe-CNS1 Adobe-Japan1, or Adobe-Korea1 character
            // collection can also be substituted." - Adobe Supplement to the ISO 32000

            String collection = cidSystemInfo.getRegistry() + "-" + cidSystemInfo.getOrdering();
            
            if (collection.equals("Adobe-GB1") || collection.equals("Adobe-CNS1") ||
                collection.equals("Adobe-Japan1") || collection.equals("Adobe-Korea1"))
            {
                // try automatic substitutes via character collection
                PriorityQueue<FontMatch> queue = getFontMatches(fontDescriptor, cidSystemInfo);
                FontMatch bestMatch = queue.poll();
                if (bestMatch != null)
                {
                    if (LOG.isDebugEnabled())
                    {
                        LOG.debug("Best match for '" + baseFont + "': " + bestMatch.info);
                    }
                    FontBoxFont font = bestMatch.info.getFont();
                    if (font instanceof OpenTypeFont)
                    {
                        return new CIDFontMapping((OpenTypeFont)font, null, true);
                    }
                    else if (font != null)
                    {
                        return new CIDFontMapping(null, font, true);
                    }  
                }
            }
        }

        // last-resort fallback
        return new CIDFontMapping(null, lastResortFont, true);
    }

    /**
     * Returns a list of matching fonts, scored by suitability. Positive scores indicate matches
     * for certain attributes, while negative scores indicate mismatches. Zero scores are neutral.
     * 
     * @param fontDescriptor FontDescriptor, always present.
     * @param cidSystemInfo Font's CIDSystemInfo, may be null.
     */
    private PriorityQueue<FontMatch> getFontMatches(PDFontDescriptor fontDescriptor,
                                                           PDCIDSystemInfo cidSystemInfo)
    {
        PriorityQueue<FontMatch> queue = new PriorityQueue<>(20);
        PDPanose fdPanose = fontDescriptor.getPanose();
        PDPanoseClassification fdPanoseClassif = fdPanose != null ? fdPanose.getPanose() : null;
        for (FontInfo info : fontInfoByName.values())
        {
            // filter by CIDSystemInfo, if given
            if (cidSystemInfo != null && !isCharSetMatch(cidSystemInfo, info))
            {
                continue;
            }

            FontMatch match = new FontMatch(info);
            PDPanoseClassification infoPanose = info.getPanose();

            // Panose is the most reliable
            if (fdPanose != null && infoPanose != null)
            {
                if (fdPanoseClassif.getFamilyKind() == infoPanose.getFamilyKind())
                {
                    if (fdPanoseClassif.getFamilyKind() == 0 &&
                        (info.getPostScriptName().toLowerCase().contains("barcode") ||
                         info.getPostScriptName().startsWith("Code")) && 
                        !probablyBarcodeFont(fontDescriptor))
                    {
                        // PDFBOX-4268: ignore barcode font if we aren't searching for one.
                        continue;
                    }
                    // serifs
                    if (fdPanoseClassif.getSerifStyle() == infoPanose.getSerifStyle())
                    {
                        // exact match
                        match.score += 2;
                    }
                    else if (fdPanoseClassif.getSerifStyle() >= 2 && fdPanoseClassif.getSerifStyle() <= 5 &&
                             infoPanose.getSerifStyle() >= 2 &&
                             infoPanose.getSerifStyle() <= 5)
                    {
                        // cove (serif)
                        match.score += 1;
                    }
                    else if (fdPanoseClassif.getSerifStyle() >= 11 && fdPanoseClassif.getSerifStyle() <= 13 &&
                             infoPanose.getSerifStyle() >= 11 &&
                             infoPanose.getSerifStyle() <= 13)
                    {
                        // sans-serif
                        match.score += 1;
                    }
                    else if (fdPanoseClassif.getSerifStyle() != 0 && infoPanose.getSerifStyle() != 0)
                    {
                        // mismatch
                        match.score -= 1;
                    }
                    
                    // weight
                    int weight = infoPanose.getWeight();
                    int weightClass = info.getWeightClassAsPanose();
                    if (Math.abs(weight - weightClass) > 2)
                    {
                        // inconsistent data in system font, usWeightClass wins
                        weight = weightClass;
                    }
                    
                    if (fdPanoseClassif.getWeight() == weight)
                    {
                        // exact match
                        match.score += 2;
                    }
                    else if (fdPanoseClassif.getWeight() > 1 && weight > 1)
                    {
                        float dist = Math.abs(fdPanoseClassif.getWeight() - weight);
                        match.score += 1 - dist * 0.5;
                    }
                    
                    // todo: italic
                    // ...
                }
            }
            else if (fontDescriptor.getFontWeight() > 0 && info.getWeightClass() > 0)
            {
                // usWeightClass is pretty reliable
                float dist = Math.abs(fontDescriptor.getFontWeight() - info.getWeightClass());
                match.score += 1 - (dist / 100) * 0.5;
            }
            // todo: italic
            // ...

            queue.add(match);
        }
        return queue;
    }

    private boolean probablyBarcodeFont(PDFontDescriptor fontDescriptor)
    {
        String ff = fontDescriptor.getFontFamily();
        if (ff == null)
        {
            ff = "";
        }
        String fn = fontDescriptor.getFontName();
        if (fn == null)
        {
            fn = "";
        }
        return ff.startsWith("Code") || ff.toLowerCase().contains("barcode") ||
               fn.startsWith("Code") || fn.toLowerCase().contains("barcode");
    }

    /**
     * Returns true if the character set described by CIDSystemInfo is present in the given font.
     * Only applies to Adobe-GB1, Adobe-CNS1, Adobe-Japan1, Adobe-Korea1, as per the PDF spec.
     */
    private boolean isCharSetMatch(PDCIDSystemInfo cidSystemInfo, FontInfo info)
    {
        if (info.getCIDSystemInfo() != null)
        {
            return info.getCIDSystemInfo().getRegistry().equals(cidSystemInfo.getRegistry()) &&
                   info.getCIDSystemInfo().getOrdering().equals(cidSystemInfo.getOrdering());
        }
        else
        {
            long codePageRange = info.getCodePageRange();
            
            long JIS_JAPAN = 1 << 17;
            long CHINESE_SIMPLIFIED = 1 << 18;
            long KOREAN_WANSUNG = 1 << 19;
            long CHINESE_TRADITIONAL = 1 << 20;
            long KOREAN_JOHAB = 1 << 21;
            
            if ("MalgunGothic-Semilight".equals(info.getPostScriptName()))
            {
                // PDFBOX-4793 and PDF.js 10699: This font has only Korean, but has bits 17-21 set.
                codePageRange &= ~(JIS_JAPAN | CHINESE_SIMPLIFIED | CHINESE_TRADITIONAL);
            }
            if (cidSystemInfo.getOrdering().equals("GB1") &&
                    (codePageRange & CHINESE_SIMPLIFIED) == CHINESE_SIMPLIFIED)
            {
                return true;
            }
            else if (cidSystemInfo.getOrdering().equals("CNS1") && 
                    (codePageRange & CHINESE_TRADITIONAL) == CHINESE_TRADITIONAL)
            {
                return true;
            }
            else if (cidSystemInfo.getOrdering().equals("Japan1") &&
                    (codePageRange & JIS_JAPAN) == JIS_JAPAN)
            {
                return true;
            }
            else
            {
                return cidSystemInfo.getOrdering().equals("Korea1") &&
                        ((codePageRange & KOREAN_WANSUNG) == KOREAN_WANSUNG ||
                         (codePageRange & KOREAN_JOHAB) == KOREAN_JOHAB);
            }
        }
    }

    /**
     * A potential match for a font substitution.
     */
    private static class FontMatch implements Comparable<FontMatch>
    {
        double score;
        final FontInfo info;
        
        FontMatch(FontInfo info)
        {
            this.info = info;
        }

        @Override
        public int compareTo(FontMatch match)
        {
            return Double.compare(match.score, this.score);
        }
    }

    /**
     * For debugging. Prints all matches and returns the best match.
     */
    private FontMatch printMatches(PriorityQueue<FontMatch> queue)
    {
        FontMatch bestMatch = queue.peek();
        System.out.println("-------");
        while (!queue.isEmpty())
        {
            FontMatch match = queue.poll();
            FontInfo info = match.info;
            System.out.println(match.score + " | " + info.getMacStyle() + " " +
                               info.getFamilyClass() + " " + info.getPanose() + " " +
                               info.getCIDSystemInfo() + " " + info.getPostScriptName() + " " +
                               info.getFormat());
        }
        System.out.println("-------");
        return bestMatch;
    }
}<|MERGE_RESOLUTION|>--- conflicted
+++ resolved
@@ -97,13 +97,8 @@
                 new ArrayList<>(Arrays.asList("TimesNewRomanPS-BoldItalicMT", "TimesNewRomanPS-BoldItalic",
                         "TimesNewRoman-BoldItalic", "LiberationSerif-BoldItalic",
                         "NimbusRomNo9L-MediItal")));
-<<<<<<< HEAD
-        substitutes.put("Symbol", new ArrayList<>(Arrays.asList("Symbol", "SymbolMT", "StandardSymL")));
-        substitutes.put("ZapfDingbats", new ArrayList<>(Arrays.asList("ZapfDingbatsITCbyBT-Regular",
-=======
         addSubstitutes("Symbol", new ArrayList<>(Arrays.asList("Symbol", "SymbolMT", "StandardSymL")));
         addSubstitutes("ZapfDingbats", new ArrayList<>(Arrays.asList("ZapfDingbatsITCbyBT-Regular", 
->>>>>>> 8698b8df
                         "ZapfDingbatsITC", "Dingbats", "MS-Gothic")));
 
         // Acrobat also uses alternative names for Standard 14 fonts, which we map to those above
