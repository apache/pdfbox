--- conflicted
+++ resolved
@@ -1573,37 +1573,11 @@
         }
         if (this.isSpecified(WIDTH))
         {
-<<<<<<< HEAD
-            Object width = this.getWidth();
-            sb.append(", Width=");
-            if (width instanceof Float)
-            {
-                sb.append(width);
-            }
-            else
-            {
-                sb.append(width);
-            }
+            sb.append(", Width=").append(this.getWidth());
         }
         if (this.isSpecified(HEIGHT))
         {
-            Object height = this.getHeight();
-            sb.append(", Height=");
-            if (height instanceof Float)
-            {
-                sb.append(height);
-            }
-            else
-            {
-                sb.append(height);
-            }
-=======
-            sb.append(", Width=").append(this.getWidth());
-        }
-        if (this.isSpecified(HEIGHT))
-        {
             sb.append(", Height=").append(this.getHeight());
->>>>>>> 64e95af2
         }
         if (this.isSpecified(BLOCK_ALIGN))
         {
@@ -1646,20 +1620,7 @@
         }
         if (this.isSpecified(LINE_HEIGHT))
         {
-<<<<<<< HEAD
-            Object lineHeight = this.getLineHeight();
-            sb.append(", LineHeight=");
-            if (lineHeight instanceof Float)
-            {
-                sb.append(lineHeight);
-            }
-            else
-            {
-                sb.append(lineHeight);
-            }
-=======
             sb.append(", LineHeight=").append(this.getLineHeight());
->>>>>>> 64e95af2
         }
         if (this.isSpecified(TEXT_DECORATION_COLOR))
         {
