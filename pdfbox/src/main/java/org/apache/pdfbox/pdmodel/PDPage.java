--- conflicted
+++ resolved
@@ -679,26 +679,13 @@
         for (int i = 0; i < annots.size(); i++)
         {
             COSBase item = annots.getObject(i);
-            if (item == null)
-            {
-<<<<<<< HEAD
-                COSBase item = annots.getObject(i);
-                if (item != null)
+            if (item != null)
+            {
+                PDAnnotation createdAnnotation = PDAnnotation.createAnnotation(item);
+                if (annotationFilter.accept(createdAnnotation))
                 {
-                    PDAnnotation createdAnnotation = PDAnnotation.createAnnotation(item);
-                    if (annotationFilter.accept(createdAnnotation))
-                    {
-                        actuals.add(createdAnnotation);
-                    }
+                    actuals.add(createdAnnotation);
                 }
-=======
-                continue;
-            }
-            PDAnnotation createdAnnotation = PDAnnotation.createAnnotation(item);
-            if (annotationFilter.accept(createdAnnotation))
-            {
-                actuals.add(createdAnnotation);
->>>>>>> 447305ec
             }
         }
         return new COSArrayList<>(actuals, annots);
