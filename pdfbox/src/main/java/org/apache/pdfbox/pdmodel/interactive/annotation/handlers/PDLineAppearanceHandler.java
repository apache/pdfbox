/*
 * Copyright 2018 The Apache Software Foundation.
 *
 * Licensed under the Apache License, Version 2.0 (the "License");
 * you may not use this file except in compliance with the License.
 * You may obtain a copy of the License at
 *
 *      http://www.apache.org/licenses/LICENSE-2.0
 *
 * Unless required by applicable law or agreed to in writing, software
 * distributed under the License is distributed on an "AS IS" BASIS,
 * WITHOUT WARRANTIES OR CONDITIONS OF ANY KIND, either express or implied.
 * See the License for the specific language governing permissions and
 * limitations under the License.
 */

package org.apache.pdfbox.pdmodel.interactive.annotation.handlers;

import java.io.IOException;
import org.apache.commons.logging.Log;
import org.apache.commons.logging.LogFactory;
import org.apache.pdfbox.pdmodel.common.PDRectangle;
import org.apache.pdfbox.pdmodel.font.PDFont;
import org.apache.pdfbox.pdmodel.graphics.color.PDColor;
import org.apache.pdfbox.pdmodel.interactive.annotation.PDAnnotation;
import org.apache.pdfbox.pdmodel.interactive.annotation.PDAnnotationLine;
import org.apache.pdfbox.pdmodel.PDAppearanceContentStream;
import org.apache.pdfbox.pdmodel.PDDocument;
import static org.apache.pdfbox.pdmodel.interactive.annotation.PDAnnotationLine.LE_NONE;
import org.apache.pdfbox.util.Matrix;

/**
 *
 */
public class PDLineAppearanceHandler extends PDAbstractAppearanceHandler
{
    private static final Log LOG = LogFactory.getLog(PDLineAppearanceHandler.class);

    static final int FONT_SIZE = 9;

    public PDLineAppearanceHandler(PDAnnotation annotation)
    {
        super(annotation);
    }

    public PDLineAppearanceHandler(PDAnnotation annotation, PDDocument document)
    {
        super(annotation, document);
    }

    @Override
    public void generateAppearanceStreams()
    {
        generateNormalAppearance();
        generateRolloverAppearance();
        generateDownAppearance();
    }

    @Override
    public void generateNormalAppearance()
    {
        PDAnnotationLine annotation = (PDAnnotationLine) getAnnotation();
<<<<<<< HEAD
=======
        PDRectangle rect = annotation.getRectangle();
        if (rect == null)
        {
            return;
        }
>>>>>>> de8f640f
        float[] pathsArray = annotation.getLine();
        if (pathsArray == null)
        {
            return;
        }
        PDColor color = annotation.getColor();
        if (color == null || color.getComponents().length == 0)
        {
            return;
        }
        AnnotationBorder ab = AnnotationBorder.getAnnotationBorder(annotation, annotation.getBorderStyle());
        PDRectangle rect = annotation.getRectangle();
        float ll = annotation.getLeaderLineLength();
        float lle = annotation.getLeaderLineExtensionLength();
        float llo = annotation.getLeaderLineOffsetLength();

        // Adjust rectangle even if not empty, see PLPDF.com-MarkupAnnotations.pdf
        float minX = Float.MAX_VALUE;
        float minY = Float.MAX_VALUE;
        float maxX = Float.MIN_VALUE;
        float maxY = Float.MIN_VALUE;
        for (int i = 0; i < pathsArray.length / 2; ++i)
        {
            float x = pathsArray[i * 2];
            float y = pathsArray[i * 2 + 1];
            minX = Math.min(minX, x);
            minY = Math.min(minY, y);
            maxX = Math.max(maxX, x);
            maxY = Math.max(maxY, y);
        }

        // Leader lines
        if (ll < 0)
        {
            // /LLO and /LLE go in the same direction as /LL
            llo = -llo;
            lle = -lle;
        }

        // observed with diagonal line of AnnotationSample.Standard.pdf
        // for line endings, very small widths must be treated as size 1.
        // However the border of the line ending shapes is not drawn.
        float lineEndingSize = (ab.width < 1e-5) ? 1 : ab.width;

        // add/subtract with, font height, and arrows
        // arrow length is 9 * width at about 30° => 10 * width seems to be enough
        // but need to consider /LL, /LLE and /LLO too
        //TODO find better way to calculate padding
        rect.setLowerLeftX(Math.min(minX - Math.max(lineEndingSize * 10, Math.abs(llo+ll+lle)), rect.getLowerLeftX()));
        rect.setLowerLeftY(Math.min(minY - Math.max(lineEndingSize * 10, Math.abs(llo+ll+lle)), rect.getLowerLeftY()));
        rect.setUpperRightX(Math.max(maxX + Math.max(lineEndingSize * 10, Math.abs(llo+ll+lle)), rect.getUpperRightX()));
        rect.setUpperRightY(Math.max(maxY + Math.max(lineEndingSize * 10, Math.abs(llo+ll+lle)), rect.getUpperRightY()));

        annotation.setRectangle(rect);

        try (PDAppearanceContentStream cs = getNormalAppearanceAsContentStream())
        {
            setOpacity(cs, annotation.getConstantOpacity());

            // Tested with Adobe Reader:
            // text is written first (TODO)
            // width 0 is used by Adobe as such (but results in a visible line in rendering)
            // empty color array results in an invisible line ("n" operator) but the rest is visible
            // empty content is like no caption

            boolean hasStroke = cs.setStrokingColorOnDemand(color);

            if (ab.dashArray != null)
            {
                cs.setLineDashPattern(ab.dashArray, 0);
            }
            cs.setLineWidth(ab.width);

            float x1 = pathsArray[0];
            float y1 = pathsArray[1];
            float x2 = pathsArray[2];
            float y2 = pathsArray[3];

            // if there are leader lines, then the /L coordinates represent
            // the endpoints of the leader lines rather than the endpoints of the line itself.
            // so for us, llo + ll is the vertical offset for the line.
            float y = llo + ll;

            String contents = annotation.getContents();
            if (contents == null)
            {
                contents = "";
            }

            cs.saveGraphicsState();
            double angle = Math.atan2(y2 - y1, x2 - x1);
            cs.transform(Matrix.getRotateInstance(angle, x1, y1));
            float lineLength = (float) Math.sqrt(((x2 - x1) * (x2 - x1)) + ((y2 - y1) * (y2 - y1)));

            // Leader lines
            cs.moveTo(0, llo);
            cs.lineTo(0, llo + ll + lle);
            cs.moveTo(lineLength, llo);
            cs.lineTo(lineLength, llo + ll + lle);

            if (annotation.hasCaption() && !contents.isEmpty())
            {
                // Note that Adobe places the text as a caption even if /CP is not set
                // when the text is so long that it would cross arrows, but we ignore this for now
                // and stick to the specification.

                PDFont font = getDefaultFont();
                // TODO: support newlines!!!!!
                // see https://www.pdfill.com/example/pdf_commenting_new.pdf
                float contentLength = 0;
                try
                {
                    contentLength = font.getStringWidth(annotation.getContents()) / 1000 * FONT_SIZE;

                    //TODO How to decide the size of the font?
                    // 9 seems to be standard, but if the text doesn't fit, a scaling is done
                    // see AnnotationSample.Standard.pdf, diagonal line
                }
                catch (IllegalArgumentException ex)
                {
                    // Adobe Reader displays placeholders instead
                    LOG.error("line text '" + annotation.getContents() + "' can't be shown", ex);
                }
                float xOffset = (lineLength - contentLength) / 2;
                float yOffset;

                String captionPositioning = annotation.getCaptionPositioning();

                // draw the line horizontally, using the rotation CTM to get to correct final position
                // that's the easiest way to calculate the positions for the line before and after inline caption
                if (SHORT_STYLES.contains(annotation.getStartPointEndingStyle()))
                {
                    cs.moveTo(lineEndingSize, y);
                }
                else
                {
                    cs.moveTo(0, y);
                }
                if ("Top".equals(captionPositioning))
                {
                    // this arbitrary number is from Adobe
                    yOffset = 1.908f;
                }
                else
                {
                    // Inline
                    // this arbitrary number is from Adobe
                    yOffset = -2.6f;

                    cs.lineTo(xOffset - lineEndingSize, y);
                    cs.moveTo(lineLength - xOffset + lineEndingSize, y);
                }
                if (SHORT_STYLES.contains(annotation.getEndPointEndingStyle()))
                {
                    cs.lineTo(lineLength - lineEndingSize, y);
                }
                else
                {
                    cs.lineTo(lineLength, y);
                }
                cs.drawShape(lineEndingSize, hasStroke, false);

                // /CO entry (caption offset)
                float captionHorizontalOffset = annotation.getCaptionHorizontalOffset();
                float captionVerticalOffset = annotation.getCaptionVerticalOffset();

                // check contentLength so we don't show if there was trouble before
                if (contentLength > 0)
                {
                    cs.beginText();
                    cs.setFont(font, FONT_SIZE);
                    cs.newLineAtOffset(xOffset + captionHorizontalOffset, 
                                       y + yOffset + captionVerticalOffset);
                    cs.showText(annotation.getContents());
                    cs.endText();
                }

                if (Float.compare(captionVerticalOffset, 0) != 0)
                {
                    // Adobe paints vertical bar to the caption
                    cs.moveTo(0 + lineLength / 2, y);
                    cs.lineTo(0 + lineLength / 2, y + captionVerticalOffset);
                    cs.drawShape(lineEndingSize, hasStroke, false);
                }
            }
            else
            {
                if (SHORT_STYLES.contains(annotation.getStartPointEndingStyle()))
                {
                    cs.moveTo(lineEndingSize, y);
                }
                else
                {
                    cs.moveTo(0, y);
                }
                if (SHORT_STYLES.contains(annotation.getEndPointEndingStyle()))
                {
                    cs.lineTo(lineLength - lineEndingSize, y);
                }
                else
                {
                    cs.lineTo(lineLength, y);
                }
                cs.drawShape(lineEndingSize, hasStroke, false);
            }
            cs.restoreGraphicsState();
        
            // paint the styles here and not before showing the text, or the text would appear
            // with the interior color
            boolean hasBackground = cs.setNonStrokingColorOnDemand(annotation.getInteriorColor());

            // observed with diagonal line of file AnnotationSample.Standard.pdf
            // when width is very small, the border of the line ending shapes 
            // is not drawn.
            if (ab.width < 1e-5)
            {
                hasStroke = false;
            }

            // check for LE_NONE only needed to avoid q cm Q for that case
            if (!LE_NONE.equals(annotation.getStartPointEndingStyle()))
            {
                cs.saveGraphicsState();
                if (ANGLED_STYLES.contains(annotation.getStartPointEndingStyle()))
                {
                    cs.transform(Matrix.getRotateInstance(angle, x1, y1));
                    drawStyle(annotation.getStartPointEndingStyle(), cs, 0, y, lineEndingSize, hasStroke, hasBackground, false);
                }
                else
                {
                    // Support of non-angled styles is more difficult than in the other handlers
                    // because the lines do not always go from (x1,y1) to (x2,y2) due to the leader lines
                    // when the "y" value above is not 0.
                    // We use the angle we already know and the distance y to translate to the new coordinate.
                    float xx1 = x1 - (float) (y * Math.sin(angle));
                    float yy1 = y1 + (float) (y * Math.cos(angle));
                    drawStyle(annotation.getStartPointEndingStyle(), cs, xx1, yy1, lineEndingSize, hasStroke, hasBackground, false);
                }
                cs.restoreGraphicsState();
            }

            // check for LE_NONE only needed to avoid q cm Q for that case
            if (!LE_NONE.equals(annotation.getEndPointEndingStyle()))
            {
                // save / restore not needed because it's the last one
                if (ANGLED_STYLES.contains(annotation.getEndPointEndingStyle()))
                {
                    cs.transform(Matrix.getRotateInstance(angle, x2, y2));
                    drawStyle(annotation.getEndPointEndingStyle(), cs, 0, y, lineEndingSize, hasStroke, hasBackground, true);
                }
                else
                {
                    // Support of non-angled styles is more difficult than in the other handlers
                    // because the lines do not always go from (x1,y1) to (x2,y2) due to the leader lines
                    // when the "y" value above is not 0.
                    // We use the angle we already know and the distance y to translate to the new coordinate.
                    float xx2 = x2 - (float) (y * Math.sin(angle));
                    float yy2 = y2 + (float) (y * Math.cos(angle));
                    drawStyle(annotation.getEndPointEndingStyle(), cs, xx2, yy2, lineEndingSize, hasStroke, hasBackground, true);
                }
            }
        }
        catch (IOException ex)
        {
            LOG.error(ex);
        }
    }

    @Override
    public void generateRolloverAppearance()
    {
        // No rollover appearance generated
    }

    @Override
    public void generateDownAppearance()
    {
        // No down appearance generated
    }
}<|MERGE_RESOLUTION|>--- conflicted
+++ resolved
@@ -60,14 +60,11 @@
     public void generateNormalAppearance()
     {
         PDAnnotationLine annotation = (PDAnnotationLine) getAnnotation();
-<<<<<<< HEAD
-=======
         PDRectangle rect = annotation.getRectangle();
         if (rect == null)
         {
             return;
         }
->>>>>>> de8f640f
         float[] pathsArray = annotation.getLine();
         if (pathsArray == null)
         {
@@ -79,7 +76,6 @@
             return;
         }
         AnnotationBorder ab = AnnotationBorder.getAnnotationBorder(annotation, annotation.getBorderStyle());
-        PDRectangle rect = annotation.getRectangle();
         float ll = annotation.getLeaderLineLength();
         float lle = annotation.getLeaderLineExtensionLength();
         float llo = annotation.getLeaderLineOffsetLength();
