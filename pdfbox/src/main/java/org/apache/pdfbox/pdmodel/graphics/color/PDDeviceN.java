/*
 * Licensed to the Apache Software Foundation (ASF) under one or more
 * contributor license agreements.  See the NOTICE file distributed with
 * this work for additional information regarding copyright ownership.
 * The ASF licenses this file to You under the Apache License, Version 2.0
 * (the "License"); you may not use this file except in compliance with
 * the License.  You may obtain a copy of the License at
 *
 *      http://www.apache.org/licenses/LICENSE-2.0
 *
 * Unless required by applicable law or agreed to in writing, software
 * distributed under the License is distributed on an "AS IS" BASIS,
 * WITHOUT WARRANTIES OR CONDITIONS OF ANY KIND, either express or implied.
 * See the License for the specific language governing permissions and
 * limitations under the License.
 */
package org.apache.pdfbox.pdmodel.graphics.color;

import java.awt.Color;
import java.awt.Graphics2D;
import java.awt.Point;
import java.awt.image.BufferedImage;
import java.awt.image.DataBuffer;
import java.awt.image.Raster;
import java.awt.image.WritableRaster;
import java.io.IOException;
import java.util.HashMap;
import java.util.List;
import java.util.Map;

import org.apache.pdfbox.cos.COSArray;
import org.apache.pdfbox.cos.COSBase;
import org.apache.pdfbox.cos.COSDictionary;
import org.apache.pdfbox.cos.COSName;
import org.apache.pdfbox.cos.COSNull;
import org.apache.pdfbox.pdmodel.common.function.PDFunction;

/**
 * DeviceN colour spaces may contain an arbitrary number of colour components.
 * DeviceN represents a colour space containing multiple components that correspond to colorants
 * of some target device. As with Separation colour spaces, readers are able to approximate the
 * colorants if they are not available on the current output device, such as a display
 *
 * @author John Hewson
 * @author Ben Litchfield
 */
public class PDDeviceN extends PDSpecialColorSpace
{
    // array indexes
    private static final int COLORANT_NAMES = 1;
    private static final int ALTERNATE_CS = 2;
    private static final int TINT_TRANSFORM = 3;
    private static final int DEVICEN_ATTRIBUTES = 4;

    // fields
    private PDColorSpace alternateColorSpace = null;
    private PDFunction tintTransform = null;
    private PDDeviceNAttributes attributes;
    private PDColor initialColor;

    // color conversion cache
    private int numColorants;
    private int[] colorantToComponent;
    private PDColorSpace processColorSpace;
    private PDSeparation[] spotColorSpaces;

    /**
     * Creates a new DeviceN color space.
     */
    public PDDeviceN()
    {
        array = new COSArray();
        array.add(COSName.DEVICEN);

        // empty placeholder
        array.add(COSNull.NULL);
        array.add(COSNull.NULL);
        array.add(COSNull.NULL);
    }

    /**
     * Creates a new DeviceN color space from the given COS array.
     * 
     * @param deviceN an array containing the color space information
     * 
     * @throws IOException if the colorspace could not be created
     */
    public PDDeviceN(COSArray deviceN) throws IOException
    {
        array = deviceN;
        alternateColorSpace = PDColorSpace.create(array.getObject(ALTERNATE_CS));
        tintTransform = PDFunction.create(array.getObject(TINT_TRANSFORM));

        if (array.size() > DEVICEN_ATTRIBUTES)
        {
            attributes = new PDDeviceNAttributes((COSDictionary)array.getObject(DEVICEN_ATTRIBUTES));
        }
        List<String> colorantNames = getColorantNames();
        initColorConversionCache(colorantNames);

        // set initial color space
        int n = colorantNames.size();
        float[] initial = new float[n];
        for (int i = 0; i < n; i++)
        {
            initial[i] = 1;
        }
        initialColor = PDColor.createWithoutCloningComponents(initial, this);
    }

    // initializes the color conversion cache
    private void initColorConversionCache(List<String> colorantNames) throws IOException
    {
        // there's nothing to cache for non-attribute spaces
        if (attributes == null)
        {
            return;
        }

        // colorant names
        numColorants = colorantNames.size();

        // process components
        colorantToComponent = new int[numColorants];
<<<<<<< HEAD
        PDDeviceNProcess pdDeviceNProcess = attributes.getProcess();
        if (pdDeviceNProcess != null)
        {
            List<String> components = pdDeviceNProcess.getComponents();
=======
        if (attributes.getProcess() != null)
        {
            List<String> components = attributes.getProcess().getComponents();
>>>>>>> c893fc52

            // map each colorant to the corresponding process component (if any)
            for (int c = 0; c < numColorants; c++)
            {
                colorantToComponent[c] = components.indexOf(colorantNames.get(c));
            }

            // process color space
            processColorSpace = pdDeviceNProcess.getColorSpace();
        }
        else
        {
            for (int c = 0; c < numColorants; c++)
            {
                colorantToComponent[c] = -1;
            }
        }
        else
        {
            for (int c = 0; c < numColorants; c++)
            {
                colorantToComponent[c] = -1;
            }
        }

        // spot colorants
        spotColorSpaces = new PDSeparation[numColorants];

        // spot color spaces
        Map<String, PDSeparation> spotColorants = attributes.getColorants();

        // map each colorant to the corresponding spot color space
        for (int c = 0; c < numColorants; c++)
        {
            String name = colorantNames.get(c);
            PDSeparation spot = spotColorants.get(name);
            if (spot != null)
            {
                // spot colorant
                spotColorSpaces[c] = spot;

                // spot colors may replace process colors with same name
                // providing that the subtype is not NChannel.
                if (!isNChannel())
                {
                    colorantToComponent[c] = -1;
                }
            }
            else
            {
                // process colorant
                spotColorSpaces[c] = null;
            }
        }
    }

    @Override
    public BufferedImage toRGBImage(WritableRaster raster) throws IOException
    {
        if (attributes != null)
        {
            return toRGBWithAttributes(raster);
        }
        else
        {
            return toRGBWithTintTransform(raster);
        }
    }

    //
    // WARNING: this method is performance sensitive, modify with care!
    //
    private BufferedImage toRGBWithAttributes(WritableRaster raster) throws IOException
    {
        int width = raster.getWidth();
        int height = raster.getHeight();

        BufferedImage rgbImage = new BufferedImage(width, height, BufferedImage.TYPE_INT_RGB);
        WritableRaster rgbRaster = rgbImage.getRaster();

        // white background
        Graphics2D g = rgbImage.createGraphics();
        g.setBackground(Color.WHITE);
        g.clearRect(0, 0, width, height);
        g.dispose();

        int[] rgbChannel = new int[3];
        int[] rgbComposite = new int[3];
        int[] samples = new int[numColorants];

        // look up each colorant
        for (int c = 0; c < numColorants; c++)
        {
            PDColorSpace componentColorSpace;
            int componentIndex = colorantToComponent[c];
            if (componentIndex >= 0)
            {
                // process color
                componentColorSpace = processColorSpace;
            }
            else if (spotColorSpaces[c] == null)
            {
                // TODO this happens in the Altona Visual test, is there a better workaround?
                // missing spot color, fallback to using tintTransform
                return toRGBWithTintTransform(raster);
            }
            else
            {
                // spot color
                componentColorSpace = spotColorSpaces[c];
            }

            int numberOfComponents = componentColorSpace.getNumberOfComponents();
            // copy single-component to its own raster in the component color space
            WritableRaster componentRaster = Raster.createBandedRaster(DataBuffer.TYPE_BYTE,
                width, height, numberOfComponents, new Point(0, 0));

<<<<<<< HEAD
            int[] componentSamples = new int[numberOfComponents];
            boolean isProcessColorant = componentIndex >= 0;
=======
            int[] samples = new int[numColorants];
            int[] componentSamples = new int[numberOfComponents];
            boolean isProcessColorant = colorantToComponent[c] >= 0;
            int componentIndex = colorantToComponent[c];
>>>>>>> c893fc52
            for (int y = 0; y < height; y++)
            {
                for (int x = 0; x < width; x++)
                {
                    raster.getPixel(x, y, samples);
                    if (isProcessColorant)
                    {
                        // process color
                        componentSamples[componentIndex] = samples[c];
                    }
                    else
                    {
                        // spot color
                        componentSamples[0] = samples[c];
                    }
                    componentRaster.setPixel(x, y, componentSamples);
                }
            }

            // convert single-component raster to RGB
            BufferedImage rgbComponentImage = componentColorSpace.toRGBImage(componentRaster);
            WritableRaster rgbComponentRaster = rgbComponentImage.getRaster();

            // combine the RGB component with the RGB composite raster
            for (int y = 0; y < height; y++)
            {
                for (int x = 0; x < width; x++)
                {
                    rgbComponentRaster.getPixel(x, y, rgbChannel);
                    rgbRaster.getPixel(x, y, rgbComposite);

                    // multiply (blend mode)
                    rgbChannel[0] = rgbChannel[0] * rgbComposite[0] >> 8;
                    rgbChannel[1] = rgbChannel[1] * rgbComposite[1] >> 8;
                    rgbChannel[2] = rgbChannel[2] * rgbComposite[2] >> 8;

                    rgbRaster.setPixel(x, y, rgbChannel);
                }
            }
        }

        return rgbImage;
    }

    //
    // WARNING: this method is performance sensitive, modify with care!
    //
    private BufferedImage toRGBWithTintTransform(WritableRaster raster) throws IOException
    {
        // cache color mappings
        Map<String, int[]> map1 = new HashMap<>();
        String key;
        StringBuilder keyBuilder = new StringBuilder();

        int width = raster.getWidth();
        int height = raster.getHeight();

        // use the tint transform to convert the sample into
        // the alternate color space (this is usually 1:many)
        BufferedImage rgbImage = new BufferedImage(width, height, BufferedImage.TYPE_INT_RGB);
        WritableRaster rgbRaster = rgbImage.getRaster();
        int[] rgb = new int[3];
        int numSrcComponents = getColorantNames().size();
        float[] src = new float[numSrcComponents];

        for (int y = 0; y < height; y++)
        {
            for (int x = 0; x < width; x++)
            {
                raster.getPixel(x, y, src);
                // use a string representation as key
                keyBuilder.append(src[0]);
                for (int s = 1; s < numSrcComponents; s++)
                {
                    keyBuilder.append('#').append(src[s]);
                }
                key = keyBuilder.toString();
                keyBuilder.setLength(0);
                int[] pxl = map1.get(key);
                if (pxl != null)
                {
                    rgbRaster.setPixel(x, y, pxl);
                    continue;
                }
                // scale to 0..1
                for (int s = 0; s < numSrcComponents; s++)
                {
                    src[s] = src[s] / 255;
                }

                // convert to alternate color space via tint transform
                float[] result = tintTransform.eval(src);
                
                // convert from alternate color space to RGB
                float[] rgbFloat = alternateColorSpace.toRGB(result);

                // scale to 0..255
                rgb[0] = (int) (rgbFloat[0] * 255f);
                rgb[1] = (int) (rgbFloat[1] * 255f);
                rgb[2] = (int) (rgbFloat[2] * 255f);

                // must clone because rgb is reused
                map1.put(key, rgb.clone());

                rgbRaster.setPixel(x, y, rgb);
            }
        }
        return rgbImage;
    }

    @Override
    public float[] toRGB(float[] value) throws IOException
    {
        if (attributes != null)
        {
            return toRGBWithAttributes(value);
        }
        else
        {
            return toRGBWithTintTransform(value);
        }
    }

    private float[] toRGBWithAttributes(float[] value) throws IOException
    {
        float[] rgbValue = new float[] { 1, 1, 1 };

        // look up each colorant
        for (int c = 0; c < numColorants; c++)
        {
            PDColorSpace componentColorSpace;
            int componentIndex = colorantToComponent[c];
            boolean isProcessColorant = componentIndex >= 0;
            if (isProcessColorant)
            {
                // process color
                componentColorSpace = processColorSpace;
            }
            else if (spotColorSpaces[c] == null)
            {
                // TODO this happens in the Altona Visual test, is there a better workaround?
                // missing spot color, fallback to using tintTransform
                return toRGBWithTintTransform(value);
            }
            else
            {
                // spot color
                componentColorSpace = spotColorSpaces[c];
            }

            // get the single component
            float[] componentSamples = new float[componentColorSpace.getNumberOfComponents()];

            if (isProcessColorant)
            {
                // process color
                componentSamples[componentIndex] = value[c];
            }
            else
            {
                // spot color
                componentSamples[0] = value[c];
            }

            // convert single component to RGB
            float[] rgbComponent = componentColorSpace.toRGB(componentSamples);

            // combine the RGB component value with the RGB composite value

            // multiply (blend mode)
            rgbValue[0] *= rgbComponent[0];
            rgbValue[1] *= rgbComponent[1];
            rgbValue[2] *= rgbComponent[2];
        }

        return rgbValue;
    }

    private float[] toRGBWithTintTransform(float[] value) throws IOException
    {
        // use the tint transform to convert the sample into
        // the alternate color space (this is usually 1:many)
        float[] altValue = tintTransform.eval(value);

        // convert the alternate color space to RGB
        return alternateColorSpace.toRGB(altValue);
    }

    @Override
    public BufferedImage toRawImage(WritableRaster raster)
    {
        // We don't know how to convert that.
        return null;
    }

    /**
     * Returns true if this color space has the NChannel subtype.
     * @return true if subtype is NChannel
     */
    public boolean isNChannel()
    {
        return attributes != null && attributes.isNChannel();
    }

    @Override
    public String getName()
    {
        return COSName.DEVICEN.getName();
    }

    @Override
    public final int getNumberOfComponents()
    {
        return getColorantNames().size();
    }

    @Override
    public float[] getDefaultDecode(int bitsPerComponent)
    {
        int n = getNumberOfComponents();
        float[] decode = new float[n * 2];
        for (int i = 0; i < n; i++)
        {
            decode[i * 2 + 1] = 1;
        }
        return decode;
    }

    @Override
    public PDColor getInitialColor()
    {
        return initialColor;
    }

    /**
     * Returns the list of colorants.
     * @return the list of colorants
     */
    public List<String> getColorantNames()
    {
        return ((COSArray) array.getObject(COLORANT_NAMES)).toCOSNameStringList();
    }

    /**
     * Returns the attributes associated with the DeviceN color space.
     * @return the DeviceN attributes
     */
    public PDDeviceNAttributes getAttributes()
    {
        return attributes;
    }

    /**
     * Sets the list of colorants
     * @param names the list of colorants
     */
    public void setColorantNames(List<String> names)
    {
        COSArray namesArray = COSArray.ofCOSNames(names);
        array.set(COLORANT_NAMES, namesArray);
    }

    /**
     * Sets the color space attributes.
     * If null is passed in then all attribute will be removed.
     * @param attributes the color space attributes, or null
     */
    public void setAttributes(PDDeviceNAttributes attributes)
    {
        this.attributes = attributes;
        if (attributes == null)
        {
            array.remove(DEVICEN_ATTRIBUTES);
        }
        else
        {
            // make sure array is large enough
            while (array.size() <= DEVICEN_ATTRIBUTES)
            {
                array.add(COSNull.NULL);
            }
            array.set(DEVICEN_ATTRIBUTES, attributes.getCOSDictionary());
        }
    }
 
    /**
     * This will get the alternate color space for this separation.
     *
     * @return The alternate color space.
     *
     * @throws IOException If there is an error getting the alternate color
     * space.
     */
    public PDColorSpace getAlternateColorSpace() throws IOException
    {
        if (alternateColorSpace == null)
        {
            alternateColorSpace = PDColorSpace.create(array.getObject(ALTERNATE_CS));
        }
        return alternateColorSpace;
    }

    /**
     * This will set the alternate color space.
     *
     * @param cs The alternate color space.
     */
    public void setAlternateColorSpace(PDColorSpace cs)
    {
        alternateColorSpace = cs;
        COSBase space = null;
        if (cs != null)
        {
            space = cs.getCOSObject();
        }
        array.set(ALTERNATE_CS, space);
    }

    /**
     * This will get the tint transform function.
     *
     * @return The tint transform function.
     *
     * @throws IOException if there is an error creating the function.
     */
    public PDFunction getTintTransform() throws IOException
    {
        if (tintTransform == null)
        {
            tintTransform = PDFunction.create(array.getObject(TINT_TRANSFORM));
        }
        return tintTransform;
    }

    /**
     * This will set the tint transform function.
     *
     * @param tint The tint transform function.
     */
    public void setTintTransform(PDFunction tint)
    {
        tintTransform = tint;
        array.set(TINT_TRANSFORM, tint);
    }


    @Override
    public String toString()
    {
        StringBuilder sb = new StringBuilder(getName());
        sb.append('{');
        for (String col : getColorantNames())
        {
            sb.append('\"');
            sb.append(col);
            sb.append("\" ");
        }
        sb.append(alternateColorSpace.getName());
        sb.append(' ');
        sb.append(tintTransform);
        sb.append(' ');
        if (attributes != null)
        {
            sb.append(attributes);
        }
        sb.append('}');
        return sb.toString();
    }
}<|MERGE_RESOLUTION|>--- conflicted
+++ resolved
@@ -122,16 +122,10 @@
 
         // process components
         colorantToComponent = new int[numColorants];
-<<<<<<< HEAD
         PDDeviceNProcess pdDeviceNProcess = attributes.getProcess();
         if (pdDeviceNProcess != null)
         {
             List<String> components = pdDeviceNProcess.getComponents();
-=======
-        if (attributes.getProcess() != null)
-        {
-            List<String> components = attributes.getProcess().getComponents();
->>>>>>> c893fc52
 
             // map each colorant to the corresponding process component (if any)
             for (int c = 0; c < numColorants; c++)
@@ -249,15 +243,8 @@
             WritableRaster componentRaster = Raster.createBandedRaster(DataBuffer.TYPE_BYTE,
                 width, height, numberOfComponents, new Point(0, 0));
 
-<<<<<<< HEAD
             int[] componentSamples = new int[numberOfComponents];
             boolean isProcessColorant = componentIndex >= 0;
-=======
-            int[] samples = new int[numColorants];
-            int[] componentSamples = new int[numberOfComponents];
-            boolean isProcessColorant = colorantToComponent[c] >= 0;
-            int componentIndex = colorantToComponent[c];
->>>>>>> c893fc52
             for (int y = 0; y < height; y++)
             {
                 for (int x = 0; x < width; x++)
