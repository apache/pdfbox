/*
 * Licensed to the Apache Software Foundation (ASF) under one or more
 * contributor license agreements.  See the NOTICE file distributed with
 * this work for additional information regarding copyright ownership.
 * The ASF licenses this file to You under the Apache License, Version 2.0
 * (the "License"); you may not use this file except in compliance with
 * the License.  You may obtain a copy of the License at
 *
 *      http://www.apache.org/licenses/LICENSE-2.0
 *
 * Unless required by applicable law or agreed to in writing, software
 * distributed under the License is distributed on an "AS IS" BASIS,
 * WITHOUT WARRANTIES OR CONDITIONS OF ANY KIND, either express or implied.
 * See the License for the specific language governing permissions and
 * limitations under the License.
 */
package org.apache.pdfbox.pdmodel.graphics.color;

import java.awt.Color;
import java.awt.Graphics2D;
import java.awt.Point;
import java.awt.image.BufferedImage;
import java.awt.image.DataBuffer;
import java.awt.image.Raster;
import java.awt.image.WritableRaster;
import java.io.IOException;
import java.util.HashMap;
import java.util.List;
import java.util.Map;

import org.apache.pdfbox.cos.COSArray;
import org.apache.pdfbox.cos.COSBase;
import org.apache.pdfbox.cos.COSDictionary;
import org.apache.pdfbox.cos.COSName;
import org.apache.pdfbox.cos.COSNull;
import org.apache.pdfbox.pdmodel.common.function.PDFunction;

/**
 * DeviceN colour spaces may contain an arbitrary number of colour components.
 * DeviceN represents a colour space containing multiple components that correspond to colorants
 * of some target device. As with Separation colour spaces, readers are able to approximate the
 * colorants if they are not available on the current output device, such as a display
 *
 * @author John Hewson
 * @author Ben Litchfield
 */
public class PDDeviceN extends PDSpecialColorSpace
{
    // array indexes
    private static final int COLORANT_NAMES = 1;
    private static final int ALTERNATE_CS = 2;
    private static final int TINT_TRANSFORM = 3;
    private static final int DEVICEN_ATTRIBUTES = 4;

    // fields
    private PDColorSpace alternateColorSpace = null;
    private PDFunction tintTransform = null;
    private PDDeviceNAttributes attributes;
    private PDColor initialColor;

    // color conversion cache
    private int numColorants;
    private int[] colorantToComponent;
    private PDColorSpace processColorSpace;
    private PDSeparation[] spotColorSpaces;

    /**
     * Creates a new DeviceN color space.
     */
    public PDDeviceN()
    {
        array = new COSArray();
        array.add(COSName.DEVICEN);

        // empty placeholder
        array.add(COSNull.NULL);
        array.add(COSNull.NULL);
        array.add(COSNull.NULL);
    }

    /**
     * Creates a new DeviceN color space from the given COS array.
     * @param deviceN an array containing the color space information
     */
    public PDDeviceN(COSArray deviceN) throws IOException
    {
        array = deviceN;
        alternateColorSpace = PDColorSpace.create(array.getObject(ALTERNATE_CS));
        tintTransform = PDFunction.create(array.getObject(TINT_TRANSFORM));

        if (array.size() > DEVICEN_ATTRIBUTES)
        {
            attributes = new PDDeviceNAttributes((COSDictionary)array.getObject(DEVICEN_ATTRIBUTES));
        }
        initColorConversionCache();

        // set initial color space
        int n = getNumberOfComponents();
        float[] initial = new float[n];
        for (int i = 0; i < n; i++)
        {
            initial[i] = 1;
        }
        initialColor = new PDColor(initial, this);
    }

    // initializes the color conversion cache
    private void initColorConversionCache() throws IOException
    {
        // there's nothing to cache for non-attribute spaces
        if (attributes == null)
        {
            return;
        }

        // colorant names
        List<String> colorantNames = getColorantNames();
        numColorants = colorantNames.size();

        // process components
        colorantToComponent = new int[numColorants];
        for (int c = 0; c < numColorants; c++)
        {
            colorantToComponent[c] = -1;
        }

        if (attributes.getProcess() != null)
        {
            List<String> components = attributes.getProcess().getComponents();

            // map each colorant to the corresponding process component (if any)
            for (int c = 0; c < numColorants; c++)
            {
                colorantToComponent[c] = components.indexOf(colorantNames.get(c));
            }

            // process color space
            processColorSpace = attributes.getProcess().getColorSpace();
        }

        // spot colorants
        spotColorSpaces = new PDSeparation[numColorants];

        // spot color spaces
        Map<String, PDSeparation> spotColorants = attributes.getColorants();

        // map each colorant to the corresponding spot color space
        for (int c = 0; c < numColorants; c++)
        {
            String name = colorantNames.get(c);
            PDSeparation spot = spotColorants.get(name);
            if (spot != null)
            {
                // spot colorant
                spotColorSpaces[c] = spot;

                // spot colors may replace process colors with same name
                // providing that the subtype is not NChannel.
                if (!isNChannel())
                {
                    colorantToComponent[c] = -1;
                }
            }
            else
            {
                // process colorant
                spotColorSpaces[c] = null;
            }
        }
    }

    @Override
    public BufferedImage toRGBImage(WritableRaster raster) throws IOException
    {
        if (attributes != null)
        {
            return toRGBWithAttributes(raster);
        }
        else
        {
            return toRGBWithTintTransform(raster);
        }
    }

    //
    // WARNING: this method is performance sensitive, modify with care!
    //
    private BufferedImage toRGBWithAttributes(WritableRaster raster) throws IOException
    {
        int width = raster.getWidth();
        int height = raster.getHeight();

        BufferedImage rgbImage = new BufferedImage(width, height, BufferedImage.TYPE_INT_RGB);
        WritableRaster rgbRaster = rgbImage.getRaster();

        // white background
        Graphics2D g = rgbImage.createGraphics();
        g.setBackground(Color.WHITE);
        g.clearRect(0, 0, width, height);
        g.dispose();

        // look up each colorant
        for (int c = 0; c < numColorants; c++)
        {
            PDColorSpace componentColorSpace;
            if (colorantToComponent[c] >= 0)
            {
                // process color
                componentColorSpace = processColorSpace;
            }
            else if (spotColorSpaces[c] == null)
            {
                // TODO this happens in the Altona Visual test, is there a better workaround?
                // missing spot color, fallback to using tintTransform
                return toRGBWithTintTransform(raster);
            }
            else
            {
                // spot color
                componentColorSpace = spotColorSpaces[c];
            }

            // copy single-component to its own raster in the component color space
            WritableRaster componentRaster = Raster.createBandedRaster(DataBuffer.TYPE_BYTE,
                width, height, componentColorSpace.getNumberOfComponents(), new Point(0, 0));

            int[] samples = new int[numColorants];
            int[] componentSamples = new int[componentColorSpace.getNumberOfComponents()];
            boolean isProcessColorant = colorantToComponent[c] >= 0;
            int componentIndex = colorantToComponent[c];
            for (int y = 0; y < height; y++)
            {
                for (int x = 0; x < width; x++)
                {
                    raster.getPixel(x, y, samples);
                    if (isProcessColorant)
                    {
                        // process color
                        componentSamples[componentIndex] = samples[c];
                    }
                    else
                    {
                        // spot color
                        componentSamples[0] = samples[c];
                    }
                    componentRaster.setPixel(x, y, componentSamples);
                }
            }

            // convert single-component raster to RGB
            BufferedImage rgbComponentImage = componentColorSpace.toRGBImage(componentRaster);
            WritableRaster rgbComponentRaster = rgbComponentImage.getRaster();

            // combine the RGB component with the RGB composite raster
            int[] rgbChannel = new int[3];
            int[] rgbComposite = new int[3];
            for (int y = 0; y < height; y++)
            {
                for (int x = 0; x < width; x++)
                {
                    rgbComponentRaster.getPixel(x, y, rgbChannel);
                    rgbRaster.getPixel(x, y, rgbComposite);

                    // multiply (blend mode)
                    rgbChannel[0] = rgbChannel[0] * rgbComposite[0] >> 8;
                    rgbChannel[1] = rgbChannel[1] * rgbComposite[1] >> 8;
                    rgbChannel[2] = rgbChannel[2] * rgbComposite[2] >> 8;

                    rgbRaster.setPixel(x, y, rgbChannel);
                }
            }
        }

        return rgbImage;
    }

    //
    // WARNING: this method is performance sensitive, modify with care!
    //
    private BufferedImage toRGBWithTintTransform(WritableRaster raster) throws IOException
    {
        // cache color mappings
        Map<String, int[]> map1 = new HashMap<>();
        String key;
        StringBuilder keyBuilder = new StringBuilder();

        int width = raster.getWidth();
        int height = raster.getHeight();

        // use the tint transform to convert the sample into
        // the alternate color space (this is usually 1:many)
        BufferedImage rgbImage = new BufferedImage(width, height, BufferedImage.TYPE_INT_RGB);
        WritableRaster rgbRaster = rgbImage.getRaster();
        int[] rgb = new int[3];
        int numSrcComponents = getColorantNames().size();
        float[] src = new float[numSrcComponents];

        for (int y = 0; y < height; y++)
        {
            for (int x = 0; x < width; x++)
            {
                raster.getPixel(x, y, src);
                // use a string representation as key
                keyBuilder.append(src[0]);
                for (int s = 1; s < numSrcComponents; s++)
                {
                    keyBuilder.append('#').append(src[s]);
                }
<<<<<<< HEAD

                key = keyBuilder.toString();
                keyBuilder.setLength(0);

=======
                key = keyBuilder.toString();
                keyBuilder.setLength(0);
>>>>>>> b0ca19b5
                int[] pxl = map1.get(key);
                if (pxl != null)
                {
                    rgbRaster.setPixel(x, y, pxl);
                    continue;
                }
                // scale to 0..1
                for (int s = 0; s < numSrcComponents; s++)
                {
                    src[s] = src[s] / 255;
                }

                // convert to alternate color space via tint transform
                float[] result = tintTransform.eval(src);
                
                // convert from alternate color space to RGB
                float[] rgbFloat = alternateColorSpace.toRGB(result);
<<<<<<< HEAD
                
=======

>>>>>>> b0ca19b5
                // scale to 0..255
                rgb[0] = (int) (rgbFloat[0] * 255f);
                rgb[1] = (int) (rgbFloat[1] * 255f);
                rgb[2] = (int) (rgbFloat[2] * 255f);

                // must clone because rgb is reused
                map1.put(key, rgb.clone());

                rgbRaster.setPixel(x, y, rgb);
            }
        }
        return rgbImage;
    }

    @Override
    public float[] toRGB(float[] value) throws IOException
    {
        if (attributes != null)
        {
            return toRGBWithAttributes(value);
        }
        else
        {
            return toRGBWithTintTransform(value);
        }
    }

    private float[] toRGBWithAttributes(float[] value) throws IOException
    {
        float[] rgbValue = new float[] { 1, 1, 1 };

        // look up each colorant
        for (int c = 0; c < numColorants; c++)
        {
            PDColorSpace componentColorSpace;
            boolean isProcessColorant = colorantToComponent[c] >= 0;
            if (isProcessColorant)
            {
                // process color
                componentColorSpace = processColorSpace;
            }
            else if (spotColorSpaces[c] == null)
            {
                // TODO this happens in the Altona Visual test, is there a better workaround?
                // missing spot color, fallback to using tintTransform
                return toRGBWithTintTransform(value);
            }
            else
            {
                // spot color
                componentColorSpace = spotColorSpaces[c];
            }

            // get the single component
            float[] componentSamples = new float[componentColorSpace.getNumberOfComponents()];

            if (isProcessColorant)
            {
                // process color
                int componentIndex = colorantToComponent[c];
                componentSamples[componentIndex] = value[c];
            }
            else
            {
                // spot color
                componentSamples[0] = value[c];
            }

            // convert single component to RGB
            float[] rgbComponent = componentColorSpace.toRGB(componentSamples);

            // combine the RGB component value with the RGB composite value

            // multiply (blend mode)
            rgbValue[0] *= rgbComponent[0];
            rgbValue[1] *= rgbComponent[1];
            rgbValue[2] *= rgbComponent[2];
        }

        return rgbValue;
    }

    private float[] toRGBWithTintTransform(float[] value) throws IOException
    {
        // use the tint transform to convert the sample into
        // the alternate color space (this is usually 1:many)
        float[] altValue = tintTransform.eval(value);

        // convert the alternate color space to RGB
        return alternateColorSpace.toRGB(altValue);
    }

    @Override
    public BufferedImage toRawImage(WritableRaster raster)
    {
        // We don't know how to convert that.
        return null;
    }

    /**
     * Returns true if this color space has the NChannel subtype.
     * @return true if subtype is NChannel
     */
    public boolean isNChannel()
    {
        return attributes != null && attributes.isNChannel();
    }

    @Override
    public String getName()
    {
        return COSName.DEVICEN.getName();
    }

    @Override
    public final int getNumberOfComponents()
    {
        return getColorantNames().size();
    }

    @Override
    public float[] getDefaultDecode(int bitsPerComponent)
    {
        int n = getNumberOfComponents();
        float[] decode = new float[n * 2];
        for (int i = 0; i < n; i++)
        {
            decode[i * 2 + 1] = 1;
        }
        return decode;
    }

    @Override
    public PDColor getInitialColor()
    {
        return initialColor;
    }

    /**
     * Returns the list of colorants.
     * @return the list of colorants
     */
    public List<String> getColorantNames()
    {
        return ((COSArray) array.getObject(COLORANT_NAMES)).toCOSNameStringList();
    }

    /**
     * Returns the attributes associated with the DeviceN color space.
     * @return the DeviceN attributes
     */
    public PDDeviceNAttributes getAttributes()
    {
        return attributes;
    }

    /**
     * Sets the list of colorants
     * @param names the list of colorants
     */
    public void setColorantNames(List<String> names)
    {
        COSArray namesArray = COSArray.ofCOSNames(names);
        array.set(COLORANT_NAMES, namesArray);
    }

    /**
     * Sets the color space attributes.
     * If null is passed in then all attribute will be removed.
     * @param attributes the color space attributes, or null
     */
    public void setAttributes(PDDeviceNAttributes attributes)
    {
        this.attributes = attributes;
        if (attributes == null)
        {
            array.remove(DEVICEN_ATTRIBUTES);
        }
        else
        {
            // make sure array is large enough
            while (array.size() <= DEVICEN_ATTRIBUTES)
            {
                array.add(COSNull.NULL);
            }
            array.set(DEVICEN_ATTRIBUTES, attributes.getCOSDictionary());
        }
    }
 
    /**
     * This will get the alternate color space for this separation.
     *
     * @return The alternate color space.
     *
     * @throws IOException If there is an error getting the alternate color
     * space.
     */
    public PDColorSpace getAlternateColorSpace() throws IOException
    {
        if (alternateColorSpace == null)
        {
            alternateColorSpace = PDColorSpace.create(array.getObject(ALTERNATE_CS));
        }
        return alternateColorSpace;
    }

    /**
     * This will set the alternate color space.
     *
     * @param cs The alternate color space.
     */
    public void setAlternateColorSpace(PDColorSpace cs)
    {
        alternateColorSpace = cs;
        COSBase space = null;
        if (cs != null)
        {
            space = cs.getCOSObject();
        }
        array.set(ALTERNATE_CS, space);
    }

    /**
     * This will get the tint transform function.
     *
     * @return The tint transform function.
     *
     * @throws IOException if there is an error creating the function.
     */
    public PDFunction getTintTransform() throws IOException
    {
        if (tintTransform == null)
        {
            tintTransform = PDFunction.create(array.getObject(TINT_TRANSFORM));
        }
        return tintTransform;
    }

    /**
     * This will set the tint transform function.
     *
     * @param tint The tint transform function.
     */
    public void setTintTransform(PDFunction tint)
    {
        tintTransform = tint;
        array.set(TINT_TRANSFORM, tint);
    }


    @Override
    public String toString()
    {
        StringBuilder sb = new StringBuilder(getName());
        sb.append('{');
        for (String col : getColorantNames())
        {
            sb.append('\"');
            sb.append(col);
            sb.append("\" ");
        }
        sb.append(alternateColorSpace.getName());
        sb.append(' ');
        sb.append(tintTransform);
        sb.append(' ');
        if (attributes != null)
        {
            sb.append(attributes);
        }
        sb.append('}');
        return sb.toString();
    }
}<|MERGE_RESOLUTION|>--- conflicted
+++ resolved
@@ -306,15 +306,8 @@
                 {
                     keyBuilder.append('#').append(src[s]);
                 }
-<<<<<<< HEAD
-
                 key = keyBuilder.toString();
                 keyBuilder.setLength(0);
-
-=======
-                key = keyBuilder.toString();
-                keyBuilder.setLength(0);
->>>>>>> b0ca19b5
                 int[] pxl = map1.get(key);
                 if (pxl != null)
                 {
@@ -332,11 +325,7 @@
                 
                 // convert from alternate color space to RGB
                 float[] rgbFloat = alternateColorSpace.toRGB(result);
-<<<<<<< HEAD
-                
-=======
-
->>>>>>> b0ca19b5
+
                 // scale to 0..255
                 rgb[0] = (int) (rgbFloat[0] * 255f);
                 rgb[1] = (int) (rgbFloat[1] * 255f);
