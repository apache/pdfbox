/*
 * Licensed to the Apache Software Foundation (ASF) under one or more
 * contributor license agreements.  See the NOTICE file distributed with
 * this work for additional information regarding copyright ownership.
 * The ASF licenses this file to You under the Apache License, Version 2.0
 * (the "License"); you may not use this file except in compliance with
 * the License.  You may obtain a copy of the License at
 *
 *      http://www.apache.org/licenses/LICENSE-2.0
 *
 * Unless required by applicable law or agreed to in writing, software
 * distributed under the License is distributed on an "AS IS" BASIS,
 * WITHOUT WARRANTIES OR CONDITIONS OF ANY KIND, either express or implied.
 * See the License for the specific language governing permissions and
 * limitations under the License.
 */
package org.apache.pdfbox.pdmodel.fdf;

import java.io.IOException;
import java.io.Writer;
import java.util.ArrayList;
import java.util.List;
import org.apache.pdfbox.cos.COSArray;
import org.apache.pdfbox.cos.COSBase;
import org.apache.pdfbox.cos.COSDictionary;
import org.apache.pdfbox.cos.COSInteger;
import org.apache.pdfbox.cos.COSName;
import org.apache.pdfbox.cos.COSNumber;
import org.apache.pdfbox.cos.COSStream;
import org.apache.pdfbox.cos.COSString;
import org.apache.pdfbox.pdmodel.common.COSArrayList;
import org.apache.pdfbox.pdmodel.common.COSObjectable;
import org.apache.pdfbox.pdmodel.interactive.action.PDAction;
import org.apache.pdfbox.pdmodel.interactive.action.PDActionFactory;
import org.apache.pdfbox.pdmodel.interactive.action.PDAdditionalActions;
import org.apache.pdfbox.pdmodel.interactive.annotation.PDAppearanceDictionary;
import org.apache.pdfbox.util.XMLUtil;
import org.w3c.dom.Element;
import org.w3c.dom.Node;
import org.w3c.dom.NodeList;

/**
 * This represents an FDF field that is part of the FDF document.
 *
 * @author Ben Litchfield
 */
public class FDFField implements COSObjectable
{
    private final COSDictionary field;

    /**
     * Default constructor.
     */
    public FDFField()
    {
        field = new COSDictionary();
    }

    /**
     * Constructor.
     *
     * @param f The FDF field.
     */
    public FDFField(COSDictionary f)
    {
        field = f;
    }

    /**
     * This will create an FDF field from an XFDF XML document.
     *
     * @param fieldXML The XML document that contains the XFDF data.
     * @throws IOException If there is an error reading from the dom.
     */
    public FDFField(Element fieldXML) throws IOException
    {
        this();
        this.setPartialFieldName(fieldXML.getAttribute("name"));
        NodeList nodeList = fieldXML.getChildNodes();
        List<FDFField> kids = new ArrayList<>();
        for (int i = 0; i < nodeList.getLength(); i++)
        {
            Node node = nodeList.item(i);
            if (node instanceof Element)
            {
                Element child = (Element) node;
                switch (child.getTagName())
                {
                    case "value":
                        setValue(XMLUtil.getNodeValue(child));
                        break;
                    case "value-richtext":
                        setRichText(new COSString(XMLUtil.getNodeValue(child)));
                        break;
                    case "field":
                        kids.add(new FDFField(child));
                        break;
                    default:
                        break;
                }
            }
        }
        if (kids.size() > 0)
        {
            setKids(kids);
        }

    }

    /**
     * This will write this element as an XML document.
     *
     * @param output The stream to write the xml to.
     *
     * @throws IOException If there is an error writing the XML.
     */
    public void writeXML(Writer output) throws IOException
    {
<<<<<<< HEAD
        StringBuilder sb = new StringBuilder();
        String temp = sb.append("<field name=\"").append(getPartialFieldName()).append("\">\n").toString();
        sb.setLength(0);

        output.write(temp);
=======
        output.write("<field name=\"");
        output.write(getPartialFieldName());
        output.write("\">\n");

>>>>>>> e469d30f
        Object value = getValue();

        if (value instanceof String)
        {
<<<<<<< HEAD
            temp = sb.append("<value>").append(escapeXML((String) value)).append("</value>\n").toString();
            sb.setLength(0);

            output.write(temp);
=======
            output.write("<value>");
            output.write(escapeXML((String) value));
            output.write("</value>\n");
>>>>>>> e469d30f
        }
        else if (value instanceof List)
        {
            List<String> items = (List<String>) value;
            for (String item : items)
            {
<<<<<<< HEAD
                sb.append("<value>").append(escapeXML(item)).append("</value>\n");
                output.write(sb.toString());
                sb.setLength(0);
=======
                output.write("<value>");
                output.write(escapeXML(item));
                output.write("</value>\n");
>>>>>>> e469d30f
            }
        }

        String rt = getRichText();
        if (rt != null)
        {
<<<<<<< HEAD
            temp = sb.append("<value-richtext>").append(escapeXML(rt)).append("</value-richtext>\n").toString();
            output.write(temp);

            sb.setLength(0);
=======
            output.write("<value-richtext>");
            output.write(escapeXML(rt));
            output.write("</value-richtext>\n");
>>>>>>> e469d30f
        }
        List<FDFField> kids = getKids();
        if (kids != null)
        {
            for (FDFField kid : kids)
            {
                kid.writeXML(output);
            }
        }
        output.write("</field>\n");
    }

    /**
     * Convert this standard java object to a COS object.
     *
     * @return The cos object that matches this Java object.
     */
    @Override
    public COSDictionary getCOSObject()
    {
        return field;
    }

    /**
     * This will get the list of kids. This will return a list of FDFField objects. This will return null if the
     * underlying list is null.
     *
     * @return The list of kids.
     */
    public List<FDFField> getKids()
    {
        COSArray kids = field.getCOSArray(COSName.KIDS);
        if (kids != null)
        {
            List<FDFField> actuals = new ArrayList<>();
            for (int i = 0; i < kids.size(); i++)
            {
                actuals.add(new FDFField((COSDictionary) kids.getObject(i)));
            }
            return new COSArrayList<>(actuals, kids);
        }
        return null;
    }

    /**
     * This will set the list of kids.
     *
     * @param kids A list of FDFField objects.
     */
    public final void setKids(List<FDFField> kids)
    {
        field.setItem(COSName.KIDS, new COSArray(kids));
    }

    /**
     * This will get the "T" entry in the field dictionary. A partial field name. Where the fully qualified field name
     * is a concatenation of the parent's fully qualified field name and "." as a separator. For example<br>
     * Address.State<br>
     * Address.City<br>
     *
     * @return The partial field name.
     */
    public String getPartialFieldName()
    {
        return field.getString(COSName.T);
    }

    /**
     * This will set the partial field name.
     *
     * @param partial The partial field name.
     */
    public void setPartialFieldName(String partial)
    {
        field.setString(COSName.T, partial);
    }

    /**
     * This will get the value for the field. This will return type will either be <br>
     * String : Checkboxes, Radio Button, Textfields<br>
     * java.util.List of strings: Choice Field
     *
     * @return The value of the field.
     * @throws IOException If there is an error getting the value.
     */
    public Object getValue() throws IOException
    {
        COSBase value = field.getDictionaryObject(COSName.V);
        if (value instanceof COSName)
        {
            return ((COSName) value).getName();
        }
        else if (value instanceof COSArray)
        {
            return ((COSArray) value).toCOSStringStringList();
        }
        else if (value instanceof COSString)
        {
            return ((COSString) value).getString();
        }
        else if (value instanceof COSStream)
        {
            return ((COSStream) value).toTextString();
        }
        else if (value != null)
        {
            throw new IOException("Error:Unknown type for field import" + value);
        }
        else
        {
            return null;
        }
    }

    /**
     * Returns the COS value of this field.
     * 
     * @return The COS value of the field.
     * @throws IOException If there is an error getting the value.
     */
    public COSBase getCOSValue() throws IOException
    {
        COSBase value = field.getDictionaryObject(COSName.V);
        if (value instanceof COSName //
                || value instanceof COSArray //
                || value instanceof COSString //
                || value instanceof COSStream)
        {
            return value;
        }
        if (value != null)
        {
            throw new IOException("Error:Unknown type for field import" + value);
        }
        return null;
    }

    /**
     * You should pass in a string, or a java.util.List of strings to set the value.
     *
     * @param value The value that should populate when imported.
     *
     * @throws IOException If there is an error setting the value.
     */
    public void setValue(Object value) throws IOException
    {
        COSBase cos = null;
        if (value instanceof List)
        {
            cos = COSArray.ofCOSStrings((List<String>) value);
        }
        else if (value instanceof String)
        {
            cos = new COSString((String) value);
        }
        else if (value instanceof COSObjectable)
        {
            cos = ((COSObjectable) value).getCOSObject();
        }
        else if (value != null)
        {
            throw new IOException("Error:Unknown type for field import" + value);
        }
        field.setItem(COSName.V, cos);
    }

    /**
     * Sets the COS value of this field.
     * 
     * @param value COS value.
     */
    public void setValue(COSBase value)
    {
        field.setItem(COSName.V, value);
    }

    /**
     * This will get the Ff entry of the cos dictionary. If it it not present then this method will return null.
     *
     * @return The field flags.
     */
    public Integer getFieldFlags()
    {
        Integer retval = null;
        COSNumber ff = (COSNumber) field.getDictionaryObject(COSName.FF);
        if (ff != null)
        {
            retval = ff.intValue();
        }
        return retval;
    }

    /**
     * This will get the field flags that are associated with this field. The Ff entry in the FDF field dictionary.
     *
     * @param ff The new value for the field flags.
     */
    public void setFieldFlags(Integer ff)
    {
        COSInteger value = null;
        if (ff != null)
        {
            value = COSInteger.get(ff);
        }
        field.setItem(COSName.FF, value);
    }

    /**
     * This will get the field flags that are associated with this field. The Ff entry in the FDF field dictionary.
     *
     * @param ff The new value for the field flags.
     */
    public void setFieldFlags(int ff)
    {
        field.setInt(COSName.FF, ff);
    }

    /**
     * This will get the SetFf entry of the cos dictionary. If it it not present then this method will return null.
     *
     * @return The field flags.
     */
    public Integer getSetFieldFlags()
    {
        Integer retval = null;
        COSNumber ff = (COSNumber) field.getDictionaryObject(COSName.SET_FF);
        if (ff != null)
        {
            retval = ff.intValue();
        }
        return retval;
    }

    /**
     * This will get the field flags that are associated with this field. The SetFf entry in the FDF field dictionary.
     *
     * @param ff The new value for the "set field flags".
     */
    public void setSetFieldFlags(Integer ff)
    {
        COSInteger value = null;
        if (ff != null)
        {
            value = COSInteger.get(ff);
        }
        field.setItem(COSName.SET_FF, value);
    }

    /**
     * This will get the field flags that are associated with this field. The SetFf entry in the FDF field dictionary.
     *
     * @param ff The new value for the "set field flags".
     */
    public void setSetFieldFlags(int ff)
    {
        field.setInt(COSName.SET_FF, ff);
    }

    /**
     * This will get the ClrFf entry of the cos dictionary. If it it not present then this method will return null.
     *
     * @return The field flags.
     */
    public Integer getClearFieldFlags()
    {
        Integer retval = null;
        COSNumber ff = (COSNumber) field.getDictionaryObject(COSName.CLR_FF);
        if (ff != null)
        {
            retval = ff.intValue();
        }
        return retval;
    }

    /**
     * This will get the field flags that are associated with this field. The ClrFf entry in the FDF field dictionary.
     *
     * @param ff The new value for the "clear field flags".
     */
    public void setClearFieldFlags(Integer ff)
    {
        COSInteger value = null;
        if (ff != null)
        {
            value = COSInteger.get(ff);
        }
        field.setItem(COSName.CLR_FF, value);
    }

    /**
     * This will get the field flags that are associated with this field. The ClrFf entry in the FDF field dictionary.
     *
     * @param ff The new value for the "clear field flags".
     */
    public void setClearFieldFlags(int ff)
    {
        field.setInt(COSName.CLR_FF, ff);
    }

    /**
     * This will get the F entry of the cos dictionary. If it it not present then this method will return null.
     *
     * @return The widget field flags.
     */
    public Integer getWidgetFieldFlags()
    {
        Integer retval = null;
        COSNumber f = (COSNumber) field.getDictionaryObject("F");
        if (f != null)
        {
            retval = f.intValue();
        }
        return retval;
    }

    /**
     * This will get the widget field flags that are associated with this field. The F entry in the FDF field
     * dictionary.
     *
     * @param f The new value for the field flags.
     */
    public void setWidgetFieldFlags(Integer f)
    {
        COSInteger value = null;
        if (f != null)
        {
            value = COSInteger.get(f);
        }
        field.setItem(COSName.F, value);
    }

    /**
     * This will get the field flags that are associated with this field. The F entry in the FDF field dictionary.
     *
     * @param f The new value for the field flags.
     */
    public void setWidgetFieldFlags(int f)
    {
        field.setInt(COSName.F, f);
    }

    /**
     * This will get the SetF entry of the cos dictionary. If it it not present then this method will return null.
     *
     * @return The field flags.
     */
    public Integer getSetWidgetFieldFlags()
    {
        Integer retval = null;
        COSNumber ff = (COSNumber) field.getDictionaryObject(COSName.SET_F);
        if (ff != null)
        {
            retval = ff.intValue();
        }
        return retval;
    }

    /**
     * This will get the widget field flags that are associated with this field. The SetF entry in the FDF field
     * dictionary.
     *
     * @param ff The new value for the "set widget field flags".
     */
    public void setSetWidgetFieldFlags(Integer ff)
    {
        COSInteger value = null;
        if (ff != null)
        {
            value = COSInteger.get(ff);
        }
        field.setItem(COSName.SET_F, value);
    }

    /**
     * This will get the widget field flags that are associated with this field. The SetF entry in the FDF field
     * dictionary.
     *
     * @param ff The new value for the "set widget field flags".
     */
    public void setSetWidgetFieldFlags(int ff)
    {
        field.setInt(COSName.SET_F, ff);
    }

    /**
     * This will get the ClrF entry of the cos dictionary. If it it not present then this method will return null.
     *
     * @return The widget field flags.
     */
    public Integer getClearWidgetFieldFlags()
    {
        Integer retval = null;
        COSNumber ff = (COSNumber) field.getDictionaryObject(COSName.CLR_F);
        if (ff != null)
        {
            retval = ff.intValue();
        }
        return retval;
    }

    /**
     * This will get the field flags that are associated with this field. The ClrF entry in the FDF field dictionary.
     *
     * @param ff The new value for the "clear widget field flags".
     */
    public void setClearWidgetFieldFlags(Integer ff)
    {
        COSInteger value = null;
        if (ff != null)
        {
            value = COSInteger.get(ff);
        }
        field.setItem(COSName.CLR_F, value);
    }

    /**
     * This will get the field flags that are associated with this field. The ClrF entry in the FDF field dictionary.
     *
     * @param ff The new value for the "clear field flags".
     */
    public void setClearWidgetFieldFlags(int ff)
    {
        field.setInt(COSName.CLR_F, ff);
    }

    /**
     * This will get the appearance dictionary that specifies the appearance of a pushbutton field.
     *
     * @return The AP entry of this dictionary.
     */
    public PDAppearanceDictionary getAppearanceDictionary()
    {
        COSDictionary dict = field.getCOSDictionary(COSName.AP);
        return dict != null ? new PDAppearanceDictionary(dict) : null;
    }

    /**
     * This will set the appearance dictionary.
     *
     * @param ap The appearance dictionary.
     */
    public void setAppearanceDictionary(PDAppearanceDictionary ap)
    {
        field.setItem(COSName.AP, ap);
    }

    /**
     * This will get named page references..
     *
     * @return The named page references.
     */
    public FDFNamedPageReference getAppearanceStreamReference()
    {
        COSDictionary ref = field.getCOSDictionary(COSName.AP_REF);
        return ref != null ? new FDFNamedPageReference(ref) : null;
    }

    /**
     * This will set the named page references.
     *
     * @param ref The named page references.
     */
    public void setAppearanceStreamReference(FDFNamedPageReference ref)
    {
        field.setItem(COSName.AP_REF, ref);
    }

    /**
     * This will get the icon fit that is associated with this field.
     *
     * @return The IF entry.
     */
    public FDFIconFit getIconFit()
    {
        COSDictionary dic = field.getCOSDictionary(COSName.IF);
        return dic != null ? new FDFIconFit(dic) : null;
    }

    /**
     * This will set the icon fit entry.
     *
     * @param fit The icon fit object.
     */
    public void setIconFit(FDFIconFit fit)
    {
        field.setItem(COSName.IF, fit);
    }

    /**
     * This will return a list of options for a choice field. The value in the list will be 1 of 2 types.
     * java.lang.String or FDFOptionElement.
     *
     * @return A list of all options.
     */
    public List<Object> getOptions()
    {
        COSArray array = field.getCOSArray(COSName.OPT);
        if (array != null)
        {
            List<Object> objects = new ArrayList<>(array.size());
            for (int i = 0; i < array.size(); i++)
            {
                COSBase next = array.getObject(i);
                if (next instanceof COSString)
                {
                    objects.add(((COSString) next).getString());
                }
                else
                {
                    COSArray value = (COSArray) next;
                    objects.add(new FDFOptionElement(value));
                }
            }
            return new COSArrayList<>(objects, array);
        }
        return null;
    }

    /**
     * This will set the options for the choice field. The objects in the list should either be java.lang.String or
     * FDFOptionElement.
     *
     * @param options The options to set.
     */
    public void setOptions(List<Object> options)
    {
        COSArray value = COSArrayList.converterToCOSArray(options);
        field.setItem(COSName.OPT, value);
    }

    /**
     * This will get the action that is associated with this field.
     *
     * @return The A entry in the field dictionary.
     */
    public PDAction getAction()
    {
        return PDActionFactory.createAction(field.getCOSDictionary(COSName.A));
    }

    /**
     * This will set the action that is associated with this field.
     *
     * @param a The new action.
     */
    public void setAction(PDAction a)
    {
        field.setItem(COSName.A, a);
    }

    /**
     * This will get a list of additional actions that will get executed based on events.
     *
     * @return The AA entry in this field dictionary.
     */
    public PDAdditionalActions getAdditionalActions()
    {
        COSDictionary dict = field.getCOSDictionary(COSName.AA);
        return dict != null ? new PDAdditionalActions(dict) : null;
    }

    /**
     * This will set the additional actions that are associated with this field.
     *
     * @param aa The additional actions.
     */
    public void setAdditionalActions(PDAdditionalActions aa)
    {
        field.setItem(COSName.AA, aa);
    }

    /**
     * This will set the rich text that is associated with this field.
     *
     * @return The rich text XHTML stream.
     */
    public String getRichText()
    {
        COSBase rv = field.getDictionaryObject(COSName.RV);
        if (rv == null)
        {
            return null;
        }
        else if (rv instanceof COSString)
        {
            return ((COSString) rv).getString();
        }
        else
        {
            return ((COSStream) rv).toTextString();
        }
    }

    /**
     * This will set the rich text value.
     *
     * @param rv The rich text value for the stream.
     */
    public void setRichText(COSString rv)
    {
        field.setItem(COSName.RV, rv);
    }

    /**
     * This will set the rich text value.
     *
     * @param rv The rich text value for the stream.
     */
    public void setRichText(COSStream rv)
    {
        field.setItem(COSName.RV, rv);
    }

    /**
     * Escape special characters.
     * 
     * @param input the string to be escaped
     * 
     * @return the resulting string
     */
    private String escapeXML(String input)
    {
        StringBuilder escapedXML = new StringBuilder();
        for (int i = 0; i < input.length(); i++)
        {
            char c = input.charAt(i);
            switch (c)
            {
            case '<':
                escapedXML.append("&lt;");
                break;
            case '>':
                escapedXML.append("&gt;");
                break;
            case '\"':
                escapedXML.append("&quot;");
                break;
            case '&':
                escapedXML.append("&amp;");
                break;
            case '\'':
                escapedXML.append("&apos;");
                break;
            default:
                if (c > 0x7e)
                {
                    escapedXML.append("&#").append((int) c).append(";");
                }
                else
                {
                    escapedXML.append(c);
                }
            }
        }
        return escapedXML.toString();
    }
}<|MERGE_RESOLUTION|>--- conflicted
+++ resolved
@@ -116,63 +116,35 @@
      */
     public void writeXML(Writer output) throws IOException
     {
-<<<<<<< HEAD
-        StringBuilder sb = new StringBuilder();
-        String temp = sb.append("<field name=\"").append(getPartialFieldName()).append("\">\n").toString();
-        sb.setLength(0);
-
-        output.write(temp);
-=======
         output.write("<field name=\"");
         output.write(getPartialFieldName());
         output.write("\">\n");
 
->>>>>>> e469d30f
         Object value = getValue();
 
         if (value instanceof String)
         {
-<<<<<<< HEAD
-            temp = sb.append("<value>").append(escapeXML((String) value)).append("</value>\n").toString();
-            sb.setLength(0);
-
-            output.write(temp);
-=======
             output.write("<value>");
             output.write(escapeXML((String) value));
             output.write("</value>\n");
->>>>>>> e469d30f
         }
         else if (value instanceof List)
         {
             List<String> items = (List<String>) value;
             for (String item : items)
             {
-<<<<<<< HEAD
-                sb.append("<value>").append(escapeXML(item)).append("</value>\n");
-                output.write(sb.toString());
-                sb.setLength(0);
-=======
                 output.write("<value>");
                 output.write(escapeXML(item));
                 output.write("</value>\n");
->>>>>>> e469d30f
             }
         }
 
         String rt = getRichText();
         if (rt != null)
         {
-<<<<<<< HEAD
-            temp = sb.append("<value-richtext>").append(escapeXML(rt)).append("</value-richtext>\n").toString();
-            output.write(temp);
-
-            sb.setLength(0);
-=======
             output.write("<value-richtext>");
             output.write(escapeXML(rt));
             output.write("</value-richtext>\n");
->>>>>>> e469d30f
         }
         List<FDFField> kids = getKids();
         if (kids != null)
@@ -391,7 +363,7 @@
     }
 
     /**
-     * This will get the SetFf entry of the cos dictionary. If it it not present then this method will return null.
+     * This will get the Set Ff entry of the cos dictionary. If it it not present then this method will return null.
      *
      * @return The field flags.
      */
