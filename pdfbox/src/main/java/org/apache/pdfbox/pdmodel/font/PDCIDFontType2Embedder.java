--- conflicted
+++ resolved
@@ -288,19 +288,11 @@
         int prev = Integer.MIN_VALUE;
         // Use a sorted list to get an optimal width array  
         Set<Integer> keys = new TreeSet<>(cidToGid.keySet());
-<<<<<<< HEAD
-        HorizontalMetricsTable table = ttf.getHorizontalMetrics();
-        for (int cid : keys)
-        {
-            int gid = cidToGid.get(cid);
-            long width = Math.round(table.getAdvanceWidth(gid) * scaling);
-=======
         HorizontalMetricsTable horizontalMetricsTable = ttf.getHorizontalMetrics();
         for (int cid : keys)
         {
             int gid = cidToGid.get(cid);
             long width = Math.round(horizontalMetricsTable.getAdvanceWidth(gid) * scaling);
->>>>>>> b56cfb98
             if (width == 1000)
             {
                 // skip default width
@@ -410,19 +402,11 @@
     {
         int cidMax = ttf.getNumberOfGlyphs();
         int[] gidwidths = new int[cidMax * 2];
-<<<<<<< HEAD
-        HorizontalMetricsTable table = ttf.getHorizontalMetrics();
-        for (int cid = 0; cid < cidMax; cid++)
-        {
-            gidwidths[cid * 2] = cid;
-            gidwidths[cid * 2 + 1] = table.getAdvanceWidth(cid);
-=======
         HorizontalMetricsTable horizontalMetricsTable = ttf.getHorizontalMetrics();
         for (int cid = 0; cid < cidMax; cid++)
         {
             gidwidths[cid * 2] = cid;
             gidwidths[cid * 2 + 1] = horizontalMetricsTable.getAdvanceWidth(cid);
->>>>>>> b56cfb98
         }
 
         cidFont.setItem(COSName.W, getWidths(gidwidths));
@@ -542,11 +526,7 @@
         int cidMax = ttf.getNumberOfGlyphs();
         int[] gidMetrics = new int[cidMax * 4];
         GlyphTable glyphTable = ttf.getGlyph();
-<<<<<<< HEAD
-        VerticalMetricsTable vtable = ttf.getVerticalMetrics();
-=======
         VerticalMetricsTable verticalMetricsTable = ttf.getVerticalMetrics();
->>>>>>> b56cfb98
         HorizontalMetricsTable htable = ttf.getHorizontalMetrics();
         for (int cid = 0; cid < cidMax; cid++)
         {
@@ -558,15 +538,9 @@
             else
             {
                 gidMetrics[cid * 4] = cid;
-<<<<<<< HEAD
-                gidMetrics[cid * 4 + 1] = vtable.getAdvanceHeight(cid);
-                gidMetrics[cid * 4 + 2] = htable.getAdvanceWidth(cid);
-                gidMetrics[cid * 4 + 3] = glyph.getYMaximum() + vtable.getTopSideBearing(cid);
-=======
                 gidMetrics[cid * 4 + 1] = verticalMetricsTable.getAdvanceHeight(cid);
                 gidMetrics[cid * 4 + 2] = htable.getAdvanceWidth(cid);
                 gidMetrics[cid * 4 + 3] = glyph.getYMaximum() + verticalMetricsTable.getTopSideBearing(cid);
->>>>>>> b56cfb98
             }
         }
 
