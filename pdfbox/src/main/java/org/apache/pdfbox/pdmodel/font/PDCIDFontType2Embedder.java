--- conflicted
+++ resolved
@@ -232,20 +232,6 @@
 
     private void buildCIDToGIDMap(TreeMap<Integer, Integer> cidToGid) throws IOException
     {
-<<<<<<< HEAD
-        ByteArrayOutputStream out = new ByteArrayOutputStream();
-        int cidMax = Collections.max(cidToGid.keySet());
-        byte[] buffer = new byte[2];
-        for (int i = 0; i <= cidMax; i++)
-        {
-            int gid;
-            Integer key = cidToGid.get(i);
-            if (key != null)
-            {
-                gid = key;
-            }
-            else
-=======
         int cidMax = cidToGid.lastKey();
         byte[] buffer = new byte[cidMax * 2 + 2];
         int bi = 0;
@@ -253,19 +239,12 @@
         {
             Integer gid = cidToGid.get(i);
             if (gid != null)
->>>>>>> 8cd48a5e
             {
                 buffer[bi]   = (byte) (gid >> 8 & 0xff);
                 buffer[bi+1] = (byte) (gid & 0xff);
             }
-<<<<<<< HEAD
-            buffer[0] = (byte)(gid >> 8 & 0xff);
-            buffer[1] = (byte)(gid & 0xff);
-            out.write(buffer);
-=======
             // else keep 0 initialization
             bi += 2;
->>>>>>> 8cd48a5e
         }
 
         InputStream input = new ByteArrayInputStream(buffer);
