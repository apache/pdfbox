/*
 * Licensed to the Apache Software Foundation (ASF) under one or more
 * contributor license agreements.  See the NOTICE file distributed with
 * this work for additional information regarding copyright ownership.
 * The ASF licenses this file to You under the Apache License, Version 2.0
 * (the "License"); you may not use this file except in compliance with
 * the License.  You may obtain a copy of the License at
 *
 *      http://www.apache.org/licenses/LICENSE-2.0
 *
 * Unless required by applicable law or agreed to in writing, software
 * distributed under the License is distributed on an "AS IS" BASIS,
 * WITHOUT WARRANTIES OR CONDITIONS OF ANY KIND, either express or implied.
 * See the License for the specific language governing permissions and
 * limitations under the License.
 */
package org.apache.pdfbox.pdmodel.font;

import java.io.ByteArrayInputStream;
import java.io.ByteArrayOutputStream;
import java.io.IOException;
import java.io.InputStream;
import java.util.Collections;
import java.util.HashMap;
import java.util.List;
import java.util.Map;
import java.util.concurrent.ConcurrentHashMap;
import org.apache.commons.logging.Log;
import org.apache.commons.logging.LogFactory;
import org.apache.fontbox.afm.FontMetrics;
import org.apache.fontbox.cmap.CMap;
import org.apache.pdfbox.cos.COSArray;
import org.apache.pdfbox.cos.COSBase;
import org.apache.pdfbox.cos.COSDictionary;
import org.apache.pdfbox.cos.COSName;
import org.apache.pdfbox.cos.COSNumber;
import org.apache.pdfbox.cos.COSStream;
import org.apache.pdfbox.io.IOUtils;
import org.apache.pdfbox.io.RandomAccessRead;
import org.apache.pdfbox.pdmodel.common.COSObjectable;
import org.apache.pdfbox.pdmodel.font.Standard14Fonts.FontName;
import org.apache.pdfbox.pdmodel.font.encoding.GlyphList;
import org.apache.pdfbox.util.Matrix;
import org.apache.pdfbox.util.Vector;

/**
 * This is the base class for all PDF fonts.
 * 
 * @author Ben Litchfield
 */
public abstract class PDFont implements COSObjectable, PDFontLike
{
    private static final Log LOG = LogFactory.getLog(PDFont.class);
    protected static final Matrix DEFAULT_FONT_MATRIX = new Matrix(0.001f, 0, 0, 0.001f, 0, 0);

    protected final COSDictionary dict;
    private final CMap toUnicodeCMap;
    
    /**
     * AFM for standard 14 fonts
     */
    private final FontMetrics afmStandard14;

    private PDFontDescriptor fontDescriptor;
    private List<Float> widths;
    private float avgFontWidth;
    private float fontWidthOfSpace = -1f;
    private final Map<Integer, Float> codeToWidthMap;

    /**
     * Constructor for embedding.
     */
    PDFont()
    {
        dict = new COSDictionary();
        dict.setItem(COSName.TYPE, COSName.FONT);
        toUnicodeCMap = null;
        fontDescriptor = null;
        afmStandard14 = null;
        codeToWidthMap = new HashMap<>();
    }

    /**
     * Constructor for Standard 14.
     */
    PDFont(FontName baseFont)
    {
        dict = new COSDictionary();
        dict.setItem(COSName.TYPE, COSName.FONT);
        toUnicodeCMap = null;
        afmStandard14 = Standard14Fonts.getAFM(baseFont.getName());
        if (afmStandard14 == null)
        {
            throw new IllegalArgumentException("No AFM for font " + baseFont);
        }
        fontDescriptor = PDType1FontEmbedder.buildFontDescriptor(afmStandard14);
        // standard 14 fonts may be accessed concurrently, as they are singletons
        codeToWidthMap = new ConcurrentHashMap<>();
    }

    /**
     * Constructor.
     *
     * @param fontDictionary Font dictionary.
     */
    protected PDFont(COSDictionary fontDictionary)
    {
        dict = fontDictionary;
        codeToWidthMap = new HashMap<>();

        // standard 14 fonts use an AFM
        afmStandard14 = Standard14Fonts.getAFM(getName()); // may be null (it usually is)
        fontDescriptor = loadFontDescriptor();
        toUnicodeCMap = loadUnicodeCmap();
    }

    private PDFontDescriptor loadFontDescriptor()
    {
        COSDictionary fd = dict.getCOSDictionary(COSName.FONT_DESC);
        if (fd != null)
        {
            return new PDFontDescriptor(fd);
        }
        else if (afmStandard14 != null)
        {
            // build font descriptor from the AFM
            return PDType1FontEmbedder.buildFontDescriptor(afmStandard14);
        }
        else
        {
            return null;
        }
    }

    private CMap loadUnicodeCmap()
    {
        COSBase toUnicode = dict.getDictionaryObject(COSName.TO_UNICODE);
        if (toUnicode == null)
        {
            return null;
        }
        CMap cmap = null;
        try
        {
            cmap = readCMap(toUnicode);
            if (cmap != null && !cmap.hasUnicodeMappings())
            {
                LOG.warn("Invalid ToUnicode CMap in font " + getName());
                String cmapName = cmap.getName() != null ? cmap.getName() : "";
                String ordering = cmap.getOrdering() != null ? cmap.getOrdering() : "";
                COSName encoding = dict.getCOSName(COSName.ENCODING);
                if (cmapName.contains("Identity") //
                        || ordering.contains("Identity") //
                        || COSName.IDENTITY_H.equals(encoding) //
                        || COSName.IDENTITY_V.equals(encoding))
                {
                    // assume that if encoding is identity, then the reverse is also true
                    cmap = CMapManager.getPredefinedCMap(COSName.IDENTITY_H.getName());
                    LOG.warn("Using predefined identity CMap instead");
                }
            }
        }
        catch (IOException ex)
        {
            LOG.error("Could not read ToUnicode CMap in font " + getName(), ex);
        }
        return cmap;
    }

    /**
     * Returns the AFM if this is a Standard 14 font.
     */
    protected final FontMetrics getStandard14AFM()
    {
        return afmStandard14;
    }

    @Override
    public PDFontDescriptor getFontDescriptor()
    {
        return fontDescriptor;
    }

    /**
     * Sets the font descriptor when embedding a font.
     *
     * @param fontDescriptor
     */
    protected final void setFontDescriptor(PDFontDescriptor fontDescriptor)
    {
        this.fontDescriptor = fontDescriptor;
    }

    /**
     * Reads a CMap given a COS Stream or Name. May return null if a predefined CMap does not exist.
     *
     * @param base COSName or COSStream
     * @throws IOException
     */
    protected final CMap readCMap(COSBase base) throws IOException
    {
        if (base instanceof COSName)
        {
            // predefined CMap
            String name = ((COSName)base).getName();
            return CMapManager.getPredefinedCMap(name);
        }
        else if (base instanceof COSStream)
        {
            // embedded CMap
            try (RandomAccessRead input = ((COSStream) base).createView())
            {
                return CMapManager.parseCMap(input);
            }
        }
        else
        {
            throw new IOException("Expected Name or Stream");
        }
    }

    @Override
    public COSDictionary getCOSObject()
    {
        return dict;
    }

    @Override
    public Vector getPositionVector(int code)
    {
        throw new UnsupportedOperationException("Horizontal fonts have no position vector");
    }

    /**
     * Returns the displacement vector (w0, w1) in text space, for the given character.
     * For horizontal text only the x component is used, for vertical text only the y component.
     *
     * @param code character code
     * @return displacement vector
     * @throws IOException
     */
    public Vector getDisplacement(int code) throws IOException
    {
        return new Vector(getWidth(code) / 1000, 0);
    }

    @Override
    public float getWidth(int code) throws IOException
    {
        Float width = codeToWidthMap.get(code);
        if (width != null)
        {
            return width;
        }
        
        // Acrobat overrides the widths in the font program on the conforming reader's system with
        // the widths specified in the font dictionary." (Adobe Supplement to the ISO 32000)
        //
        // Note: The Adobe Supplement says that the override happens "If the font program is not
        // embedded", however PDFBOX-427 shows that it also applies to embedded fonts.

        // Type1, Type1C, Type3
        if (dict.getDictionaryObject(COSName.WIDTHS) != null
                || dict.containsKey(COSName.MISSING_WIDTH))
        {
            int firstChar = dict.getInt(COSName.FIRST_CHAR, -1);
            int lastChar = dict.getInt(COSName.LAST_CHAR, -1);
            List<Float> widths = getWidths();
            int siz = widths.size();
            int idx = code - firstChar;
            if (siz > 0 && code >= firstChar && code <= lastChar && idx < siz)
            {
                width = widths.get(idx);
                if (width == null)
                {
                    width = 0f;
                }
                codeToWidthMap.put(code, width);
                return width;
            }

            PDFontDescriptor fd = getFontDescriptor();
            if (fd != null)
            {
                // get entry from /MissingWidth entry
                width = fd.getMissingWidth();
                codeToWidthMap.put(code, width);
                return width;
            }
        }

        // standard 14 font widths are specified by an AFM
        if (isStandard14())
        {
            width = getStandard14Width(code);
            codeToWidthMap.put(code, width);
            return width;
        }
        
        // if there's nothing to override with, then obviously we fall back to the font
        width = getWidthFromFont(code);
        codeToWidthMap.put(code, width);
        return width;
    }

    /**
     * Returns the glyph width from the AFM if this is a Standard 14 font.
     * 
     * @param code character code
     * @return width in 1/1000 text space
     */
    protected abstract float getStandard14Width(int code);

    /**
     * Encodes the given string for use in a PDF content stream.
     *
     * @param text Any Unicode text.
     * @return Array of PDF content stream bytes.
     * @throws IOException If the text could not be encoded.
     * @throws IllegalArgumentException if a character isn't supported by the font.
     */
    public final byte[] encode(String text) throws IOException
    {
        ByteArrayOutputStream out = new ByteArrayOutputStream();
        int offset = 0;
        while (offset < text.length())
        {
            int codePoint = text.codePointAt(offset);

            // multi-byte encoding with 1 to 4 bytes
            byte[] bytes = encode(codePoint);
            out.write(bytes);

            offset += Character.charCount(codePoint);
        }
        return out.toByteArray();
    }

    /**
     * Encodes the given Unicode code point for use in a PDF content stream.
     * Content streams use a multi-byte encoding with 1 to 4 bytes.
     *
     * <p>This method is called when embedding text in PDFs and when filling in fields.
     *
     * @param unicode Unicode code point.
     * @return Array of 1 to 4 PDF content stream bytes.
     * @throws IOException If the text could not be encoded.
     * @throws IllegalArgumentException if a character isn't supported by the font.
     */
    protected abstract byte[] encode(int unicode) throws IOException;

    /**
     * Returns the width of the given Unicode string.
     *
     * @param text The text to get the width of.
     * @return The width of the string in 1/1000 units of text space.
     * @throws IOException If there is an error getting the width information.
     * @throws IllegalArgumentException if a character isn't supported by the font.
     */
    public float getStringWidth(String text) throws IOException
    {
        byte[] bytes = encode(text);
        ByteArrayInputStream in = new ByteArrayInputStream(bytes);
        
        float width = 0;
        while (in.available() > 0)
        {
            int code = readCode(in);
            width += getWidth(code);
        }
        
        return width;
    }

    /**
     * This will get the average font width for all characters.
     *
     * @return The width is in 1000 unit of text space, ie 333 or 777
     */
    // todo: this method is highly suspicious, the average glyph width is not usually a good metric
    @Override
    public float getAverageFontWidth()
    {
        float average;
        if (Float.compare(avgFontWidth, 0.0f) != 0)
        {
            average = avgFontWidth;
        }
        else
        {
            float totalWidth = 0.0f;
            float characterCount = 0.0f;
            COSArray widths = dict.getCOSArray(COSName.WIDTHS);
            if (widths != null)
            {
                for (int i = 0; i < widths.size(); i++)
                {
                    COSBase base = widths.getObject(i);
                    if (base instanceof COSNumber)
                    {
                        COSNumber fontWidth = (COSNumber) base;
                        float floatValue = fontWidth.floatValue();
                        if (floatValue > 0)
                        {
                            totalWidth += floatValue;
                            characterCount += 1;
                        }
                    }
                }
            }

            if (totalWidth > 0)
            {
                average = totalWidth / characterCount;
            }
            else
            {
                average = 0;
            }
            avgFontWidth = average;
        }
        return average;
    }

    /**
     * Reads a character code from a content stream string. Codes may be up to 4 bytes long.
     *
     * @param in string stream
     * @return character code
     * @throws IOException if the CMap or stream cannot be read
     */
    public abstract int readCode(InputStream in) throws IOException;

    /**
     * Returns the Unicode character sequence which corresponds to the given character code.
     *
     * @param code character code
     * @param customGlyphList a custom glyph list to use instead of the Adobe Glyph List
     * @return Unicode character(s)
     */
    public String toUnicode(int code, GlyphList customGlyphList)
    {
        return toUnicode(code);
    }

    /**
     * Returns the Unicode character sequence which corresponds to the given character code.
     *
     * @param code character code
     * @return Unicode character(s)
     */
    public String toUnicode(int code)
    {
        // if the font dictionary containsName a ToUnicode CMap, use that CMap
        if (toUnicodeCMap != null)
        {
            if (toUnicodeCMap.getName() != null && 
                toUnicodeCMap.getName().startsWith("Identity-") && 
                    (dict.getCOSName(COSName.TO_UNICODE) != null
                            || !toUnicodeCMap.hasUnicodeMappings()))
            {
                // handle the undocumented case of using Identity-H/V as a ToUnicode CMap, this
                // isn't actually valid as the Identity-x CMaps are code->CID maps, not
                // code->Unicode maps. See sample_fonts_solidconvertor.pdf for an example.
                // PDFBOX-3123: do this only if the /ToUnicode entry is a name
                // PDFBOX-4322: identity streams are OK too
                return new String(new char[] { (char) code });
            }
            else
            {
                if (code < 256 && !(this instanceof PDType0Font))
                {
                    COSName encoding = dict.getCOSName(COSName.ENCODING);
                    if (encoding != null && !encoding.getName().startsWith("Identity"))
                    {
                        // due to the conversion to an int it is no longer possible to determine
                        // if the code is based on a one or two byte value. We should consider to
                        // refactor that part of the code.
                        // However, simple fonts with a predefined encoding are using one byte codes so that
                        // we can limit the CMap mappings to one byte codes by passing the origin length
                        return toUnicodeCMap.toUnicode(code, 1);
                    }
                }
                return toUnicodeCMap.toUnicode(code);
            }
        }

        // if no value has been produced, there is no way to obtain Unicode for the character.
        // this behaviour can be overridden is subclasses, but this method *must* return null here
        return null;
    }

    /**
     * This will always return "Font" for fonts.
     * 
     * @return The type of object that this is.
     */
    public String getType()
    {
        return dict.getNameAsString(COSName.TYPE);
    }

    /**
     * This will get the subtype of font.
     */
    public String getSubType()
    {
        return dict.getNameAsString(COSName.SUBTYPE);
    }

    /**
     * The widths of the characters. This will be null for the standard 14 fonts.
     *
     * @return The widths of the characters.
     */
    protected final List<Float> getWidths()
    {
        if (widths == null)
        {
            COSArray array = dict.getCOSArray(COSName.WIDTHS);
            if (array != null)
            {
                widths = array.toCOSNumberFloatList();
            }
            else
            {
                widths = Collections.emptyList();
            }
        }
        return widths;
    }

    @Override
    public Matrix getFontMatrix()
    {
        return DEFAULT_FONT_MATRIX;
    }

    /**
     * Determines the width of the space character.
     * 
     * @return the width of the space character
     */
    public float getSpaceWidth()
    {
        if (Float.compare(fontWidthOfSpace, -1f) == 0)
        {
            try
            {
                if (toUnicodeCMap != null && dict.containsKey(COSName.TO_UNICODE))
                {
                    int spaceMapping = toUnicodeCMap.getSpaceMapping();
                    if (spaceMapping > -1)
                    {
                        fontWidthOfSpace = getWidth(spaceMapping);
                    }
                }
                else
                {
                    fontWidthOfSpace = getWidth(32);
                }
                
                // try to get it from the font itself
                if (fontWidthOfSpace <= 0)
                {
                    fontWidthOfSpace = getWidthFromFont(32);
<<<<<<< HEAD

=======
>>>>>>> 8cd48a5e
                    // use the average font width as fall back
                    if (fontWidthOfSpace <= 0)
                    {
                        fontWidthOfSpace = getAverageFontWidth();
                    }
                }
            }
            catch (Exception e)
            {
                LOG.error("Can't determine the width of the space character, assuming 250", e);
                fontWidthOfSpace = 250f;
            }
        }
        return fontWidthOfSpace;
    }

    /**
     * Returns true if the font uses vertical writing mode.
     */
    public abstract boolean isVertical();

    /**
     * Returns true if this font is one of the "Standard 14" fonts and receives special handling.
     */
    public boolean isStandard14()
    {
        // this logic is based on Acrobat's behaviour, see PDFBOX-2372

        // embedded fonts never get special treatment
        if (isEmbedded())
        {
            return false;
        }

        // if the name matches, this is a Standard 14 font
        return Standard14Fonts.containsName(getName());
    }

    /**
     * Adds the given Unicode point to the subset.
     * 
     * @param codePoint Unicode code point
     */
    public abstract void addToSubset(int codePoint);
    
    /**
     * Replaces this font with a subset containing only the given Unicode characters.
     *
     * @throws IOException if the subset could not be written
     */
    public abstract void subset() throws IOException;

    /**
     * Returns true if this font will be subset when embedded.
     */
    public abstract boolean willBeSubset();

    @Override
    public boolean equals(Object other)
    {
        return other instanceof PDFont && ((PDFont) other).getCOSObject() == this.getCOSObject();
    }

    @Override
    public int hashCode()
    {
        return this.getCOSObject().hashCode();
    }

    @Override
    public String toString()
    {
        return getClass().getSimpleName() + " " + getName();
    }

    /**
     * Get the /ToUnicode CMap.
     *
     * @return The /ToUnicode CMap or null if there is none.
     */
    protected CMap getToUnicodeCMap()
    {
        return toUnicodeCMap;
    }
}<|MERGE_RESOLUTION|>--- conflicted
+++ resolved
@@ -564,10 +564,6 @@
                 if (fontWidthOfSpace <= 0)
                 {
                     fontWidthOfSpace = getWidthFromFont(32);
-<<<<<<< HEAD
-
-=======
->>>>>>> 8cd48a5e
                     // use the average font width as fall back
                     if (fontWidthOfSpace <= 0)
                     {
