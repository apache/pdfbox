--- conflicted
+++ resolved
@@ -349,18 +349,10 @@
 
     private static ImageWriter getJPEGImageWriter() throws IOException
     {
-<<<<<<< HEAD
-        ImageWriter writer;
         Iterator<ImageWriter> writers = ImageIO.getImageWritersBySuffix("jpeg");
         while (writers.hasNext())
         {
-            writer = writers.next();
-=======
-        Iterator<ImageWriter> writers = ImageIO.getImageWritersBySuffix("jpeg");
-        while (writers.hasNext())
-        {
             ImageWriter writer = writers.next();
->>>>>>> 714156a1
             if (writer == null)
             {
                 continue;
@@ -370,14 +362,7 @@
             {
                 return writer;
             }
-<<<<<<< HEAD
-            else
-            {
-                writer.dispose();
-            }
-=======
-            writer.dispose();
->>>>>>> 714156a1
+            writer.dispose()
         }
 
         throw new IOException("No ImageWriter found for JPEG format");
@@ -481,4 +466,4 @@
                 BufferedImage.TYPE_3BYTE_BGR);
         return new ColorConvertOp(null).filter(image, rgbImage);
     }
-}
+}