--- conflicted
+++ resolved
@@ -1,4 +1,3 @@
-<<<<<<< HEAD
 /*
  * Licensed to the Apache Software Foundation (ASF) under one or more
  * contributor license agreements.  See the NOTICE file distributed with
@@ -203,12 +202,12 @@
         try
         {
             XPath xpath = XPathFactory.newInstance().newXPath();
-            String numScanComponents = xpath.evaluate("markerSequence/sos/@numScanComponents", root);
-            if (numScanComponents.isEmpty())
+            String numFrameComponents = xpath.evaluate("markerSequence/sof/@numFrameComponents", root);
+            if (numFrameComponents.isEmpty())
             {
                 return 0;
             }
-            return Integer.parseInt(numScanComponents);
+            return Integer.parseInt(numFrameComponents);
         }
         catch (NumberFormatException | XPathExpressionException ex)
         {
@@ -450,458 +449,4 @@
                 BufferedImage.TYPE_3BYTE_BGR);
         return new ColorConvertOp(null).filter(image, rgbImage);
     }
-}
-=======
-/*
- * Licensed to the Apache Software Foundation (ASF) under one or more
- * contributor license agreements.  See the NOTICE file distributed with
- * this work for additional information regarding copyright ownership.
- * The ASF licenses this file to You under the Apache License, Version 2.0
- * (the "License"); you may not use this file except in compliance with
- * the License.  You may obtain a copy of the License at
- *
- *      http://www.apache.org/licenses/LICENSE-2.0
- *
- * Unless required by applicable law or agreed to in writing, software
- * distributed under the License is distributed on an "AS IS" BASIS,
- * WITHOUT WARRANTIES OR CONDITIONS OF ANY KIND, either express or implied.
- * See the License for the specific language governing permissions and
- * limitations under the License.
- */
-package org.apache.pdfbox.pdmodel.graphics.image;
-
-import java.awt.Transparency;
-import java.awt.color.ColorSpace;
-import java.awt.color.ICC_ColorSpace;
-import java.awt.image.BufferedImage;
-import java.awt.image.ColorConvertOp;
-import java.awt.image.Raster;
-import java.awt.image.WritableRaster;
-import java.io.ByteArrayInputStream;
-import java.io.ByteArrayOutputStream;
-import java.io.InputStream;
-import java.io.IOException;
-import java.io.OutputStream;
-import java.util.Iterator;
-import javax.imageio.IIOImage;
-import javax.imageio.ImageIO;
-import javax.imageio.ImageReader;
-import javax.imageio.ImageTypeSpecifier;
-import javax.imageio.ImageWriteParam;
-import javax.imageio.ImageWriter;
-import javax.imageio.metadata.IIOMetadata;
-import javax.imageio.plugins.jpeg.JPEGImageWriteParam;
-import javax.imageio.stream.ImageInputStream;
-import javax.imageio.stream.ImageOutputStream;
-import javax.xml.xpath.XPath;
-import javax.xml.xpath.XPathExpressionException;
-import javax.xml.xpath.XPathFactory;
-
-import org.apache.commons.logging.Log;
-import org.apache.commons.logging.LogFactory;
-import org.apache.pdfbox.cos.COSArray;
-import org.apache.pdfbox.cos.COSInteger;
-import org.apache.pdfbox.cos.COSName;
-import org.apache.pdfbox.filter.Filter;
-import org.apache.pdfbox.io.IOUtils;
-import org.apache.pdfbox.pdmodel.PDDocument;
-import org.apache.pdfbox.pdmodel.graphics.color.PDColorSpace;
-import org.apache.pdfbox.pdmodel.graphics.color.PDDeviceCMYK;
-import org.apache.pdfbox.pdmodel.graphics.color.PDDeviceGray;
-import org.apache.pdfbox.pdmodel.graphics.color.PDDeviceRGB;
-import org.w3c.dom.Element;
-
-/**
- * Factory for creating a PDImageXObject containing a JPEG compressed image.
- * @author John Hewson
- */
-public final class JPEGFactory
-{
-    private static final Log LOG = LogFactory.getLog(JPEGFactory.class);
-
-    private JPEGFactory()
-    {
-    }
-
-    /**
-     * Creates a new JPEG Image XObject from an input stream containing JPEG data.
-     * 
-     * The input stream data will be preserved and embedded in the PDF file without modification.
-     * @param document the document where the image will be created
-     * @param stream a stream of JPEG data
-     * @return a new Image XObject
-     * 
-     * @throws IOException if the input stream cannot be read
-     */
-    public static PDImageXObject createFromStream(PDDocument document, InputStream stream)
-            throws IOException
-    {
-        return createFromByteArray(document, IOUtils.toByteArray(stream));
-    }
-
-    /**
-     * Creates a new JPEG Image XObject from a byte array containing JPEG data.
-     *
-     * @param document the document where the image will be created
-     * @param byteArray bytes of JPEG image
-     * @return a new Image XObject
-     *
-     * @throws IOException if the input stream cannot be read
-     */
-    public static PDImageXObject createFromByteArray(PDDocument document, byte[] byteArray)
-            throws IOException
-    {
-        // copy stream
-        ByteArrayInputStream byteStream = new ByteArrayInputStream(byteArray);
-
-        Dimensions meta = retrieveDimensions(byteStream);
-
-        PDColorSpace colorSpace;
-        switch (meta.numComponents)
-        {
-            case 1:
-                colorSpace = PDDeviceGray.INSTANCE;
-                break;
-            case 3:
-                colorSpace = PDDeviceRGB.INSTANCE;
-                break;
-            case 4:
-                colorSpace = PDDeviceCMYK.INSTANCE;
-                break;
-            default:
-                throw new UnsupportedOperationException("number of data elements not supported: " +
-                        meta.numComponents);
-        }
-
-        // create PDImageXObject from stream
-        PDImageXObject pdImage = new PDImageXObject(document, byteStream, 
-                COSName.DCT_DECODE, meta.width, meta.height, 8, colorSpace);
-
-        if (colorSpace instanceof PDDeviceCMYK)
-        {
-            COSArray decode = new COSArray();
-            decode.add(COSInteger.ONE);
-            decode.add(COSInteger.ZERO);
-            decode.add(COSInteger.ONE);
-            decode.add(COSInteger.ZERO);
-            decode.add(COSInteger.ONE);
-            decode.add(COSInteger.ZERO);
-            decode.add(COSInteger.ONE);
-            decode.add(COSInteger.ZERO);
-            pdImage.setDecode(decode);
-        }
-
-        return pdImage;
-    }
-
-    private static class Dimensions
-    {
-        private int width;
-        private int height;
-        private int numComponents;
-    }
-
-    private static Dimensions retrieveDimensions(ByteArrayInputStream stream) throws IOException
-    {
-        ImageReader reader =
-                Filter.findImageReader("JPEG", "a suitable JAI I/O image filter is not installed");
-        try (ImageInputStream iis = ImageIO.createImageInputStream(stream))
-        {
-            reader.setInput(iis);
-
-            Dimensions meta = new Dimensions();
-            meta.width = reader.getWidth(0);
-            meta.height = reader.getHeight(0);
-            // PDFBOX-4691: get from image metadata (faster because no decoding)
-            try
-            {
-                meta.numComponents = getNumComponentsFromImageMetadata(reader);
-                if (meta.numComponents != 0)
-                {
-                    return meta;
-                }
-                LOG.warn("No image metadata, will decode image and use raster size");
-            }
-            catch (IOException ex)
-            {
-                LOG.warn("Error reading image metadata, will decode image and use raster size", ex);
-            }            
-
-            // Old method: get from raster (slower)
-            ImageIO.setUseCache(false);
-            Raster raster = reader.readRaster(0, null);
-            meta.numComponents = raster.getNumDataElements();
-            return meta;
-        }
-        finally
-        {
-            stream.reset();
-            reader.dispose();
-        }
-    }
-
-    private static int getNumComponentsFromImageMetadata(ImageReader reader) throws IOException
-    {
-        IIOMetadata imageMetadata = reader.getImageMetadata(0);
-        if (imageMetadata == null)
-        {
-            return 0;
-        }
-        Element root = (Element) imageMetadata.getAsTree("javax_imageio_jpeg_image_1.0");
-        if (root == null)
-        {
-            return 0;
-        }
-
-        try
-        {
-            XPath xpath = XPathFactory.newInstance().newXPath();
-            String numFrameComponents = xpath.evaluate("markerSequence/sof/@numFrameComponents", root);
-            if (numFrameComponents.isEmpty())
-            {
-                return 0;
-            }
-            return Integer.parseInt(numFrameComponents);
-        }
-        catch (NumberFormatException | XPathExpressionException ex)
-        {
-            LOG.warn(ex.getMessage(), ex);
-            return 0;
-        }
-    }
-
-    /**
-     * Creates a new JPEG PDImageXObject from a BufferedImage.
-     * <p>
-     * Do not read a JPEG image from a stream/file and call this method; you'll get more speed and
-     * quality by calling {@link #createFromStream(org.apache.pdfbox.pdmodel.PDDocument,
-     * java.io.InputStream) createFromStream()} instead.
-     *
-     * @param document the document where the image will be created
-     * @param image the BufferedImage to embed
-     * @return a new Image XObject
-     * @throws IOException if the JPEG data cannot be written
-     */
-    public static PDImageXObject createFromImage(PDDocument document, BufferedImage image)
-        throws IOException
-    {
-        return createFromImage(document, image, 0.75f);
-    }
-
-    /**
-     * Creates a new JPEG PDImageXObject from a BufferedImage and a given quality.
-     * <p>
-     * Do not read a JPEG image from a stream/file and call this method; you'll get more speed and
-     * quality by calling {@link #createFromStream(org.apache.pdfbox.pdmodel.PDDocument,
-     * java.io.InputStream) createFromStream()} instead.
-     * 
-     * The image will be created with a dpi value of 72 to be stored in metadata.
-     * @param document the document where the image will be created
-     * @param image the BufferedImage to embed
-     * @param quality The desired JPEG compression quality; between 0 (best
-     * compression) and 1 (best image quality). See
-     * {@link ImageWriteParam#setCompressionQuality(float)} for more details.
-     * @return a new Image XObject
-     * @throws IOException if the JPEG data cannot be written
-     */
-    public static PDImageXObject createFromImage(PDDocument document, BufferedImage image,
-                                                 float quality) throws IOException
-    {
-        return createFromImage(document, image, quality, 72);
-    }
-
-    /**
-     * Creates a new JPEG Image XObject from a BufferedImage, a given quality and dpi metadata.
-     * <p>
-     * Do not read a JPEG image from a stream/file and call this method; you'll get more speed and
-     * quality by calling {@link #createFromStream(org.apache.pdfbox.pdmodel.PDDocument,
-     * java.io.InputStream) createFromStream()} instead.
-     * 
-     * @param document the document where the image will be created
-     * @param image the BufferedImage to embed
-     * @param quality The desired JPEG compression quality; between 0 (best
-     * compression) and 1 (best image quality). See
-     * {@link ImageWriteParam#setCompressionQuality(float)} for more details.
-     * @param dpi the desired dpi (resolution) value of the JPEG to be stored in metadata. This
-     * value has no influence on image content or size.
-     * @return a new Image XObject
-     * @throws IOException if the JPEG data cannot be written
-     */
-    public static PDImageXObject createFromImage(PDDocument document, BufferedImage image,
-                                                 float quality, int dpi) throws IOException
-    {
-        return createJPEG(document, image, quality, dpi);
-    }
-    
-    // returns the alpha channel of an image
-    private static BufferedImage getAlphaImage(BufferedImage image)
-    {
-        if (!image.getColorModel().hasAlpha())
-        {
-            return null;
-        }
-        if (image.getTransparency() == Transparency.BITMASK)
-        {
-            throw new UnsupportedOperationException("BITMASK Transparency JPEG compression is not" +
-                    " useful, use LosslessImageFactory instead");
-        }
-        WritableRaster alphaRaster = image.getAlphaRaster();
-        if (alphaRaster == null)
-        {
-            // happens sometimes (PDFBOX-2654) despite colormodel claiming to have alpha
-            return null;
-        }
-        BufferedImage alphaImage = new BufferedImage(image.getWidth(), image.getHeight(),
-                BufferedImage.TYPE_BYTE_GRAY);
-        alphaImage.setData(alphaRaster);
-        return alphaImage;
-    }
-    
-    // Creates an Image XObject from a BufferedImage using JAI Image I/O
-    private static PDImageXObject createJPEG(PDDocument document, BufferedImage image,
-                                             float quality, int dpi) throws IOException
-    {
-        // extract alpha channel (if any)
-        BufferedImage awtColorImage = getColorImage(image);
-        BufferedImage awtAlphaImage = getAlphaImage(image);
-
-        // create XObject
-        ByteArrayOutputStream baos = new ByteArrayOutputStream();
-        encodeImageToJPEGStream(awtColorImage, quality, dpi, baos);
-        ByteArrayInputStream byteStream = new ByteArrayInputStream(baos.toByteArray());
-        
-        PDImageXObject pdImage = new PDImageXObject(document, byteStream, 
-                COSName.DCT_DECODE, awtColorImage.getWidth(), awtColorImage.getHeight(), 
-                8,
-                getColorSpaceFromAWT(awtColorImage));
-
-        // alpha -> soft mask
-        if (awtAlphaImage != null)
-        {
-            PDImage xAlpha = JPEGFactory.createFromImage(document, awtAlphaImage, quality);
-            pdImage.getCOSObject().setItem(COSName.SMASK, xAlpha);
-        }
-
-        return pdImage;
-    }
-
-    private static ImageWriter getJPEGImageWriter() throws IOException
-    {
-        Iterator<ImageWriter> writers = ImageIO.getImageWritersBySuffix("jpeg");
-        while (writers.hasNext())
-        {
-            ImageWriter writer = writers.next();
-            if (writer == null)
-            {
-                continue;
-            }
-            // PDFBOX-3566: avoid CLibJPEGImageWriter, which is not a JPEGImageWriteParam
-            if (writer.getDefaultWriteParam() instanceof JPEGImageWriteParam)
-            {
-                return writer;
-            }
-            writer.dispose();
-        }
-        throw new IOException("No ImageWriter found for JPEG format");
-    }
-
-    private static void encodeImageToJPEGStream(BufferedImage image, float quality, int dpi,
-                                                OutputStream out) throws IOException
-    {
-        // encode to JPEG
-        ImageOutputStream ios = null;
-        ImageWriter imageWriter = null;
-        try
-        {
-            // find JAI writer
-            imageWriter = getJPEGImageWriter();
-            ios = ImageIO.createImageOutputStream(out);
-            imageWriter.setOutput(ios);
-
-            // add compression
-            ImageWriteParam jpegParam = imageWriter.getDefaultWriteParam();
-            jpegParam.setCompressionMode(ImageWriteParam.MODE_EXPLICIT);
-            jpegParam.setCompressionQuality(quality);
-
-            // add metadata
-            ImageTypeSpecifier imageTypeSpecifier = new ImageTypeSpecifier(image);
-            IIOMetadata data = imageWriter.getDefaultImageMetadata(imageTypeSpecifier, jpegParam);
-            Element tree = (Element)data.getAsTree("javax_imageio_jpeg_image_1.0");
-            Element jfif = (Element)tree.getElementsByTagName("app0JFIF").item(0);
-            jfif.setAttribute("Xdensity", Integer.toString(dpi));
-            jfif.setAttribute("Ydensity", Integer.toString(dpi));
-            jfif.setAttribute("resUnits", "1"); // 1 = dots/inch
-
-            // write
-            imageWriter.write(data, new IIOImage(image, null, null), jpegParam);
-        }
-        finally
-        {
-            // clean up
-            IOUtils.closeQuietly(out);
-            if (ios != null)
-            {
-                ios.close();
-            }
-            if (imageWriter != null)
-            {
-                imageWriter.dispose();
-            }
-        }
-    }
-    
-    // returns a PDColorSpace for a given BufferedImage
-    private static PDColorSpace getColorSpaceFromAWT(BufferedImage awtImage)
-    {
-        if (awtImage.getColorModel().getNumComponents() == 1)
-        {
-            // 256 color (gray) JPEG
-            return PDDeviceGray.INSTANCE;
-        }
-        
-        ColorSpace awtColorSpace = awtImage.getColorModel().getColorSpace();
-        if (awtColorSpace instanceof ICC_ColorSpace && !awtColorSpace.isCS_sRGB())
-        {
-            throw new UnsupportedOperationException("ICC color spaces not implemented");
-        }
-        
-        switch (awtColorSpace.getType())
-        {
-            case ColorSpace.TYPE_RGB:
-                return PDDeviceRGB.INSTANCE;
-            case ColorSpace.TYPE_GRAY:
-                return PDDeviceGray.INSTANCE;
-            case ColorSpace.TYPE_CMYK:
-                return PDDeviceCMYK.INSTANCE;
-            default:
-                throw new UnsupportedOperationException("color space not implemented: "
-                        + awtColorSpace.getType());
-        }
-    }
-
-    // returns the color channels of an image
-    private static BufferedImage getColorImage(BufferedImage image)
-    {
-        if (!image.getColorModel().hasAlpha())
-        {
-            return image;
-        }
-
-        if (image.getColorModel().getColorSpace().getType() != ColorSpace.TYPE_RGB)
-        {
-            throw new UnsupportedOperationException("only RGB color spaces are implemented");
-        }
-
-        // create an RGB image without alpha
-        //BEWARE: the previous solution in the history 
-        // g.setComposite(AlphaComposite.Src) and g.drawImage()
-        // didn't work properly for TYPE_4BYTE_ABGR.
-        // alpha values of 0 result in a black dest pixel!!!
-        BufferedImage rgbImage = new BufferedImage(
-                image.getWidth(),
-                image.getHeight(),
-                BufferedImage.TYPE_3BYTE_BGR);
-        return new ColorConvertOp(null).filter(image, rgbImage);
-    }
-}
->>>>>>> efbdb222
+}