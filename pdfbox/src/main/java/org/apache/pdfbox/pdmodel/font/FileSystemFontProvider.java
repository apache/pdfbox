/*
 * Licensed to the Apache Software Foundation (ASF) under one or more
 * contributor license agreements.  See the NOTICE file distributed with
 * this work for additional information regarding copyright ownership.
 * The ASF licenses this file to You under the Apache License, Version 2.0
 * (the "License"); you may not use this file except in compliance with
 * the License.  You may obtain a copy of the License at
 *
 *      http://www.apache.org/licenses/LICENSE-2.0
 *
 * Unless required by applicable law or agreed to in writing, software
 * distributed under the License is distributed on an "AS IS" BASIS,
 * WITHOUT WARRANTIES OR CONDITIONS OF ANY KIND, either express or implied.
 * See the License for the specific language governing permissions and
 * limitations under the License.
 */
package org.apache.pdfbox.pdmodel.font;

import java.io.BufferedReader;
import java.io.BufferedWriter;
import java.io.File;
import java.io.FileInputStream;
import java.io.FileReader;
import java.io.FileWriter;
import java.io.IOException;
import java.io.InputStream;
import java.net.URI;
import java.nio.charset.StandardCharsets;
import java.security.AccessControlException;
import java.util.ArrayList;
import java.util.HashSet;
import java.util.List;
import java.util.Set;
import org.apache.commons.logging.Log;
import org.apache.commons.logging.LogFactory;
import org.apache.fontbox.FontBoxFont;
import org.apache.fontbox.cff.CFFCIDFont;
import org.apache.fontbox.cff.CFFFont;
import org.apache.fontbox.ttf.*;
import org.apache.fontbox.type1.Type1Font;
import org.apache.fontbox.util.autodetect.FontFileFinder;

/**
 * A FontProvider which searches for fonts on the local filesystem.
 *
 * @author John Hewson
 */
final class FileSystemFontProvider extends FontProvider
{
    private static final Log LOG = LogFactory.getLog(FileSystemFontProvider.class);
    
    private final List<FSFontInfo> fontInfoList = new ArrayList<>();
    private final FontCache cache;

    private static class FSFontInfo extends FontInfo
    {
        private final String postScriptName;
        private final FontFormat format;
        private final CIDSystemInfo cidSystemInfo;
        private final int usWeightClass;
        private final int sFamilyClass;
        private final int ulCodePageRange1;
        private final int ulCodePageRange2;
        private final int macStyle;
        private final PDPanoseClassification panose;
        private final File file;
        private final FileSystemFontProvider parent;

        private FSFontInfo(File file, FontFormat format, String postScriptName,
                           CIDSystemInfo cidSystemInfo, int usWeightClass, int sFamilyClass,
                           int ulCodePageRange1, int ulCodePageRange2, int macStyle, byte[] panose,
                           FileSystemFontProvider parent)
        {
            this.file = file;
            this.format = format;
            this.postScriptName = postScriptName;
            this.cidSystemInfo = cidSystemInfo;
            this.usWeightClass = usWeightClass;
            this.sFamilyClass = sFamilyClass;
            this.ulCodePageRange1 = ulCodePageRange1;
            this.ulCodePageRange2 = ulCodePageRange2;
            this.macStyle = macStyle;
            this.panose = panose != null ? new PDPanoseClassification(panose) : null;
            this.parent = parent;
        }

        @Override
        public String getPostScriptName()
        {
            return postScriptName;
        }

        @Override
        public FontFormat getFormat()
        {
            return format;
        }

        @Override
        public CIDSystemInfo getCIDSystemInfo()
        {
            return cidSystemInfo;
        }

        /**
         * {@inheritDoc}
         * <p>
         * The method returns null if there is there was an error opening the font.
         * 
         */
        @Override
        public synchronized FontBoxFont getFont()
        {
            // synchronized to avoid race condition on cache access,
            // which could result in an unreferenced but open font
            FontBoxFont cached = parent.cache.getFont(this);
            if (cached != null)
            {
                return cached;
            }
            else
            {
                FontBoxFont font;
                switch (format)
                {
                    case PFB: font = getType1Font(postScriptName, file); break;
                    case TTF: font = getTrueTypeFont(postScriptName, file); break;
                    case OTF: font = getOTFFont(postScriptName, file); break;
                    default: throw new RuntimeException("can't happen");
                }
                if (font != null)
                {
                    parent.cache.addFont(this, font);
                }
                return font;
            }
        }

        @Override
        public int getFamilyClass()
        {
            return sFamilyClass;
        }

        @Override
        public int getWeightClass()
        {
            return usWeightClass;
        }

        @Override
        public int getCodePageRange1()
        {
            return ulCodePageRange1;
        }

        @Override
        public int getCodePageRange2()
        {
            return ulCodePageRange2;
        }

        @Override
        public int getMacStyle()
        {
            return macStyle;
        }

        @Override
        public PDPanoseClassification getPanose()
        {
            return panose;
        }

        @Override
        public String toString()
        {
            return super.toString() + " " + file;
        }

        private TrueTypeFont getTrueTypeFont(String postScriptName, File file)
        {
            try
            {
                TrueTypeFont ttf = readTrueTypeFont(postScriptName, file);

                if (LOG.isDebugEnabled())
                {
                    LOG.debug("Loaded " + postScriptName + " from " + file);
                }
                return ttf;
            }
            catch (IOException e)
            {
                LOG.error("Could not load font file: " + file, e);
            }
            return null;
        }

        private TrueTypeFont readTrueTypeFont(String postScriptName, File file) throws IOException
        {
            if (file.getName().toLowerCase().endsWith(".ttc"))
            {
                @SuppressWarnings("squid:S2095")
                // ttc not closed here because it is needed later when ttf is accessed,
                // e.g. rendering PDF with non-embedded font which is in ttc file in our font directory
                TrueTypeCollection ttc = new TrueTypeCollection(file);
                TrueTypeFont ttf = null;
                try
                {
                    ttf = ttc.getFontByName(postScriptName);
                }
                catch (IOException ex)
                {
                    ttc.close();
                    throw ex;
                }
                if (ttf == null)
                {
                    ttc.close();
                    throw new IOException("Font " + postScriptName + " not found in " + file);
                }
                return ttf;
            }
            else
            {
                TTFParser ttfParser = new TTFParser(false, true);
                return ttfParser.parse(file);
            }
        }

        private OpenTypeFont getOTFFont(String postScriptName, File file)
        {
            try
            {
                if (file.getName().toLowerCase().endsWith(".ttc"))
                {
                    @SuppressWarnings("squid:S2095")
                    // ttc not closed here because it is needed later when ttf is accessed,
                    // e.g. rendering PDF with non-embedded font which is in ttc file in our font directory
                    TrueTypeCollection ttc = new TrueTypeCollection(file);
                    TrueTypeFont ttf = null;
                    try
                    {
                        ttf = ttc.getFontByName(postScriptName);
                    }
                    catch (IOException ex)
                    {
                        LOG.error(ex.getMessage(), ex);
                        ttc.close();
                        return null;
                    }
                    if (ttf == null)
                    {
                        ttc.close();
                        throw new IOException("Font " + postScriptName + " not found in " + file);
                    }
                    return (OpenTypeFont) ttf;
                }

                OTFParser parser = new OTFParser(false, true);
                OpenTypeFont otf = parser.parse(file);

                if (LOG.isDebugEnabled())
                {
                    LOG.debug("Loaded " + postScriptName + " from " + file);
                }
                return otf;
            }
            catch (IOException e)
            {
                LOG.error("Could not load font file: " + file, e);
            }
            return null;
        }

        private Type1Font getType1Font(String postScriptName, File file)
        {
            try (InputStream input = new FileInputStream(file))
            {
                Type1Font type1 = Type1Font.createWithPFB(input);

                if (LOG.isDebugEnabled())
                {
                    LOG.debug("Loaded " + postScriptName + " from " + file);
                }
                return type1;
            }
            catch (IOException e)
            {
                LOG.error("Could not load font file: " + file, e);
            }
            return null;
        }
    }

    /**
     * Represents ignored fonts (i.e. bitmap fonts).
     */
    private static final class FSIgnored extends FSFontInfo
    {
        private FSIgnored(File file, FontFormat format, String postScriptName)
        {
            super(file, format, postScriptName, null, 0, 0, 0, 0, 0, null, null);
        }
    }

    /**
     * Constructor.
     */
    FileSystemFontProvider(FontCache cache)
    {
        this.cache = cache;
        try
        {
            if (LOG.isTraceEnabled())
            {
                LOG.trace("Will search the local system for fonts");
            }

            // scan the local system for font files
            FontFileFinder fontFileFinder = new FontFileFinder();
            List<URI> fonts = fontFileFinder.find();
            List<File> files = new ArrayList<>(fonts.size());
<<<<<<< HEAD

=======
>>>>>>> b0ca19b5
            for (URI font : fonts)
            {
                files.add(new File(font));
            }

            if (LOG.isTraceEnabled())
            {
                LOG.trace("Found " + files.size() + " fonts on the local system");
            }

            // load cached FontInfo objects
            List<FSFontInfo> cachedInfos = loadDiskCache(files);
            if (cachedInfos != null && !cachedInfos.isEmpty())
            {
                fontInfoList.addAll(cachedInfos);
            }
            else
            {
                LOG.warn("Building on-disk font cache, this may take a while");
                scanFonts(files);
                saveDiskCache();
                LOG.warn("Finished building on-disk font cache, found " +
                        fontInfoList.size() + " fonts");
            }
        }
        catch (AccessControlException e)
        {
            LOG.error("Error accessing the file system", e);
        }
    }
    
    private void scanFonts(List<File> files)
    {
        // to force a specific font for debug, add code like this here:
        // files = Collections.singletonList(new File("font filename"))
        String filePath;

        for (File file : files)
        {
            try
            {
                filePath = file.getPath().toLowerCase();

                if (filePath.endsWith(".ttf") || filePath.endsWith(".otf"))
                {
                    addTrueTypeFont(file);
                }
                else if (filePath.endsWith(".ttc") || filePath.endsWith(".otc"))
                {
                    addTrueTypeCollection(file);
                }
                else if (filePath.endsWith(".pfb"))
                {
                    addType1Font(file);
                }
            }
            catch (IOException e)
            {
                LOG.error("Error parsing font " + file.getPath(), e);
            }
        }
    }

    private File getDiskCacheFile()
    {
        File file;
        String path = System.getProperty("pdfbox.fontcache");
        if (path == null || !(file = new File(path)).isDirectory() || !file.canWrite())
        {
            path = System.getProperty("user.home");
            if (path == null || !(file = new File(path)).isDirectory() || !file.canWrite())
            {
                path = System.getProperty("java.io.tmpdir");
            }
        }
        return new File(path, ".pdfbox.cache");
    }

    /**
     * Saves the font metadata cache to disk.
     */
    private void saveDiskCache()
    {
        try
        {
            File file = getDiskCacheFile();

            try (BufferedWriter writer = new BufferedWriter(new FileWriter(file)))
            {
                for (FSFontInfo fontInfo : fontInfoList)
                {
                    writeFontInfo(writer, fontInfo);
                }
            }
            catch (IOException e)
            {
                LOG.warn("Could not write to font cache", e);
                LOG.warn("Installed fonts information will have to be reloaded for each start");
                LOG.warn("You can assign a directory to the 'pdfbox.fontcache' property");
            }
        }
        catch (SecurityException e)
        {
            LOG.debug("Couldn't create writer for font cache file", e);
        }
    }

    private void writeFontInfo(BufferedWriter writer, FSFontInfo fontInfo) throws IOException
    {
        writer.write(fontInfo.postScriptName.trim());
        writer.write("|");
        writer.write(fontInfo.format.toString());
        writer.write("|");
        if (fontInfo.cidSystemInfo != null)
        {
            writer.write(fontInfo.cidSystemInfo.getRegistry() + '-' +
                            fontInfo.cidSystemInfo.getOrdering() + '-' +
                            fontInfo.cidSystemInfo.getSupplement());
        }
        writer.write("|");
        if (fontInfo.usWeightClass > -1)
        {
            writer.write(Integer.toHexString(fontInfo.usWeightClass));
        }
        writer.write("|");
        if (fontInfo.sFamilyClass > -1)
        {
            writer.write(Integer.toHexString(fontInfo.sFamilyClass));
        }
        writer.write("|");
        writer.write(Integer.toHexString(fontInfo.ulCodePageRange1));
        writer.write("|");
        writer.write(Integer.toHexString(fontInfo.ulCodePageRange2));
        writer.write("|");
        if (fontInfo.macStyle > -1)
        {
            writer.write(Integer.toHexString(fontInfo.macStyle));
        }
        writer.write("|");
        if (fontInfo.panose != null)
        {
            byte[] bytes = fontInfo.panose.getBytes();
            for (int i = 0; i < 10; i ++)
            {
                String str = Integer.toHexString(bytes[i]);
                if (str.length() == 1)
                {
                    writer.write('0');
                }
                writer.write(str);
            }
        }
        writer.write("|");
        writer.write(fontInfo.file.getAbsolutePath());
        writer.newLine();
    }

    /**
     * Loads the font metadata cache from disk.
     */
    private List<FSFontInfo> loadDiskCache(List<File> files)
    {
        Set<String> pending = new HashSet<>(files.size());
        for (File file : files)
        {
            pending.add(file.getAbsolutePath());
        }
        
        List<FSFontInfo> results = new ArrayList<>();
        
        // Get the disk cache
        File file = null;
        boolean fileExists = false;
        try
        {
            file = getDiskCacheFile();
            fileExists = file.exists();
        }
        catch (SecurityException e)
        {
            LOG.debug("Error checking for file existence", e);
        }

        if (fileExists)
        {
            try (BufferedReader reader = new BufferedReader(new FileReader(file)))
            {
                String line;
                while ((line = reader.readLine()) != null)
                {
                    String[] parts = line.split("\\|", 10);
                    if (parts.length < 10)
                    {
                        LOG.error("Incorrect line '" + line + "' in font disk cache is skipped");
                        continue;
                    }

                    String postScriptName;
                    FontFormat format;
                    CIDSystemInfo cidSystemInfo = null;
                    int usWeightClass = -1;
                    int sFamilyClass = -1;
                    int ulCodePageRange1;
                    int ulCodePageRange2;
                    int macStyle = -1;
                    byte[] panose = null;
                    File fontFile;
                    
                    postScriptName = parts[0];
                    format = FontFormat.valueOf(parts[1]);
                    if (parts[2].length() > 0)
                    {
                        String[] ros = parts[2].split("-");
                        cidSystemInfo = new CIDSystemInfo(ros[0], ros[1], Integer.parseInt(ros[2]));
                    }
                    if (parts[3].length() > 0)
                    {
                        usWeightClass = (int)Long.parseLong(parts[3], 16);
                    }
                    if (parts[4].length() > 0)
                    {
                        sFamilyClass = (int)Long.parseLong(parts[4], 16);
                    }
                    ulCodePageRange1 = (int)Long.parseLong(parts[5], 16);
                    ulCodePageRange2 = (int)Long.parseLong(parts[6], 16);
                    if (parts[7].length() > 0)
                    {
                        macStyle = (int)Long.parseLong(parts[7], 16);
                    }
                    if (parts[8].length() > 0)
                    {
                        panose = new byte[10];
                        for (int i = 0; i < 10; i ++)
                        {
                            String str = parts[8].substring(i * 2, i * 2 + 2);
                            int b = Integer.parseInt(str, 16);
                            panose[i] = (byte)(b & 0xff);
                        }
                    }
                    fontFile = new File(parts[9]);
                    if (fontFile.exists())
                    {
                        FSFontInfo info = new FSFontInfo(fontFile, format, postScriptName,
                                cidSystemInfo, usWeightClass, sFamilyClass, ulCodePageRange1,
                                ulCodePageRange2, macStyle, panose, this);
                        results.add(info);
                    }
                    else
                    {
                        LOG.debug("Font file " + fontFile.getAbsolutePath() + " not found, skipped");
                    }
                    pending.remove(fontFile.getAbsolutePath());
                }
            }
            catch (IOException e)
            {
                LOG.error("Error loading font cache, will be re-built", e);
                return null;
            }
        }
        
        if (!pending.isEmpty())
        {
            // re-build the entire cache if we encounter un-cached fonts (could be optimised)
            LOG.warn("New fonts found, font cache will be re-built");
            return null;
        }
        
        return results;
    }

    /**
     * Adds a TTC or OTC to the file cache. To reduce memory, the parsed font is not cached.
     */
    private void addTrueTypeCollection(final File ttcFile) throws IOException
    {
        try (TrueTypeCollection ttc = new TrueTypeCollection(ttcFile))
        {
            ttc.processAllFonts(ttf -> addTrueTypeFontImpl(ttf, ttcFile));
        }
        catch (IOException e)
        {
            LOG.error("Could not load font file: " + ttcFile, e);
        }
    }

    /**
     * Adds an OTF or TTF font to the file cache. To reduce memory, the parsed font is not cached.
     */
    private void addTrueTypeFont(File ttfFile) throws IOException
    {
        try
        {
            if (ttfFile.getPath().endsWith(".otf"))
            {
                OTFParser parser = new OTFParser(false, true);
                OpenTypeFont otf = parser.parse(ttfFile);
                addTrueTypeFontImpl(otf, ttfFile);
            }
            else
            {
                TTFParser parser = new TTFParser(false, true);
                TrueTypeFont ttf = parser.parse(ttfFile);
                addTrueTypeFontImpl(ttf, ttfFile);
            }
        }
        catch (IOException e)
        {
            LOG.error("Could not load font file: " + ttfFile, e);
        }
    }

    /**
     * Adds an OTF or TTF font to the file cache. To reduce memory, the parsed font is not cached.
     */
    private void addTrueTypeFontImpl(TrueTypeFont ttf, File file) throws IOException
    {
        try
        {
            // read PostScript name, if any
            if (ttf.getName() != null && ttf.getName().contains("|"))
            {
                fontInfoList.add(new FSIgnored(file, FontFormat.TTF, "*skippipeinname*"));
                LOG.warn("Skipping font with '|' in name " + ttf.getName() + " in file " + file);
            }
            else if (ttf.getName() != null)
            {
                // ignore bitmap fonts
                if (ttf.getHeader() == null)
                {
                    fontInfoList.add(new FSIgnored(file, FontFormat.TTF, ttf.getName()));
                    return;
                }
                int macStyle = ttf.getHeader().getMacStyle();

                int sFamilyClass = -1;
                int usWeightClass = -1;
                int ulCodePageRange1 = 0;
                int ulCodePageRange2 = 0;
                byte[] panose = null;
                OS2WindowsMetricsTable metricsTable = ttf.getOS2Windows();
                // Apple's AAT fonts don't have an OS/2 table
                if (metricsTable != null)
                {
                    sFamilyClass = metricsTable.getFamilyClass();
                    usWeightClass = metricsTable.getWeightClass();
                    ulCodePageRange1 = (int)metricsTable.getCodePageRange1();
                    ulCodePageRange2 = (int)metricsTable.getCodePageRange2();
                    panose = metricsTable.getPanose();
                }

                String format;
                if (ttf instanceof OpenTypeFont && ((OpenTypeFont)ttf).isPostScript())
                {
                    format = "OTF";
                    CFFFont cff = ((OpenTypeFont)ttf).getCFF().getFont();
                    CIDSystemInfo ros = null;
                    if (cff instanceof CFFCIDFont)
                    {
                        CFFCIDFont cidFont = (CFFCIDFont)cff;
                        String registry = cidFont.getRegistry();
                        String ordering = cidFont.getOrdering();
                        int supplement = cidFont.getSupplement();
                        ros = new CIDSystemInfo(registry, ordering, supplement);
                    }
                    fontInfoList.add(new FSFontInfo(file, FontFormat.OTF, ttf.getName(), ros,
                            usWeightClass, sFamilyClass, ulCodePageRange1, ulCodePageRange2,
                            macStyle, panose, this));
                }
                else
                {
                    CIDSystemInfo ros = null;
                    if (ttf.getTableMap().containsKey("gcid"))
                    {
                        // Apple's AAT fonts have a "gcid" table with CID info
                        byte[] bytes = ttf.getTableBytes(ttf.getTableMap().get("gcid"));
                        String reg = new String(bytes, 10, 64, StandardCharsets.US_ASCII);
                        String registryName = reg.substring(0, reg.indexOf('\0'));
                        String ord = new String(bytes, 76, 64, StandardCharsets.US_ASCII);
                        String orderName = ord.substring(0, ord.indexOf('\0'));
                        int supplementVersion = bytes[140] << 8 & (bytes[141] & 0xFF);
                        ros = new CIDSystemInfo(registryName, orderName, supplementVersion);
                    }
                    
                    format = "TTF";
                    fontInfoList.add(new FSFontInfo(file, FontFormat.TTF, ttf.getName(), ros,
                            usWeightClass, sFamilyClass, ulCodePageRange1, ulCodePageRange2,
                            macStyle, panose, this));
                }

                if (LOG.isTraceEnabled())
                {
                    NamingTable name = ttf.getNaming();
                    if (name != null)
                    {
                        LOG.trace(format +": '" + name.getPostScriptName() + "' / '" +
                                  name.getFontFamily() + "' / '" +
                                  name.getFontSubFamily() + "'");
                    }
                }
            }
            else
            {
                fontInfoList.add(new FSIgnored(file, FontFormat.TTF, "*skipnoname*"));
                LOG.warn("Missing 'name' entry for PostScript name in font " + file);
            }
        }
        catch (IOException e)
        {
            fontInfoList.add(new FSIgnored(file, FontFormat.TTF, "*skipexception*"));
            LOG.error("Could not load font file: " + file, e);
        }
        finally
        {
            ttf.close();
        }
    }

    /**
     * Adds a Type 1 font to the file cache. To reduce memory, the parsed font is not cached.
     */
    private void addType1Font(File pfbFile) throws IOException
    {
        try (InputStream input = new FileInputStream(pfbFile))
        {
            Type1Font type1 = Type1Font.createWithPFB(input);
            if (type1.getName() != null && type1.getName().contains("|"))
            {
                fontInfoList.add(new FSIgnored(pfbFile, FontFormat.PFB, "*skippipeinname*"));
                LOG.warn("Skipping font with '|' in name " + type1.getName() + " in file " + pfbFile);
                return;
            }
            fontInfoList.add(new FSFontInfo(pfbFile, FontFormat.PFB, type1.getName(),
                                            null, -1, -1, 0, 0, -1, null, this));

            if (LOG.isTraceEnabled())
            {
                LOG.trace("PFB: '" + type1.getName() + "' / '" + type1.getFamilyName() + "' / '" +
                        type1.getWeight() + "'");
            }
        }
        catch (IOException e)
        {
            LOG.error("Could not load font file: " + pfbFile, e);
        }
    }

    @Override
    public String toDebugString()
    {
        StringBuilder sb = new StringBuilder();
        for (FSFontInfo info : fontInfoList)
        {
            sb.append(info.getFormat());
            sb.append(": ");
            sb.append(info.getPostScriptName());
            sb.append(": ");
            sb.append(info.file.getPath());
            sb.append('\n');
        }
        return sb.toString();
    }

    @Override
    public List<? extends FontInfo> getFontInfo()
    {
        return fontInfoList;
    }
}
<|MERGE_RESOLUTION|>--- conflicted
+++ resolved
@@ -322,10 +322,6 @@
             FontFileFinder fontFileFinder = new FontFileFinder();
             List<URI> fonts = fontFileFinder.find();
             List<File> files = new ArrayList<>(fonts.size());
-<<<<<<< HEAD
-
-=======
->>>>>>> b0ca19b5
             for (URI font : fonts)
             {
                 files.add(new File(font));
@@ -794,4 +790,4 @@
     {
         return fontInfoList;
     }
-}
+}