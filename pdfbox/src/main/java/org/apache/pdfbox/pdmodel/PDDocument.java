--- conflicted
+++ resolved
@@ -382,11 +382,7 @@
             signatureField = new PDSignatureField(acroForm);
             // append the signature object
             signatureField.setValue(sigObject);
-<<<<<<< HEAD
-            firstWidget = signatureField.getWidgets().get(0);//is there always not empty?
-=======
             firstWidget = signatureField.getWidgets().get(0);
->>>>>>> 2472f6bc
             // backward linking
             firstWidget.setPage(page);
         }
@@ -533,11 +529,7 @@
         return false;
     }
 
-<<<<<<< HEAD
-    private void prepareVisibleSignature(PDAnnotationWidget firstWidget, PDAcroForm acroForm,
-=======
     private void prepareVisibleSignature(PDAnnotationWidget firstWidget, PDAcroForm acroForm, 
->>>>>>> 2472f6bc
             COSDocument visualSignature)
     {
         // Obtain visual signature object
@@ -629,31 +621,19 @@
         }
     }
 
-<<<<<<< HEAD
-    private void prepareNonVisibleSignature(PDAnnotationWidget widget)
-=======
     private void prepareNonVisibleSignature(PDAnnotationWidget firstWidget)
->>>>>>> 2472f6bc
     {
         // "Signature fields that are not intended to be visible shall
         // have an annotation rectangle that has zero height and width."
         // Set rectangle for non-visual signature to rectangle array [ 0 0 0 0 ]
-<<<<<<< HEAD
-        widget.setRectangle(new PDRectangle());
-=======
         firstWidget.setRectangle(new PDRectangle());
->>>>>>> 2472f6bc
         
         // The visual appearance must also exist for an invisible signature but may be empty.
         PDAppearanceDictionary appearanceDictionary = new PDAppearanceDictionary();
         PDAppearanceStream appearanceStream = new PDAppearanceStream(this);
         appearanceStream.setBBox(new PDRectangle());
         appearanceDictionary.setNormalAppearance(appearanceStream);
-<<<<<<< HEAD
-        widget.setAppearance(appearanceDictionary);
-=======
         firstWidget.setAppearance(appearanceDictionary);
->>>>>>> 2472f6bc
     }
 
     /**
