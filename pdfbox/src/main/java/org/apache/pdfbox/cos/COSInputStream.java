--- conflicted
+++ resolved
@@ -22,15 +22,11 @@
 import java.io.FilterInputStream;
 import java.io.IOException;
 import java.io.InputStream;
-<<<<<<< HEAD
-import java.util.*;
-=======
 import java.util.ArrayList;
 import java.util.Collections;
 import java.util.HashSet;
 import java.util.List;
 import java.util.Set;
->>>>>>> 6b5534b0
 
 import org.apache.pdfbox.filter.DecodeOptions;
 import org.apache.pdfbox.filter.DecodeResult;
@@ -71,25 +67,6 @@
     static COSInputStream create(List<Filter> filters, COSDictionary parameters, InputStream input,
             DecodeOptions options) throws IOException
     {
-<<<<<<< HEAD
-        if (!filters.isEmpty())
-        {
-            Set<Filter> filterSet = new HashSet<>(filters);
-            if (filterSet.size() != filters.size())
-            {
-                throw new IOException("Duplicate");
-            }
-            List<DecodeResult> results = new ArrayList<>(filters.size());
-            ByteArrayOutputStream output = new ByteArrayOutputStream();
-            // apply filters
-            for (int i = 0; i < filters.size(); i++)
-            {
-                output.reset();
-                results.add(filters.get(i).decode(input, output, parameters, i, options));
-                input = new ByteArrayInputStream(output.toByteArray());
-            }
-            return new COSInputStream(input, results);
-=======
         if (filters.isEmpty())
         {
             return new COSInputStream(in, Collections.<DecodeResult>emptyList());
@@ -109,10 +86,9 @@
             output.reset();
             results.add(filters.get(i).decode(input, output, parameters, i, options));
             input = new ByteArrayInputStream(output.toByteArray());
->>>>>>> 6b5534b0
         }
-        else
-            return new COSInputStream(input, Collections.emptyList());
+        
+        return new COSInputStream(input, results);
     }
 
     private final List<DecodeResult> decodeResults;
