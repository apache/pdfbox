--- conflicted
+++ resolved
@@ -341,14 +341,10 @@
             }
         }
         else
-<<<<<<< HEAD
-            filterList = new ArrayList<>();
-
-=======
         {
             filterList = new ArrayList<Filter>();
         }
->>>>>>> 1d555aff
+
         return filterList;
     }
     
