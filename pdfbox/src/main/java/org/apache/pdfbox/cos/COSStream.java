/*
 * Licensed to the Apache Software Foundation (ASF) under one or more
 * contributor license agreements.  See the NOTICE file distributed with
 * this work for additional information regarding copyright ownership.
 * The ASF licenses this file to You under the Apache License, Version 2.0
 * (the "License"); you may not use this file except in compliance with
 * the License.  You may obtain a copy of the License at
 *
 *      http://www.apache.org/licenses/LICENSE-2.0
 *
 * Unless required by applicable law or agreed to in writing, software
 * distributed under the License is distributed on an "AS IS" BASIS,
 * WITHOUT WARRANTIES OR CONDITIONS OF ANY KIND, either express or implied.
 * See the License for the specific language governing permissions and
 * limitations under the License.
 */
package org.apache.pdfbox.cos;

import java.io.ByteArrayInputStream;
import java.io.ByteArrayOutputStream;
import java.io.Closeable;
import java.io.FilterOutputStream;
import java.io.IOException;
import java.io.InputStream;
import java.io.OutputStream;
import java.util.ArrayList;
import java.util.HashSet;
import java.util.List;
import java.util.Set;

import org.apache.commons.logging.Log;
import org.apache.commons.logging.LogFactory;
import org.apache.pdfbox.filter.DecodeOptions;
import org.apache.pdfbox.filter.Filter;
import org.apache.pdfbox.filter.FilterFactory;
import org.apache.pdfbox.io.IOUtils;
import org.apache.pdfbox.io.RandomAccess;
import org.apache.pdfbox.io.RandomAccessInputStream;
import org.apache.pdfbox.io.RandomAccessOutputStream;
import org.apache.pdfbox.io.RandomAccessRead;
import org.apache.pdfbox.io.RandomAccessReadBuffer;
import org.apache.pdfbox.io.RandomAccessReadView;
import org.apache.pdfbox.io.ScratchFile;

/**
 * This class represents a stream object in a PDF document.
 *
 * @author Ben Litchfield
 */
public class COSStream extends COSDictionary implements Closeable
{
    // backing store, in-memory or on-disk
    private RandomAccess randomAccess;
    // used as a temp buffer when creating a new stream
    private ScratchFile scratchFile;
    // indicates if the scratchfile was created within this COSStream instance
    private boolean closeScratchFile = false;
    // true if there's an open OutputStream
    private boolean isWriting;
    // random access view to be read from
    private RandomAccessReadView randomAccessReadView;
    
    private static final Log LOG = LogFactory.getLog(COSStream.class);
    
    /**
     * Creates a new stream with an empty dictionary.
     * <p>
     * Try to avoid using this constructor because it creates a new scratch file in memory. Instead,
     * use {@link COSDocument#createCOSStream() document.getDocument().createCOSStream()} which will
     * use the existing scratch file (in memory or in temp file) of the document.
     * </p>
     */
    public COSStream()
    {
        this(null);
    }
    
    /**
     * Creates a new stream with an empty dictionary. Data is stored in the given scratch file.
     *
     * @param scratchFile Scratch file for writing stream data.
     */
    public COSStream(ScratchFile scratchFile)
    {
        setInt(COSName.LENGTH, 0);
        this.scratchFile = scratchFile;
    }

    /**
     * Creates a new stream with an empty dictionary. Data is read from the given random accessview. Written data is stored
     * in the given scratch file.
     *
     * @param scratchFile Scratch file for writing stream data.
     * @throws IOException if the length of the random access view isn't available
     */
    public COSStream(ScratchFile scratchFile, RandomAccessReadView randomAccessReadView)
            throws IOException
    {
        this(scratchFile);
        this.randomAccessReadView = randomAccessReadView;
        setInt(COSName.LENGTH, (int) randomAccessReadView.length());
    }

    /**
     * Throws if the random access backing store has been closed. Helpful for catching cases where
     * a user tries to use a COSStream which has outlived its COSDocument.
     */
    private void checkClosed() throws IOException
    {
        if (randomAccess != null && randomAccess.isClosed())
        {
            throw new IOException("COSStream has been closed and cannot be read. " +
                                  "Perhaps its enclosing PDDocument has been closed?");
            // Tip for debugging: look at the destination file with an editor, you'll see an 
            // incomplete stream at the bottom.
        }
    }

    private ScratchFile getScratchFile()
    {
        if (scratchFile == null)
        {
            scratchFile = ScratchFile.getMainMemoryOnlyInstance();
            closeScratchFile = true;
        }
        return scratchFile;
    }

    /**
     * Returns a new InputStream which reads the encoded PDF stream data. Experts only!
     * 
     * @return InputStream containing raw, encoded PDF stream data.
     * @throws IOException If the stream could not be read.
     */
    public InputStream createRawInputStream() throws IOException
    {
        checkClosed();
        if (isWriting)
        {
            throw new IllegalStateException("Cannot read while there is an open stream writer");
        }
        if (randomAccess == null)
        {
            if (randomAccessReadView != null)
            {
                randomAccessReadView.seek(0);
                return new RandomAccessInputStream(randomAccessReadView);
            }
            else
            {
                throw new IOException(
                        "Create InputStream called without data being written before to stream.");
            }
        }
        else
        {
            return new RandomAccessInputStream(randomAccess);
        }
    }

    /**
     * Returns a new InputStream which reads the decoded stream data.
     * 
     * @return InputStream containing decoded stream data.
     * @throws IOException If the stream could not be read.
     */
    public COSInputStream createInputStream() throws IOException
    {
        return createInputStream(DecodeOptions.DEFAULT);
    }

    public COSInputStream createInputStream(DecodeOptions options) throws IOException
    {
        InputStream input = createRawInputStream();
        return COSInputStream.create(getFilterList(), this, input, options);
    }

    /**
     * Returns a new RandomAccessRead which reads the decoded stream data.
     * 
     * @return RandomAccessRead containing decoded stream data.
     * @throws IOException If the stream could not be read.
     */
    public RandomAccessRead createView() throws IOException
    {
        List<Filter> filterList = getFilterList();
        if (filterList.isEmpty())
        {
            if (randomAccess == null && randomAccessReadView != null)
            {
                return new RandomAccessReadView(randomAccessReadView, 0,
                        randomAccessReadView.length());
            }
            else
            {
                return new RandomAccessReadBuffer(createRawInputStream());
            }
        }
        else
        {
            Set<Filter> filterSet = new HashSet<>(filterList);
            if (filterSet.size() != filterList.size())
            {
                throw new IOException("Duplicate");
            }
            InputStream input = createRawInputStream();
            ByteArrayOutputStream output = new ByteArrayOutputStream();
            // apply filters
            for (int i = 0; i < filterList.size(); i++)
            {
                if (i > 0)
                {
                    input = new ByteArrayInputStream(output.toByteArray());
                    output.reset();
                }
                filterList.get(i).decode(input, output, this, i, DecodeOptions.DEFAULT);
            }
            return new RandomAccessReadBuffer(output.toByteArray());
        }
    }

    /**
     * Returns a new OutputStream for writing stream data, using the current filters.
     *
     * @return OutputStream for un-encoded stream data.
     * @throws IOException If the output stream could not be created.
     */
    public OutputStream createOutputStream() throws IOException
    {
        return createOutputStream(null);
    }
    
    /**
     * Returns a new OutputStream for writing stream data, using and the given filters.
     * 
     * @param filters COSArray or COSName of filters to be used.
     * @return OutputStream for un-encoded stream data.
     * @throws IOException If the output stream could not be created.
     */
    public OutputStream createOutputStream(COSBase filters) throws IOException
    {
        checkClosed();
        if (isWriting)
        {
            throw new IllegalStateException("Cannot have more than one open stream writer.");
        }
        // apply filters, if any
        if (filters != null)
        {
            setItem(COSName.FILTER, filters);
        }
        if (randomAccess != null)
            randomAccess.clear();
        else
            randomAccess = getScratchFile().createBuffer();
        OutputStream randomOut = new RandomAccessOutputStream(randomAccess);
        OutputStream cosOut = new COSOutputStream(getFilterList(), this, randomOut,
                getScratchFile());
        isWriting = true;
        return new FilterOutputStream(cosOut)
        {
            @Override
            public void write(byte[] b, int off, int len) throws IOException
            {
                this.out.write(b, off, len);
            }
            
            @Override
            public void close() throws IOException
            {
                super.close();
                setInt(COSName.LENGTH, (int)randomAccess.length());
                isWriting = false;
            }
        };
    }
    
    /**
     * Returns a new OutputStream for writing encoded PDF data. Experts only!
     * 
     * @return OutputStream for raw PDF stream data.
     * @throws IOException If the output stream could not be created.
     */
    public OutputStream createRawOutputStream() throws IOException
    {
        checkClosed();
        if (isWriting)
        {
            throw new IllegalStateException("Cannot have more than one open stream writer.");
        }
        if (randomAccess != null)
            randomAccess.clear();
        else
            randomAccess = getScratchFile().createBuffer();
        OutputStream out = new RandomAccessOutputStream(randomAccess);
        isWriting = true;
        return new FilterOutputStream(out)
        {
            @Override
            public void write(byte[] b, int off, int len) throws IOException
            {
                this.out.write(b, off, len);
            }
            
            @Override
            public void close() throws IOException
            {
                super.close();
                setInt(COSName.LENGTH, (int)randomAccess.length());
                isWriting = false;
            }
        };
    }
    
    /**
     * Returns the list of filters.
     */
    private List<Filter> getFilterList() throws IOException
    {
        List<Filter> filterList;
        COSBase filters = getFilters();

        if (filters instanceof COSName)
        {
            filterList = new ArrayList<>(1);
            filterList.add(FilterFactory.INSTANCE.getFilter((COSName)filters));
        }
        else if (filters instanceof COSArray)
        {
            COSArray filterArray = (COSArray)filters;
            filterList = new ArrayList<>(filterArray.size());
            for (int i = 0; i < filterArray.size(); i++)
            {
                COSBase base = filterArray.get(i);
                if (!(base instanceof COSName))
                {
                    throw new IOException("Forbidden type in filter array: " + 
                            (base == null ? "null" : base.getClass().getName()));
                }
                filterList.add(FilterFactory.INSTANCE.getFilter((COSName) base));
            }
        }
        else
        {
            filterList = new ArrayList<>();
        }

        return filterList;
    }
    
    /**
     * Returns the length of the encoded stream.
     *
     * @return length in bytes
     */
    public long getLength()
    {
        if (isWriting)
        {
            throw new IllegalStateException("There is an open OutputStream associated with " +
                                            "this COSStream. It must be closed before querying" +
                                            "length of this COSStream.");
        }
        return getInt(COSName.LENGTH, 0);
    }

    /**
     * This will return the filters to apply to the byte stream.
     * The method will return
     * <ul>
     * <li>null if no filters are to be applied
     * <li>a COSName if one filter is to be applied
     * <li>a COSArray containing COSNames if multiple filters are to be applied
     * </ul>
     *
     * @return the COSBase object representing the filters
     */
    public COSBase getFilters()
    {
        return getDictionaryObject(COSName.FILTER);
    }
    
    /**
     * Returns the contents of the stream as a PDF "text string".
     */
    public String toTextString()
    {
<<<<<<< HEAD
        InputStream input = null;
        byte[] array;

        try
        {
            input = createInputStream();
            array = IOUtils.toByteArray(input);
=======
        try (InputStream input = createInputStream())
        {
            byte[] array = IOUtils.toByteArray(input);
            COSString string = new COSString(array);
            return string.getString();
>>>>>>> b62b1157
        }
        catch (IOException e)
        {
            LOG.debug("An exception occurred trying to get the content - returning empty string instead", e);
            return "";
        }
<<<<<<< HEAD
        finally
        {
            IOUtils.closeQuietly(input);
        }
        COSString string = new COSString(array);
        return string.getString();
=======
>>>>>>> b62b1157
    }
    
    @Override
    public Object accept(ICOSVisitor visitor) throws IOException
    {
        return visitor.visitFromStream(this);
    }
    
    @Override
    public void close() throws IOException
    {
        if (closeScratchFile && scratchFile != null)
        {
            scratchFile.close();
            scratchFile = null;
        }
        // marks the scratch file pages as free
        if (randomAccess != null)
        {
            randomAccess.close();
            randomAccess = null;
        }
        if (randomAccessReadView != null)
        {
            randomAccessReadView.close();
            randomAccessReadView = null;
        }
    }

    /**
     * Indicates whether the stream contains any data or not.
     * 
     * @return true if the stream contains any data
     */
    public boolean hasData()
    {
        return randomAccess != null || randomAccessReadView != null;
    }
}<|MERGE_RESOLUTION|>--- conflicted
+++ resolved
@@ -385,36 +385,17 @@
      */
     public String toTextString()
     {
-<<<<<<< HEAD
-        InputStream input = null;
-        byte[] array;
-
-        try
-        {
-            input = createInputStream();
-            array = IOUtils.toByteArray(input);
-=======
         try (InputStream input = createInputStream())
         {
             byte[] array = IOUtils.toByteArray(input);
             COSString string = new COSString(array);
             return string.getString();
->>>>>>> b62b1157
         }
         catch (IOException e)
         {
             LOG.debug("An exception occurred trying to get the content - returning empty string instead", e);
             return "";
         }
-<<<<<<< HEAD
-        finally
-        {
-            IOUtils.closeQuietly(input);
-        }
-        COSString string = new COSString(array);
-        return string.getString();
-=======
->>>>>>> b62b1157
     }
     
     @Override
