/*
 * Licensed to the Apache Software Foundation (ASF) under one or more
 * contributor license agreements.  See the NOTICE file distributed with
 * this work for additional information regarding copyright ownership.
 * The ASF licenses this file to You under the Apache License, Version 2.0
 * (the "License"); you may not use this file except in compliance with
 * the License.  You may obtain a copy of the License at
 *
 *      http://www.apache.org/licenses/LICENSE-2.0
 *
 * Unless required by applicable law or agreed to in writing, software
 * distributed under the License is distributed on an "AS IS" BASIS,
 * WITHOUT WARRANTIES OR CONDITIONS OF ANY KIND, either express or implied.
 * See the License for the specific language governing permissions and
 * limitations under the License.
 */
package org.apache.pdfbox.cos;

import java.io.IOException;
import java.io.InputStream;
import java.util.ArrayList;
import java.util.Arrays;
import java.util.Calendar;
import java.util.Collection;
import java.util.LinkedHashMap;
import java.util.List;
import java.util.Map;
import java.util.Set;
import java.util.function.BiConsumer;

import org.apache.commons.logging.Log;
import org.apache.commons.logging.LogFactory;

import org.apache.pdfbox.io.IOUtils;
import org.apache.pdfbox.pdmodel.common.COSObjectable;
import org.apache.pdfbox.util.DateConverter;
import org.apache.pdfbox.util.SmallMap;

/**
 * This class represents a dictionary where name/value pairs reside.
 *
 * @author Ben Litchfield
 * 
 */
public class COSDictionary extends COSBase implements COSUpdateInfo
{

    /**
     * Log instance.
     */
    private static final Log LOG = LogFactory.getLog(COSDictionary.class);

    private static final String PATH_SEPARATOR = "/";
    private static final int MAP_THRESHOLD = 1000;

    /**
     * The name-value pairs of this dictionary. The pairs are kept in the order they were added to the dictionary.
     */
    protected Map<COSName, COSBase> items = new SmallMap<>();
    private final COSUpdateState updateState;

    /**
     * Constructor.
     */
    public COSDictionary()
    {
        updateState = new COSUpdateState(this);
    }

    /**
     * Copy Constructor. This will make a shallow copy of this dictionary.
     *
     * @param dict The dictionary to copy.
     */
    public COSDictionary(COSDictionary dict)
    {
        updateState = new COSUpdateState(this);
        addAll(dict);
    }

    /**
     * @see java.util.Map#containsValue(java.lang.Object)
     *
     * @param value The value to find in the map.
     *
     * @return true if the map contains this value.
     */
    public boolean containsValue(Object value)
    {
        boolean contains = items.containsValue(value);
        if (!contains && value instanceof COSObject)
        {
            contains = items.containsValue(((COSObject) value).getObject());
        }
        return contains;
    }

    /**
     * Search in the map for the value that matches the parameter and return the first key that maps to that value.
     *
     * @param value The value to search for in the map.
     * @return The key for the value in the map or null if it does not exist.
     */
    public COSName getKeyForValue(Object value)
    {
        for (Map.Entry<COSName, COSBase> entry : items.entrySet())
        {
            Object nextValue = entry.getValue();
            if (nextValue.equals(value)
                    || (nextValue instanceof COSObject && ((COSObject) nextValue).getObject()
                            .equals(value)))
            {
                return entry.getKey();
            }
        }
        return null;
    }

    /**
     * This will return the number of elements in this dictionary.
     *
     * @return The number of elements in the dictionary.
     */
    public int size()
    {
        return items.size();
    }

    /**
     * This will clear all items in the map.
     */
    public void clear()
    {
        if (items.size() > 0)
        {
            items.clear();
            getUpdateState().update();
        }
    }

    /**
     * This will get an object from this dictionary. If the object is a reference then it will dereference it and get it
     * from the document. If the object is COSNull then null will be returned.
     *
     * @param key The key to the object that we are getting.
     *
     * @return The object that matches the key.
     */
    public COSBase getDictionaryObject(String key)
    {
        return getDictionaryObject(COSName.getPDFName(key));
    }

    /**
     * This is a special case of getDictionaryObject that takes multiple keys, it will handle the situation where
     * multiple keys could get the same value, ie if either CS or ColorSpace is used to get the colorspace. This will
     * get an object from this dictionary. If the object is a reference then it will dereference it and get it from the
     * document. If the object is COSNull then null will be returned.
     *
     * @param firstKey The first key to try.
     * @param secondKey The second key to try.
     *
     * @return The object that matches the key.
     */
    public COSBase getDictionaryObject(COSName firstKey, COSName secondKey)
    {
        COSBase retval = getDictionaryObject(firstKey);
        if (retval == null && secondKey != null)
        {
            retval = getDictionaryObject(secondKey);
        }
        return retval;
    }

    /**
     * This will get an object from this dictionary. If the object is a reference then it will dereference it and get it
     * from the document. If the object is COSNull then null will be returned.
     *
     * @param key The key to the object that we are getting.
     *
     * @return The object that matches the key.
     */
    public COSBase getDictionaryObject(COSName key)
    {
        COSBase retval = items.get(key);
        if (retval instanceof COSObject)
        {
            retval = ((COSObject) retval).getObject();
        }
        if (retval == COSNull.NULL)
        {
            retval = null;
        }
        return retval;
    }

    /**
     * This will set an item in the dictionary. If value is null then the result will be the same as removeItem( key ).
     *
     * @param key The key to the dictionary object.
     * @param value The value to the dictionary object.
     */
    public void setItem(COSName key, COSBase value)
    {
        if (value == null)
        {
            removeItem(key);
        }
        else
        {
<<<<<<< HEAD
            boolean changed = !(items.containsKey(value) && items.get(key) == value);

=======
            if (items instanceof SmallMap && items.size() >= MAP_THRESHOLD)
            {
                items = new LinkedHashMap<>(items);
            }
>>>>>>> 8698b8df
            items.put(key, value);

            if (changed)
            {
                getUpdateState().update(value);
            }
        }
    }

    /**
     * This will set an item in the dictionary. If value is null then the result will be the same as removeItem( key ).
     *
     * @param key The key to the dictionary object.
     * @param value The value to the dictionary object.
     */
    public void setItem(COSName key, COSObjectable value)
    {
        COSBase base = null;
        if (value != null)
        {
            base = value.getCOSObject();
        }
        setItem(key, base);
    }

    /**
     * This will set an item in the dictionary. If value is null then the result will be the same as removeItem( key ).
     *
     * @param key The key to the dictionary object.
     * @param value The value to the dictionary object.
     */
    public void setItem(String key, COSObjectable value)
    {
        setItem(COSName.getPDFName(key), value);
    }

    /**
     * This will set an item in the dictionary.
     *
     * @param key The key to the dictionary object.
     * @param value The value to the dictionary object.
     */
    public void setBoolean(String key, boolean value)
    {
        setItem(COSName.getPDFName(key), COSBoolean.getBoolean(value));
    }

    /**
     * This will set an item in the dictionary.
     *
     * @param key The key to the dictionary object.
     * @param value The value to the dictionary object.
     */
    public void setBoolean(COSName key, boolean value)
    {
        setItem(key, COSBoolean.getBoolean(value));
    }

    /**
     * This will set an item in the dictionary. If value is null then the result will be the same as removeItem( key ).
     *
     * @param key The key to the dictionary object.
     * @param value The value to the dictionary object.
     */
    public void setItem(String key, COSBase value)
    {
        setItem(COSName.getPDFName(key), value);
    }

    /**
     * This is a convenience method that will convert the value to a COSName object. If it is null then the object will
     * be removed.
     *
     * @param key The key to the object,
     * @param value The string value for the name.
     */
    public void setName(String key, String value)
    {
        setName(COSName.getPDFName(key), value);
    }

    /**
     * This is a convenience method that will convert the value to a COSName object. If it is null then the object will
     * be removed.
     *
     * @param key The key to the object,
     * @param value The string value for the name.
     */
    public void setName(COSName key, String value)
    {
        COSName name = null;
        if (value != null)
        {
            name = COSName.getPDFName(value);
        }
        setItem(key, name);
    }

    /**
     * Set the value of a date entry in the dictionary.
     *
     * @param key The key to the date value.
     * @param date The date value.
     */
    public void setDate(String key, Calendar date)
    {
        setDate(COSName.getPDFName(key), date);
    }

    /**
     * Set the date object.
     *
     * @param key The key to the date.
     * @param date The date to set.
     */
    public void setDate(COSName key, Calendar date)
    {
        setString(key, DateConverter.toString(date));
    }

    /**
     * Set the date object.
     *
     * @param embedded The embedded dictionary.
     * @param key The key to the date.
     * @param date The date to set.
     */
    public void setEmbeddedDate(COSName embedded, COSName key, Calendar date)
    {
        COSDictionary dic = getCOSDictionary(embedded);
        if (dic == null && date != null)
        {
            dic = new COSDictionary();
            setItem(embedded, dic);
        }
        if (dic != null)
        {
            dic.setDate(key, date);
        }
    }

    /**
     * This is a convenience method that will convert the value to a COSString object. If it is null then the object
     * will be removed.
     *
     * @param key The key to the object,
     * @param value The string value for the name.
     */
    public void setString(String key, String value)
    {
        setString(COSName.getPDFName(key), value);
    }

    /**
     * This is a convenience method that will convert the value to a COSString object. If it is null then the object
     * will be removed.
     *
     * @param key The key to the object,
     * @param value The string value for the name.
     */
    public void setString(COSName key, String value)
    {
        COSString name = null;
        if (value != null)
        {
            name = new COSString(value);
        }
        setItem(key, name);
    }

    /**
     * This is a convenience method that will convert the value to a COSString object. If it is null then the object
     * will be removed.
     *
     * @param embedded The embedded dictionary to set the item in.
     * @param key The key to the object,
     * @param value The string value for the name.
     */
    public void setEmbeddedString(COSName embedded, COSName key, String value)
    {
        COSDictionary dic = getCOSDictionary(embedded);
        if (dic == null && value != null)
        {
            dic = new COSDictionary();
            setItem(embedded, dic);
        }
        if (dic != null)
        {
            dic.setString(key, value);
        }
    }

    /**
     * This is a convenience method that will convert the value to a COSInteger object.
     *
     * @param key The key to the object,
     * @param value The int value for the name.
     */
    public void setInt(String key, int value)
    {
        setInt(COSName.getPDFName(key), value);
    }

    /**
     * This is a convenience method that will convert the value to a COSInteger object.
     *
     * @param key The key to the object,
     * @param value The int value for the name.
     */
    public void setInt(COSName key, int value)
    {
        setItem(key, COSInteger.get(value));
    }

    /**
     * This is a convenience method that will convert the value to a COSInteger object.
     *
     * @param key The key to the object,
     * @param value The int value for the name.
     */
    public void setLong(String key, long value)
    {
        setLong(COSName.getPDFName(key), value);
    }

    /**
     * This is a convenience method that will convert the value to a COSInteger object.
     *
     * @param key The key to the object,
     * @param value The int value for the name.
     */
    public void setLong(COSName key, long value)
    {
        COSInteger intVal = COSInteger.get(value);
        setItem(key, intVal);
    }

    /**
     * This is a convenience method that will convert the value to a COSInteger object.
     *
     * @param embeddedDictionary The embedded dictionary.
     * @param key The key to the object,
     * @param value The int value for the name.
     */
    public void setEmbeddedInt(COSName embeddedDictionary, COSName key, int value)
    {
        COSDictionary embedded = getCOSDictionary(embeddedDictionary);
        if (embedded == null)
        {
            embedded = new COSDictionary();
            setItem(embeddedDictionary, embedded);
        }
        embedded.setInt(key, value);
    }

    /**
     * This is a convenience method that will convert the value to a COSFloat object.
     *
     * @param key The key to the object,
     * @param value The int value for the name.
     */
    public void setFloat(String key, float value)
    {
        setFloat(COSName.getPDFName(key), value);
    }

    /**
     * This is a convenience method that will convert the value to a COSFloat object.
     *
     * @param key The key to the object,
     * @param value The int value for the name.
     */
    public void setFloat(COSName key, float value)
    {
        COSFloat fltVal = new COSFloat(value);
        setItem(key, fltVal);
    }

    /**
     * Sets the given boolean value at bitPos in the flags.
     *
     * @param field The COSName of the field to set the value into.
     * @param bitFlag the bit position to set the value in.
     * @param value the value the bit position should have.
     */
    public void setFlag(COSName field, int bitFlag, boolean value)
    {
        int currentFlags = getInt(field, 0);
        if (value)
        {
            currentFlags = currentFlags | bitFlag;
        }
        else
        {
            currentFlags &= ~bitFlag;
        }
        setInt(field, currentFlags);
    }

    /**
     * This is a convenience method that will get the dictionary object that is expected to be a name. Null is returned
     * if the entry does not exist in the dictionary.
     *
     * @param key The key to the item in the dictionary.
     * @return The COS name.
     */
    public COSName getCOSName(COSName key)
    {
        COSBase name = getDictionaryObject(key);
        if (name instanceof COSName)
        {
            return (COSName) name;
        }
        return null;
    }

    /**
     * This is a convenience method that will get the dictionary object that is expected to be a COSObject. Null is
     * returned if the entry does not exist in the dictionary.
     *
     * @param key The key to the item in the dictionary.
     * @return The COSObject.
     */
    public COSObject getCOSObject(COSName key)
    {
        COSBase object = getItem(key);
        if (object instanceof COSObject)
        {
            return (COSObject) object;
        }
        return null;
    }

    /**
     * This is a convenience method that will get the dictionary object that is expected to be a COSDictionary. Null is
     * returned if the entry does not exist in the dictionary.
     *
     * @param key The key to the item in the dictionary.
     * @return The COSDictionary.
     */
    public COSDictionary getCOSDictionary(COSName key)
    {
        COSBase dictionary = getDictionaryObject(key);
        if (dictionary instanceof COSDictionary)
        {
            return (COSDictionary) dictionary;
        }
        return null;
    }

    /**
     * This is a convenience method that will get the dictionary object that is expected to be a COSDictionary. Null is
     * returned if the entry does not exist in the dictionary.
     *
     * @param firstKey The first key to the item in the dictionary.
     * @param secondKey The second key to the item in the dictionary.
     * @return The COSDictionary.
     */
    public COSDictionary getCOSDictionary(COSName firstKey, COSName secondKey)
    {
        COSBase dictionary = getDictionaryObject(firstKey, secondKey);
        if (dictionary instanceof COSDictionary)
        {
            return (COSDictionary) dictionary;
        }
        return null;
    }

    /**
     * This is a convenience method that will get the dictionary object that is expected to be a COSStream. Null is
     * returned if the entry does not exist in the dictionary.
     *
     * @param key The key to the item in the dictionary.
     * @return The COSStream.
     */
    public COSStream getCOSStream(COSName key)
    {
        COSBase base = getDictionaryObject(key);
        if (base instanceof COSStream)
        {
            return (COSStream) base;
        }
        return null;
    }

    /**
     * This is a convenience method that will get the dictionary object that is expected to be a COSArray. Null is
     * returned if the entry does not exist in the dictionary.
     *
     * @param key The key to the item in the dictionary.
     * @return The COSArray.
     */
    public COSArray getCOSArray(COSName key)
    {
        COSBase array = getDictionaryObject(key);
        if (array instanceof COSArray)
        {
            return (COSArray) array;
        }
        return null;
    }

    /**
     * This is a convenience method that will get the dictionary object that is expected to be a name. Default is
     * returned if the entry does not exist in the dictionary.
     *
     * @param key The key to the item in the dictionary.
     * @param defaultValue The value to return if the dictionary item is null.
     * @return The COS name.
     */
    public COSName getCOSName(COSName key, COSName defaultValue)
    {
        COSBase name = getDictionaryObject(key);
        if (name instanceof COSName)
        {
            return (COSName) name;
        }
        return defaultValue;
    }

    /**
     * This is a convenience method that will get the dictionary object that is expected to be a name and convert it to
     * a string. Null is returned if the entry does not exist in the dictionary.
     *
     * @param key The key to the item in the dictionary.
     * @return The name converted to a string.
     */
    public String getNameAsString(String key)
    {
        return getNameAsString(COSName.getPDFName(key));
    }

    /**
     * This is a convenience method that will get the dictionary object that is expected to be a name and convert it to
     * a string. Null is returned if the entry does not exist in the dictionary.
     *
     * @param key The key to the item in the dictionary.
     * @return The name converted to a string.
     */
    public String getNameAsString(COSName key)
    {
        String retval = null;
        COSBase name = getDictionaryObject(key);
        if (name instanceof COSName)
        {
            retval = ((COSName) name).getName();
        }
        else if (name instanceof COSString)
        {
            retval = ((COSString) name).getString();
        }
        return retval;
    }

    /**
     * This is a convenience method that will get the dictionary object that is expected to be a name and convert it to
     * a string.
     *
     * @param key The key to the item in the dictionary.
     * @param defaultValue The value to return if the dictionary item is null.
     * @return The name converted to a string.
     */
    public String getNameAsString(String key, String defaultValue)
    {
        return getNameAsString(COSName.getPDFName(key), defaultValue);
    }

    /**
     * This is a convenience method that will get the dictionary object that is expected to be a name and convert it to
     * a string.
     *
     * @param key The key to the item in the dictionary.
     * @param defaultValue The value to return if the dictionary item is null.
     * @return The name converted to a string.
     */
    public String getNameAsString(COSName key, String defaultValue)
    {
        String retval = getNameAsString(key);
        if (retval == null)
        {
            retval = defaultValue;
        }
        return retval;
    }

    /**
     * This is a convenience method that will get the dictionary object that is expected to be a
     * string. Null is returned if the entry does not exist in the dictionary.
     *
     * @param key The key to the item in the dictionary.
     * @return The name converted to a string.
     */
    public String getString(String key)
    {
        return getString(COSName.getPDFName(key));
    }

    /**
     * This is a convenience method that will get the dictionary object that is expected to be a
     * string. Null is returned if the entry does not exist in the dictionary.
     *
     * @param key The key to the item in the dictionary.
     * @return The name converted to a string.
     */
    public String getString(COSName key)
    {
        String retval = null;
        COSBase value = getDictionaryObject(key);
        if (value instanceof COSString)
        {
            retval = ((COSString) value).getString();
        }
        return retval;
    }

    /**
     * This is a convenience method that will get the dictionary object that is expected to be a
     * string.
     *
     * @param key The key to the item in the dictionary.
     * @param defaultValue The default value to return.
     * @return The name converted to a string.
     */
    public String getString(String key, String defaultValue)
    {
        return getString(COSName.getPDFName(key), defaultValue);
    }

    /**
     * This is a convenience method that will get the dictionary object that is expected to be a
     * string.
     *
     * @param key The key to the item in the dictionary.
     * @param defaultValue The default value to return.
     * @return The name converted to a string.
     */
    public String getString(COSName key, String defaultValue)
    {
        String retval = getString(key);
        if (retval == null)
        {
            retval = defaultValue;
        }
        return retval;
    }

    /**
     * This is a convenience method that will get the dictionary object that is expected to be a name and convert it to
     * a string. Null is returned if the entry does not exist in the dictionary.
     *
     * @param embedded The embedded dictionary.
     * @param key The key to the item in the dictionary.
     * @return The name converted to a string.
     */
    public String getEmbeddedString(COSName embedded, COSName key)
    {
        return getEmbeddedString(embedded, key, null);
    }

    /**
     * This is a convenience method that will get the dictionary object that is expected to be a name and convert it to
     * a string.
     *
     * @param embedded The embedded dictionary.
     * @param key The key to the item in the dictionary.
     * @param defaultValue The default value to return.
     * @return The name converted to a string.
     */
    public String getEmbeddedString(COSName embedded, COSName key, String defaultValue)
    {
        COSDictionary eDic = getCOSDictionary(embedded);
        return eDic != null ? eDic.getString(key, defaultValue) : defaultValue;
    }

    /**
     * This is a convenience method that will get the dictionary object that is expected to be a name and convert it to
     * a string. Null is returned if the entry does not exist in the dictionary or if the date was invalid.
     *
     * @param key The key to the item in the dictionary.
     * @return The name converted to a date.
     */
    public Calendar getDate(String key)
    {
        return getDate(COSName.getPDFName(key));
    }

    /**
     * This is a convenience method that will get the dictionary object that is expected to be a name and convert it to
     * a string. Null is returned if the entry does not exist in the dictionary or if the date was invalid.
     *
     * @param key The key to the item in the dictionary.
     * @return The name converted to a date.
     */
    public Calendar getDate(COSName key)
    {
        COSBase base = getDictionaryObject(key);
        if (base instanceof COSString)
        {
            return DateConverter.toCalendar((COSString) base);
        }
        return null;
    }

    /**
     * This is a convenience method that will get the dictionary object that is expected to be a date.
     *
     * @param key The key to the item in the dictionary.
     * @param defaultValue The default value to return if the entry does not exist in the dictionary or if the date was invalid.
     * @return The name converted to a date.
     */
    public Calendar getDate(String key, Calendar defaultValue)
    {
        return getDate(COSName.getPDFName(key), defaultValue);
    }

    /**
     * This is a convenience method that will get the dictionary object that is expected to be a date.
     *
     * @param key The key to the item in the dictionary.
     * @param defaultValue The default value to return if the entry does not exist in the dictionary or if the date was invalid.
     * @return The name converted to a date.
     */
    public Calendar getDate(COSName key, Calendar defaultValue)
    {
        Calendar retval = getDate(key);
        if (retval == null)
        {
            retval = defaultValue;
        }
        return retval;
    }

    /**
     * This is a convenience method that will get the dictionary object that is expected to be a name and convert it to
     * a string. Null is returned if the entry does not exist in the dictionary.
     *
     * @param embedded The embedded dictionary to get.
     * @param key The key to the item in the dictionary.
     * @return The name converted to a string.
     */
    public Calendar getEmbeddedDate(COSName embedded, COSName key)
    {
        return getEmbeddedDate(embedded, key, null);
    }

    /**
     * This is a convenience method that will get the dictionary object that is expected to be a date.
     *
     * @param embedded The embedded dictionary to get.
     * @param key The key to the item in the dictionary.
     * @param defaultValue The default value to return if the entry does not exist in the dictionary or if the date was
     * invalid.
     * @return The name converted to a string.
     */
    public Calendar getEmbeddedDate(COSName embedded, COSName key, Calendar defaultValue)
    {
        COSDictionary eDic = getCOSDictionary(embedded);
        return eDic != null ? eDic.getDate(key, defaultValue) : defaultValue;
    }

    /**
     * This is a convenience method that will get the dictionary object that is expected to be a cos boolean and convert
     * it to a primitive boolean.
     *
     * @param key The key to the item in the dictionary.
     * @param defaultValue The value returned if the entry is null.
     *
     * @return The value converted to a boolean.
     */
    public boolean getBoolean(String key, boolean defaultValue)
    {
        return getBoolean(COSName.getPDFName(key), defaultValue);
    }

    /**
     * This is a convenience method that will get the dictionary object that is expected to be a COSBoolean and convert
     * it to a primitive boolean.
     *
     * @param key The key to the item in the dictionary.
     * @param defaultValue The value returned if the entry is null.
     *
     * @return The entry converted to a boolean.
     */
    public boolean getBoolean(COSName key, boolean defaultValue)
    {
        return getBoolean(key, null, defaultValue);
    }

    /**
     * This is a convenience method that will get the dictionary object that is expected to be a COSBoolean and convert
     * it to a primitive boolean.
     *
     * @param firstKey The first key to the item in the dictionary.
     * @param secondKey The second key to the item in the dictionary.
     * @param defaultValue The value returned if the entry is null.
     *
     * @return The entry converted to a boolean.
     */
    public boolean getBoolean(COSName firstKey, COSName secondKey, boolean defaultValue)
    {
        boolean retval = defaultValue;
        COSBase bool = getDictionaryObject(firstKey, secondKey);
        if (bool instanceof COSBoolean)
        {
            retval = bool == COSBoolean.TRUE;
        }
        return retval;
    }

    /**
     * Get an integer from an embedded dictionary. Useful for 1-1 mappings. default:-1
     *
     * @param embeddedDictionary The name of the embedded dictionary.
     * @param key The key in the embedded dictionary.
     *
     * @return The value of the embedded integer.
     */
    public int getEmbeddedInt(COSName embeddedDictionary, COSName key)
    {
        return getEmbeddedInt(embeddedDictionary, key, -1);
    }

    /**
     * Get an integer from an embedded dictionary. Useful for 1-1 mappings.
     *
     * @param embeddedDictionary The name of the embedded dictionary.
     * @param key The key in the embedded dictionary.
     * @param defaultValue The value if there is no embedded dictionary or it does not contain the key.
     *
     * @return The value of the embedded integer.
     */
    public int getEmbeddedInt(COSName embeddedDictionary, COSName key, int defaultValue)
    {
        COSDictionary embedded = getCOSDictionary(embeddedDictionary);
        return embedded != null ? embedded.getInt(key, defaultValue) : defaultValue;
    }

    /**
     * This is a convenience method that will get the dictionary object that is expected to be an int. -1 is returned if
     * there is no value.
     *
     * @param key The key to the item in the dictionary.
     * @return The integer value.
     */
    public int getInt(String key)
    {
        return getInt(COSName.getPDFName(key), -1);
    }

    /**
     * This is a convenience method that will get the dictionary object that is expected to be an int. -1 is returned if
     * there is no value.
     *
     * @param key The key to the item in the dictionary.
     * @return The integer value..
     */
    public int getInt(COSName key)
    {
        return getInt(key, -1);
    }

    /**
     * This is a convenience method that will get the dictionary object that is expected to be an integer. If the
     * dictionary value is null then the default value will be returned.
     *
     * @param key The key to the item in the dictionary.
     * @param defaultValue The value to return if the dictionary item is null.
     * @return The integer value.
     */
    public int getInt(String key, int defaultValue)
    {
        return getInt(COSName.getPDFName(key), defaultValue);
    }

    /**
     * This is a convenience method that will get the dictionary object that is expected to be an integer. If the
     * dictionary value is null then the defaultvalue will be returned.
     *
     * @param key The key to the item in the dictionary.
     * @param defaultValue The value to return if the dictionary item is null.
     * @return The integer value.
     */
    public int getInt(COSName key, int defaultValue)
    {
        return getInt(key, null, defaultValue);
    }

    /**
     * This is a convenience method that will get the dictionary object that is expected to be an integer. If the
     * dictionary value is null then the default value -1 will be returned.
     *
     * @param firstKey The first key to the item in the dictionary.
     * @param secondKey The second key to the item in the dictionary.
     * @return The integer value.
     */
    public int getInt(COSName firstKey, COSName secondKey)
    {
        return getInt(firstKey, secondKey, -1);
    }

    /**
     * This is a convenience method that will get the dictionary object that is expected to be an integer. If the
     * dictionary value is null then the default value will be returned.
     *
     * @param firstKey The first key to the item in the dictionary.
     * @param secondKey The second key to the item in the dictionary.
     * @param defaultValue The value to return if the dictionary item is null.
     * @return The integer value.
     */
    public int getInt(COSName firstKey, COSName secondKey, int defaultValue)
    {
        int retval = defaultValue;
        COSBase obj = getDictionaryObject(firstKey, secondKey);
        if (obj instanceof COSNumber)
        {
            retval = ((COSNumber) obj).intValue();
        }
        return retval;
    }

    /**
     * This is a convenience method that will get the dictionary object that is expected to be an long. -1 is returned
     * if there is no value.
     *
     * @param key The key to the item in the dictionary.
     *
     * @return The long value.
     */
    public long getLong(String key)
    {
        return getLong(COSName.getPDFName(key), -1L);
    }

    /**
     * This is a convenience method that will get the dictionary object that is expected to be an long. -1 is returned
     * if there is no value.
     *
     * @param key The key to the item in the dictionary.
     * @return The long value.
     */
    public long getLong(COSName key)
    {
        return getLong(key, -1L);
    }

    /**
     * This is a convenience method that will get the dictionary object that is expected to be an integer. If the
     * dictionary value is null then the default value will be returned.
     *
     * @param key The key to the item in the dictionary.
     * @param defaultValue The value to return if the dictionary item is null.
     * @return The integer value.
     */
    public long getLong(String key, long defaultValue)
    {
        return getLong(COSName.getPDFName(key), defaultValue);
    }

    /**
     * This is a convenience method that will get the dictionary object that is expected to be an integer. If the
     * dictionary value is null then the default value will be returned.
     *
     * @param key The key to the item in the dictionary.
     * @param defaultValue The value to return if the dictionary item is null.
     * @return The integer value.
     */
    public long getLong(COSName key, long defaultValue)
    {
        long retval = defaultValue;
        COSBase obj = getDictionaryObject(key);
        if (obj instanceof COSNumber)
        {
            retval = ((COSNumber) obj).longValue();
        }
        return retval;
    }

    /**
     * This is a convenience method that will get the dictionary object that is expected to be an float. -1 is returned
     * if there is no value.
     *
     * @param key The key to the item in the dictionary.
     * @return The float value.
     */
    public float getFloat(String key)
    {
        return getFloat(COSName.getPDFName(key), -1);
    }

    /**
     * This is a convenience method that will get the dictionary object that is expected to be an float. -1 is returned
     * if there is no value.
     *
     * @param key The key to the item in the dictionary.
     * @return The float value.
     */
    public float getFloat(COSName key)
    {
        return getFloat(key, -1);
    }

    /**
     * This is a convenience method that will get the dictionary object that is expected to be a float. If the
     * dictionary value is null then the default value will be returned.
     *
     * @param key The key to the item in the dictionary.
     * @param defaultValue The value to return if the dictionary item is null.
     * @return The float value.
     */
    public float getFloat(String key, float defaultValue)
    {
        return getFloat(COSName.getPDFName(key), defaultValue);
    }

    /**
     * This is a convenience method that will get the dictionary object that is expected to be an float. If the
     * dictionary value is null then the default value will be returned.
     *
     * @param key The key to the item in the dictionary.
     * @param defaultValue The value to return if the dictionary item is null.
     * @return The float value.
     */
    public float getFloat(COSName key, float defaultValue)
    {
        float retval = defaultValue;
        COSBase obj = getDictionaryObject(key);
        if (obj instanceof COSNumber)
        {
            retval = ((COSNumber) obj).floatValue();
        }
        return retval;
    }

    /**
     * Gets the boolean value from the flags at the given bit position.
     *
     * @param field The COSName of the field to get the flag from.
     * @param bitFlag the bitPosition to get the value from.
     *
     * @return true if the number at bitPos is '1'
     */
    public boolean getFlag(COSName field, int bitFlag)
    {
        int ff = getInt(field, 0);
        return (ff & bitFlag) == bitFlag;
    }

    /**
     * This will remove an item for the dictionary. This will do nothing of the object does not exist.
     *
     * @param key The key to the item to remove from the dictionary.
     */
    public void removeItem(COSName key)
    {
        if (items.remove(key) != null)
        {
            getUpdateState().update();
        }
    }

    /**
     * This will do a lookup into the dictionary.
     *
     * @param key The key to the object.
     *
     * @return The item that matches the key.
     */
    public COSBase getItem(COSName key)
    {
        return items.get(key);
    }

    /**
     * This will do a lookup into the dictionary.
     * 
     * @param key The key to the object.
     *
     * @return The item that matches the key.
     */
    public COSBase getItem(String key)
    {
        return getItem(COSName.getPDFName(key));
    }

    /**
     * This is a special case of getItem that takes multiple keys, it will handle the situation
     * where multiple keys could get the same value, ie if either CS or ColorSpace is used to get
     * the colorspace. This will get an object from this dictionary.
     *
     * @param firstKey The first key to try.
     * @param secondKey The second key to try.
     *
     * @return The object that matches the key.
     */
    public COSBase getItem(COSName firstKey, COSName secondKey)
    {
        COSBase retval = getItem(firstKey);
        if (retval == null && secondKey != null)
        {
            retval = getItem(secondKey);
        }
        return retval;
    }
    
    /**
     * Returns the names of the entries in this dictionary. The returned set is in the order the entries were added to
     * the dictionary.
     *
     * @since Apache PDFBox 1.1.0
     * @return names of the entries in this dictionary
     */
    public Set<COSName> keySet()
    {
        return items.keySet();
    }

    /**
     * Returns the name-value entries in this dictionary. The returned set is in the order the entries were added to the
     * dictionary.
     *
     * @since Apache PDFBox 1.1.0
     * @return name-value entries in this dictionary
     */
    public Set<Map.Entry<COSName, COSBase>> entrySet()
    {
        return items.entrySet();
    }

    /**
     * Convenience method that calls
     * {@link Map#forEach(java.util.function.BiConsumer) Map.forEach(BiConsumer)}.
     *
     * @param action
     */
    public void forEach(BiConsumer<? super COSName, ? super COSBase> action)
    {
        items.forEach(action);
    }

    /**
     * This will get all of the values for the dictionary.
     *
     * @return All the values for the dictionary.
     */
    public Collection<COSBase> getValues()
    {
        return items.values();
    }

    /**
     * visitor pattern double dispatch method.
     *
     * @param visitor The object to notify when visiting this object.
     * @throws IOException If there is an error visiting this object.
     */
    @Override
    public void accept(ICOSVisitor visitor) throws IOException
    {
        visitor.visitFromDictionary(this);
    }

    /**
     * This will add all of the dictionaries keys/values to this dictionary. Existing key/value pairs will be
     * overwritten.
     *
     * @param dict The dictionaries to get the key/value pairs from.
     */
    public void addAll(COSDictionary dict)
    {
        if (items instanceof SmallMap && items.size() + dict.items.size() >= MAP_THRESHOLD)
        {
            items = new LinkedHashMap<>(items);
        }
        items.putAll(dict.items);
    }

    /**
     * @see java.util.Map#containsKey(Object)
     *
     * @param name The key to find in the map.
     * @return true if the map contains this key.
     */
    public boolean containsKey(COSName name)
    {
        return this.items.containsKey(name);
    }

    /**
     * @see java.util.Map#containsKey(Object)
     *
     * @param name The key to find in the map.
     * @return true if the map contains this key.
     */
    public boolean containsKey(String name)
    {
        return containsKey(COSName.getPDFName(name));
    }

    /**
     * Nice method, gives you every object you want Arrays works properly too. Try "P/Annots/[k]/Rect" where k means the
     * index of the Annots array.
     *
     * @param objPath the relative path to the object.
     * @return the object
     */
    public COSBase getObjectFromPath(String objPath)
    {
        String[] path = objPath.split(PATH_SEPARATOR);
        COSBase retval = this;
        for (String pathString : path)
        {
            if (retval instanceof COSArray)
            {
                int idx = Integer.parseInt(pathString.replace("\\[", "").replace("\\]", ""));
                retval = ((COSArray) retval).getObject(idx);
            }
            else if (retval instanceof COSDictionary)
            {
                retval = ((COSDictionary) retval).getDictionaryObject(pathString);
            }
        }
        return retval;
    }

    /**
     * Returns an unmodifiable view of this dictionary.
     * 
     * @return an unmodifiable view of this dictionary
     */
    public COSDictionary asUnmodifiableDictionary()
    {
        return new UnmodifiableCOSDictionary(this);
    }

    /**
     * {@inheritDoc}
     */
    @Override
    public String toString()
    {
        try
        {
            return getDictionaryString(this, new ArrayList<>());
        }
        catch (IOException e)
        {
            LOG.debug("An exception occurred trying - returning error message instead", e);
            return "COSDictionary{" + e.getMessage() + "}";
        }
    }

    private static String getDictionaryString(COSBase base, List<COSBase> objs) throws IOException
    {
        if (base == null)
        {
            return "null";
        }
        if (objs.contains(base))
        {
            // avoid endless recursion
            return String.valueOf(base.hashCode());
        }
        objs.add(base);
        if (base instanceof COSDictionary)
        {
            StringBuilder sb = new StringBuilder("COSDictionary{");
            for (Map.Entry<COSName, COSBase> x : ((COSDictionary) base).entrySet())
            {
                sb.append(x.getKey());
                sb.append(":");
                sb.append(getDictionaryString(x.getValue(), objs));
                sb.append(";");
            }
            sb.append("}");
            if (base instanceof COSStream)
            {
                try (InputStream stream = ((COSStream) base).createRawInputStream())
                {
                    byte[] b = IOUtils.toByteArray(stream);
                    sb.append("COSStream{").append(Arrays.hashCode(b)).append("}");
                }
            }
            return sb.toString();
        }
        if (base instanceof COSArray)
        {
            StringBuilder sb = new StringBuilder("COSArray{");
            for (COSBase x : (COSArray) base)
            {
                sb.append(getDictionaryString(x, objs));
                sb.append(";");
            }
            sb.append("}");
            return sb.toString();
        }
        if (base instanceof COSObject)
        {
            COSObject obj = (COSObject) base;
            return "COSObject{"
                    + getDictionaryString(
                            obj.isObjectNull() ? COSNull.NULL : obj.getObject(), objs)
                    + "}";
        }
        return base.toString();
    }
    
    /**
     * Returns the current {@link COSUpdateState} of this {@link COSDictionary}.
     *
     * @return The current {@link COSUpdateState} of this {@link COSDictionary}.
     * @see COSUpdateState
     */
    @Override
    public COSUpdateState getUpdateState()
    {
        return updateState;
    }

    /**
     * Collects all indirect objects numbers within this dictionary and all included dictionaries. It is used to avoid
     * mixed up object numbers wwhen importing an existing page to another pdf.
     * 
     * Expert use only. You might run into an endless recursion if choosing a wrong starting point.
     * 
     * @param indirectObjects a list of already found indirect objects.
     * 
     */
    public void getIndirectObjectKeys(List<COSObjectKey> indirectObjects)
    {
        // avoid endless recursions
        if (indirectObjects == null || (getKey() != null && indirectObjects.contains(getKey())))
        {
            return;
        }
        for (COSBase cosBase : items.values())
        {
            COSDictionary dictionary = null;
            if (cosBase instanceof COSObject)
            {
                // add indirect object key and dereference object
                if (cosBase.getKey() != null && !indirectObjects.contains(cosBase.getKey()))
                {
                    indirectObjects.add(cosBase.getKey());
                    COSBase referencedObject = ((COSObject) cosBase).getObject();
                    if (referencedObject instanceof COSDictionary)
                    {
                        dictionary = (COSDictionary) referencedObject;
                    }
                }
            }
            else if (cosBase instanceof COSDictionary)
            {
                dictionary = (COSDictionary) cosBase;
            }
            if (dictionary != null)
            {
                // descend to included dictionary to collect all included indirect objects
                dictionary.getIndirectObjectKeys(indirectObjects);
            }
        }
    }

}<|MERGE_RESOLUTION|>--- conflicted
+++ resolved
@@ -208,21 +208,12 @@
         }
         else
         {
-<<<<<<< HEAD
-            boolean changed = !(items.containsKey(value) && items.get(key) == value);
-
-=======
             if (items instanceof SmallMap && items.size() >= MAP_THRESHOLD)
             {
                 items = new LinkedHashMap<>(items);
             }
->>>>>>> 8698b8df
             items.put(key, value);
-
-            if (changed)
-            {
-                getUpdateState().update(value);
-            }
+            getUpdateState().update(value);
         }
     }
 
