--- conflicted
+++ resolved
@@ -453,11 +453,7 @@
     public int indexOf( COSBase object )
     {
         int retval = -1;
-<<<<<<< HEAD
-        for( int i=0; i<size(); i++ )
-=======
         for (int i = 0; i < size(); i++)
->>>>>>> 524c0f2d
         {
             if( get( i ).equals( object ) )
             {
