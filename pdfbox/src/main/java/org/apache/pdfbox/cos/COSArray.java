--- conflicted
+++ resolved
@@ -567,18 +567,8 @@
         float[] retval = new float[size()];
         for (int i = 0; i < retval.length; i++)
         {
-<<<<<<< HEAD
-            COSBase base = objects.get( i );
-            if( base instanceof COSObject )
-            {
-                base = ((COSObject)base).getObject();
-            }
-            retval[i] =
-                base instanceof COSNumber ? ((COSNumber) base).floatValue() : 0;
-=======
             COSBase base = getObject(i);
             retval[i] = base instanceof COSNumber ? ((COSNumber) base).floatValue() : 0;
->>>>>>> a7358e0b
         }
         return retval;
     }
