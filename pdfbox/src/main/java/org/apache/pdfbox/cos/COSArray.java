/*
 * Licensed to the Apache Software Foundation (ASF) under one or more
 * contributor license agreements.  See the NOTICE file distributed with
 * this work for additional information regarding copyright ownership.
 * The ASF licenses this file to You under the Apache License, Version 2.0
 * (the "License"); you may not use this file except in compliance with
 * the License.  You may obtain a copy of the License at
 *
 *      http://www.apache.org/licenses/LICENSE-2.0
 *
 * Unless required by applicable law or agreed to in writing, software
 * distributed under the License is distributed on an "AS IS" BASIS,
 * WITHOUT WARRANTIES OR CONDITIONS OF ANY KIND, either express or implied.
 * See the License for the specific language governing permissions and
 * limitations under the License.
 */
package org.apache.pdfbox.cos;

import java.io.IOException;
import java.util.ArrayList;
import java.util.Collection;
import java.util.Iterator;
import java.util.List;
import java.util.stream.Collectors;
import java.util.stream.StreamSupport;

import org.apache.pdfbox.pdmodel.common.COSObjectable;

/**
 * An array of PDFBase objects as part of the PDF document.
 *
 * @author Ben Litchfield
 */
public class COSArray extends COSBase implements Iterable<COSBase>, COSUpdateInfo
{
    private final List<COSBase> objects = new ArrayList<>();
    private final COSUpdateState updateState;

    /**
     * Constructor.
     */
    public COSArray()
    {
        updateState = new COSUpdateState(this);
    }

    /**
     * Use the given list to initialize the COSArray.
     * 
     * @param cosObjectables the initial list of COSObjectables
     */
    public COSArray(List<? extends COSObjectable> cosObjectables)
    {
        if (cosObjectables == null)
        {
            throw new IllegalArgumentException("List of COSObjectables cannot be null");
        }
        updateState = new COSUpdateState(this);
        cosObjectables.forEach(cosObjectable ->
            objects.add(cosObjectable != null ? cosObjectable.getCOSObject() : null));
    }

    /**
     * This will add an object to the array.
     *
     * @param object The object to add to the array.
     */
    public void add( COSBase object )
    {
        objects.add( object );
        getUpdateState().update(object);
    }

    /**
     * This will add an object to the array.
     *
     * @param object The object to add to the array.
     */
    public void add( COSObjectable object )
    {
        objects.add( object.getCOSObject() );
        getUpdateState().update(object.getCOSObject());
    }

    /**
     * Add the specified object at the ith location and push the rest to the
     * right.
     *
     * @param i The index to add at.
     * @param object The object to add at that index.
     */
    public void add( int i, COSBase object)
    {
        objects.add( i, object );
        getUpdateState().update(object);
    }

    /**
     * This will remove all of the objects in the collection.
     */
    public void clear()
    {
        if (objects.size() > 0)
        {
            objects.clear();
            getUpdateState().update();
        }
    }

    /**
     * This will remove all of the objects in the collection.
     *
     * @param objectsList The list of objects to remove from the collection.
     */
    public void removeAll( Collection<COSBase> objectsList )
    {
        if (objects.removeAll( objectsList ))
        {
            getUpdateState().update();
        }
    }

    /**
     * This will retain all of the objects in the collection.
     *
     * @param objectsList The list of objects to retain from the collection.
     */
    public void retainAll( Collection<COSBase> objectsList )
    {
<<<<<<< HEAD
        if (objects.retainAll( objectsList ))
=======
        if (objects.retainAll(objectsList))
>>>>>>> 3a27c70a
        {
            getUpdateState().update();
        }
    }

    /**
     * This will add an object to the array.
     *
     * @param objectsList The object to add to the array.
     */
    public void addAll( Collection<COSBase> objectsList )
    {
<<<<<<< HEAD
        if (objects.addAll( objectsList ))
=======
        if (objects.addAll(objectsList))
>>>>>>> 3a27c70a
        {
            getUpdateState().update(objectsList);
        }
    }

    /**
     * This will add all objects to this array.
     *
     * @param objectList The list of objects to add.
     */
    public void addAll( COSArray objectList )
    {
        if( objectList != null )
        {
<<<<<<< HEAD
            if (objects.addAll( objectList.objects ))
=======
            if (objects.addAll(objectList.objects))
>>>>>>> 3a27c70a
            {
                getUpdateState().update(objectList);
            }
        }
    }

    /**
     * Add the specified object at the ith location and push the rest to the
     * right.
     *
     * @param i The index to add at.
     * @param objectList The object to add at that index.
     */
    public void addAll( int i, Collection<COSBase> objectList )
    {
<<<<<<< HEAD
        if (objects.addAll( i, objectList ))
=======
        if (objects.addAll(i, objectList))
>>>>>>> 3a27c70a
        {
            getUpdateState().update(objectList);
        }
    }

    /**
     * This will set an object at a specific index.
     *
     * @param index zero based index into array.
     * @param object The object to set.
     */
    public void set( int index, COSBase object )
    {
        if (objects.set( index, object ) != object)
        {
            getUpdateState().update(object);
        }
    }

    /**
     * This will set an object at a specific index.
     *
     * @param index zero based index into array.
     * @param intVal The object to set.
     */
    public void set( int index, int intVal )
    {
        COSInteger value = COSInteger.get(intVal);
        if (objects.set( index, value) != value)
        {
            getUpdateState().update();
        }
    }

    /**
     * This will set an object at a specific index.
     *
     * @param index zero based index into array.
     * @param object The object to set.
     */
    public void set( int index, COSObjectable object )
    {
        COSBase base = null;
        if( object != null )
        {
            base = object.getCOSObject();
        }
        if (objects.set( index, base ) != base)
        {
            getUpdateState().update(base);
        }
    }

    /**
     * This will get an object from the array.  This will dereference the object.
     * If the object is COSNull then null will be returned.
     *
     * @param index The index into the array to get the object.
     *
     * @return The object at the requested index.
     */
    public COSBase getObject( int index )
    {
        COSBase obj = objects.get( index );
        if( obj instanceof COSObject )
        {
            obj = ((COSObject)obj).getObject();
        }
        if (obj == COSNull.NULL)
        {
            obj = null;
        }
        return obj;
    }

    /**
     * This will get an object from the array.  This will NOT dereference
     * the COS object.
     *
     * @param index The index into the array to get the object.
     *
     * @return The object at the requested index.
     */
    public COSBase get( int index )
    {
        return objects.get( index );
    }

    /**
     * Get the value of the array as an integer.
     *
     * @param index The index into the list.
     *
     * @return The value at that index or -1 if does not exist.
     */
    public int getInt( int index )
    {
        return getInt( index, -1 );
    }

    /**
     * Get the value of the array as an integer, return the default if it does not exist.
     *
     * @param index The value of the array.
     * @param defaultValue The value to return if the value is null.
     * @return The value at the index or the defaultValue.
     */
    public int getInt( int index, int defaultValue )
    {
        int retval = defaultValue;
        if ( index < size() )
        {
            Object obj = objects.get( index );
            if( obj instanceof COSNumber )
            {
                retval = ((COSNumber)obj).intValue();
            }
        }
        return retval;
    }

    /**
     * Set the value in the array as an integer.
     *
     * @param index The index into the array.
     * @param value The value to set.
     */
    public void setInt( int index, int value )
    {
        set( index, COSInteger.get( value ) );
    }

    /**
     * Set the value in the array as a name.
     * @param index The index into the array.
     * @param name The name to set in the array.
     */
    public void setName( int index, String name )
    {
        set( index, COSName.getPDFName( name ) );
    }

    /**
     * Get the value of the array as a string.
     *
     * @param index The index into the array.
     * @return The name converted to a string or null if it does not exist.
     */
    public String getName( int index )
    {
        return getName( index, null );
    }

    /**
     * Get an entry in the array that is expected to be a COSName.
     * @param index The index into the array.
     * @param defaultValue The value to return if it is null.
     * @return The value at the index or defaultValue if none is found.
     */
    public String getName( int index, String defaultValue )
    {
        String retval = defaultValue;
        if( index < size() )
        {
            Object obj = objects.get( index );
            if( obj instanceof COSName )
            {
                retval = ((COSName)obj).getName();
            }
        }
        return retval;
    }

    /**
     * Set the value in the array as a string.
     * @param index The index into the array.
     * @param string The string to set in the array.
     */
    public void setString( int index, String string )
    {
        if ( string != null )
        {
            set( index, new COSString( string ) );
        }
        else
        {
            set( index, null );
        }
    }   

    /**
     * Get the value of the array as a string.
     *
     * @param index The index into the array.
     * @return The string or null if it does not exist.
     */
    public String getString( int index )
    {
        return getString( index, null );
    }

    /**
     * Get an entry in the array that is expected to be a COSName.
     * @param index The index into the array.
     * @param defaultValue The value to return if it is null.
     * @return The value at the index or defaultValue if none is found.
     */
    public String getString( int index, String defaultValue )
    {
        String retval = defaultValue;
        if( index < size() )
        {
            Object obj = objects.get( index );
            if( obj instanceof COSString )
            {
                retval = ((COSString)obj).getString();
            }
        }
        return retval;
    }

    /**
     * This will get the size of this array.
     *
     * @return The number of elements in the array.
     */
    public int size()
    {
        return objects.size();
    }

    /**
     * This will remove an element from the array.
     *
     * @param i The index of the object to remove.
     *
     * @return The object that was removed.
     */
    public COSBase remove( int i )
    {
        COSBase removedEntry = objects.remove( i );
        getUpdateState().update();
        return removedEntry;
    }

    /**
     * This will remove an element from the array.
     *
     * @param o The object to remove.
     *
     * @return <code>true</code> if the object was removed, <code>false</code>
     *  otherwise
     */
    public boolean remove( COSBase o )
    {
        boolean removed = objects.remove(o);
        if (removed)
        {
            getUpdateState().update();
        }
        return removed;
    }

    /**
     * This will remove an element from the array.
     * This method will also remove a reference to the object.
     *
     * @param o The object to remove.
     * @return <code>true</code> if the object was removed, <code>false</code>
     *  otherwise
     */
    public boolean removeObject(COSBase o)
    {
        boolean removed = this.remove(o);
        if (!removed)
        {
            for (int i = 0; i < this.size(); i++)
            {
                COSBase entry = this.get(i);
                if (entry instanceof COSObject)
                {
                    COSObject objEntry = (COSObject) entry;
                    if (objEntry.getObject().equals(o))
                    {
                        return this.remove(entry);
                    }
                }
            }
        }
        return removed;
    }

    /**
     * {@inheritDoc}
     */
    @Override
    public String toString()
    {
        return "COSArray{" + objects + "}";
    }

    /**
     * Get access to the list.
     *
     * @return an iterator over the array elements
     */
    @Override
    public Iterator<COSBase> iterator()
    {
        return objects.iterator();
    }

    /**
     * This will return the index of the entry or -1 if it is not found.
     *
     * @param object The object to search for.
     * @return The index of the object or -1.
     */
    public int indexOf(COSBase object)
    {
        for (int i = 0; i < size(); i++)
        {
            COSBase item = get(i);
            if (item == null)
            {
                if (object == null)
                {
                    return i;
                }
            }
            else if (item.equals(object))
            {
                return i;
            }
        }
        return -1;
    }

    /**
     * This will return the index of the entry or -1 if it is not found.
     * This method will also find references to indirect objects.
     *
     * @param object The object to search for.
     * @return The index of the object or -1.
     */
    public int indexOfObject(COSBase object)
    {
        for (int i = 0; i < this.size(); i++)
        {
            COSBase item = this.get(i);
            if (item == null)
            {
                if (item == object)
                {
                    return i;
                }
            }
            else if (item.equals(object)
                    || item instanceof COSObject && ((COSObject) item).getObject().equals(object))
            {
                return i;
            }
        }
        return -1;
    }

    /**
     * This will add null values until the size of the array is at least
     * as large as the parameter.  If the array is already larger than the
     * parameter then nothing is done.
     *
     * @param size The desired size of the array.
     */
    public void growToSize( int size )
    {
        growToSize( size, null );
    }

    /**
     * This will add the object until the size of the array is at least
     * as large as the parameter.  If the array is already larger than the
     * parameter then nothing is done.
     *
     * @param size The desired size of the array.
     * @param object The object to fill the array with.
     */
    public void growToSize( int size, COSBase object )
    {
        while( size() < size )
        {
            add( object );
        }
    }

    /**
     * Visitor pattern double dispatch method.
     *
     * @param visitor The object to notify when visiting this object.
     * @throws IOException If an error occurs while visiting this object.
     */
    @Override
    public void accept(ICOSVisitor visitor) throws IOException
    {
        visitor.visitFromArray(this);
    }

    /**
     * This will take an COSArray of numbers and convert it to a float[].
     *
     * @return This COSArray as an array of float numbers.
     */
    public float[] toFloatArray()
    {
        float[] retval = new float[size()];
        for (int i = 0; i < retval.length; i++)
        {
            COSBase base = getObject(i);
            retval[i] = base instanceof COSNumber ? ((COSNumber) base).floatValue() : 0f;
        }
        return retval;
    }

    /**
     * Clear the current contents of the COSArray and set it with the float[].
     *
     * @param value The new value of the float array.
     */
    public void setFloatArray( float[] value )
    {
        this.clear();
        for (float aValue : value)
        {
            add(new COSFloat(aValue));
        }
    }

    /**
     *  Return contents of COSArray as a Java List.
     *
     *  @return the COSArray as List
     */
    public List<? extends COSBase> toList()
    {
        return new ArrayList<>(objects);
    }

    /**
     * This will return a list of names if the COSArray consists of COSNames only.
     * 
     * @return the list of names of the COSArray of COSNames
     */
    public List<String> toCOSNameStringList()
    {
        return StreamSupport.stream(objects.spliterator(), false) //
                .map(o -> ((COSName) o).getName()) //
                .collect(Collectors.toList());
    }

    /**
     * This will return a list of names if the COSArray consists of COSStrings only.
     * 
     * @return the list of names of the COSArray of COSStrings
     */
    public List<String> toCOSStringStringList()
    {
        return StreamSupport.stream(objects.spliterator(), false) //
                .map(o -> ((COSString) o).getString()) //
                .collect(Collectors.toList());
    }

    /**
     * This will return a list of float values if the COSArray consists of COSNumbers only.
     * 
     * @return the list of float values of the COSArray of COSNumbers
     */
    public List<Float> toCOSNumberFloatList()
    {
        List<Float> numbers = new ArrayList<>(size());
        for (int i = 0; i < size(); i++)
        {
            COSBase num = getObject(i);
            if (num instanceof COSNumber)
            {
                numbers.add(((COSNumber) num).floatValue());
            }
            else
            {
                numbers.add(null);
            }
        }
        return numbers;
    }

    /**
     * This will return a list of int values if the COSArray consists of COSNumbers only.
     * 
     * @return the list of int values of the COSArray of COSNumbers
     */
    public List<Integer> toCOSNumberIntegerList()
    {
        List<Integer> numbers = new ArrayList<>(size());
        for (int i = 0; i < size(); i++)
        {
            COSBase num = getObject(i);
            if (num instanceof COSNumber)
            {
                numbers.add(((COSNumber) num).intValue());
            }
            else
            {
                numbers.add(null);
            }
        }
        return numbers;
    }

    /**
     * This will take a list of integer objects and return a COSArray of COSInteger objects.
     *
     * @param integer A list of integers
     *
     * @return An array of COSInteger objects
     */
    public static COSArray ofCOSIntegers(List<Integer> integer)
    {
        COSArray retval = new COSArray();
        integer.forEach(s -> retval.add(COSInteger.get(s.longValue())));
        return retval;
    }

    /**
     * This will take a list of string objects and return a COSArray of COSName objects.
     *
     * @param strings A list of strings
     *
     * @return An array of COSName objects
     */
    public static COSArray ofCOSNames(List<String> strings)
    {
        COSArray retval = new COSArray();
        strings.forEach(s -> retval.add(COSName.getPDFName(s)));
        return retval;
    }

    /**
     * This will take a list of string objects and return a COSArray of COSName objects.
     *
     * @param strings A list of strings
     *
     * @return An array of COSName objects
     */
    public static COSArray ofCOSStrings(List<String> strings)
    {
        COSArray retval = new COSArray();
        strings.forEach(s -> retval.add(new COSString(s)));
        return retval;
    }
    
    /**
     * Returns the current {@link COSUpdateState} of this {@link COSArray}.
     *
     * @return The current {@link COSUpdateState} of this {@link COSArray}.
     * @see COSUpdateState
     */
    @Override
    public COSUpdateState getUpdateState()
    {
        return updateState;
    }
    
}<|MERGE_RESOLUTION|>--- conflicted
+++ resolved
@@ -127,11 +127,7 @@
      */
     public void retainAll( Collection<COSBase> objectsList )
     {
-<<<<<<< HEAD
-        if (objects.retainAll( objectsList ))
-=======
         if (objects.retainAll(objectsList))
->>>>>>> 3a27c70a
         {
             getUpdateState().update();
         }
@@ -144,11 +140,7 @@
      */
     public void addAll( Collection<COSBase> objectsList )
     {
-<<<<<<< HEAD
-        if (objects.addAll( objectsList ))
-=======
         if (objects.addAll(objectsList))
->>>>>>> 3a27c70a
         {
             getUpdateState().update(objectsList);
         }
@@ -163,11 +155,7 @@
     {
         if( objectList != null )
         {
-<<<<<<< HEAD
-            if (objects.addAll( objectList.objects ))
-=======
             if (objects.addAll(objectList.objects))
->>>>>>> 3a27c70a
             {
                 getUpdateState().update(objectList);
             }
@@ -183,11 +171,7 @@
      */
     public void addAll( int i, Collection<COSBase> objectList )
     {
-<<<<<<< HEAD
-        if (objects.addAll( i, objectList ))
-=======
         if (objects.addAll(i, objectList))
->>>>>>> 3a27c70a
         {
             getUpdateState().update(objectList);
         }
