/*
 * Licensed to the Apache Software Foundation (ASF) under one or more
 * contributor license agreements.  See the NOTICE file distributed with
 * this work for additional information regarding copyright ownership.
 * The ASF licenses this file to You under the Apache License, Version 2.0
 * (the "License"); you may not use this file except in compliance with
 * the License.  You may obtain a copy of the License at
 *
 *      http://www.apache.org/licenses/LICENSE-2.0
 *
 * Unless required by applicable law or agreed to in writing, software
 * distributed under the License is distributed on an "AS IS" BASIS,
 * WITHOUT WARRANTIES OR CONDITIONS OF ANY KIND, either express or implied.
 * See the License for the specific language governing permissions and
 * limitations under the License.
 */
package org.apache.pdfbox.pdfwriter;

import java.io.IOException;
import java.io.OutputStream;
import java.nio.charset.StandardCharsets;
import java.util.List;
import java.util.Map;
import org.apache.pdfbox.contentstream.operator.Operator;
import org.apache.pdfbox.contentstream.operator.OperatorName;
import org.apache.pdfbox.cos.COSArray;
import org.apache.pdfbox.cos.COSBase;
import org.apache.pdfbox.cos.COSBoolean;
import org.apache.pdfbox.cos.COSDictionary;
import org.apache.pdfbox.cos.COSFloat;
import org.apache.pdfbox.cos.COSInteger;
import org.apache.pdfbox.cos.COSName;
import org.apache.pdfbox.cos.COSNull;
import org.apache.pdfbox.cos.COSString;

/**
 * A class that will take a list of tokens and write out a stream with them.
 *
 * @author Ben Litchfield
 */
public class ContentStreamWriter
{
    private final OutputStream output;
    /**
     * space character.
     */
    public static final byte[] SPACE = new byte[] { 32 };

    /**
     * standard line separator
     */
    public static final byte[] EOL = new byte[] { 0x0A };

    /**
     * This will create a new content stream writer.
     *
     * @param out The stream to write the data to.
     */
    public ContentStreamWriter( OutputStream out )
    {
        output = out;
    }

    /**
     * Writes a single operand token.
     *
     * @param base The operand to write to the stream.
     * @throws IOException If there is an error writing to the stream.
     */
    public void writeToken(COSBase base) throws IOException
    {
        writeObject(base);
    }

    /**
     *  Writes a single operator token.
     *
     * @param op The operator to write to the stream.
     * @throws IOException If there is an error writing to the stream.
     */
    public void writeToken(Operator op) throws IOException
    {
        writeObject(op);
    }

    /**
     * Writes a series of tokens followed by a new line.
     * 
     * @param tokens The tokens to write to the stream.
     * @throws IOException If there is an error writing to the stream.
     */
    public void writeTokens(Object... tokens) throws IOException
    {
        for (Object token : tokens)
        {
            writeObject(token);
        }
        output.write("\n".getBytes(StandardCharsets.US_ASCII));
    }

    /**
     * This will write out the list of tokens to the stream.
     *
     * @param tokens The tokens to write to the stream.
     * @throws IOException If there is an error writing to the stream.
     */
    public void writeTokens( List<?> tokens ) throws IOException
    {
        for (Object token : tokens)
        {
            writeObject(token);
        }
    }

<<<<<<< HEAD
    private void writeObject(COSBase o) throws IOException
=======
    private void writeObject(Object o) throws IOException
    {
        if (o instanceof COSBase)
        {
            writeObject((COSBase) o);
        }
        else if (o instanceof Operator)
        {
            writeObject((Operator) o);
        }
        else
        {
            throw new IOException("Error:Unknown type in content stream:" + o);
        }
    }

    private void writeObject(Operator op) throws IOException
    {
        if (op.getName().equals(OperatorName.BEGIN_INLINE_IMAGE))
        {
            output.write(OperatorName.BEGIN_INLINE_IMAGE.getBytes(StandardCharsets.ISO_8859_1));
            output.write(EOL);
            COSDictionary dic = op.getImageParameters();
            for (COSName key : dic.keySet())
            {
                COSBase value = dic.getDictionaryObject(key);
                key.writePDF(output);
                output.write(SPACE);
                writeObject(value);
                output.write(EOL);
            }
            output.write(OperatorName.BEGIN_INLINE_IMAGE_DATA.getBytes(StandardCharsets.ISO_8859_1));
            output.write(EOL);
            output.write(op.getImageData());
            output.write(EOL);
            output.write(OperatorName.END_INLINE_IMAGE.getBytes(StandardCharsets.ISO_8859_1));
            output.write(EOL);
        }
        else
        {
            output.write(op.getName().getBytes(StandardCharsets.ISO_8859_1));
            output.write(EOL);
        }
    }

    private void writeObject( COSBase o ) throws IOException
>>>>>>> 132a9ffb
    {
        if( o instanceof COSString )
        {
            COSWriter.writeString((COSString)o, output);
            output.write( SPACE );
        }
        else if( o instanceof COSFloat )
        {
            ((COSFloat)o).writePDF( output );
            output.write( SPACE );
        }
        else if( o instanceof COSInteger )
        {
            ((COSInteger)o).writePDF( output );
            output.write( SPACE );
        }
        else if( o instanceof COSBoolean )
        {
            ((COSBoolean)o).writePDF( output );
            output.write( SPACE );
        }
        else if( o instanceof COSName )
        {
            ((COSName)o).writePDF( output );
            output.write( SPACE );
        }
        else if( o instanceof COSArray )
        {
            COSArray array = (COSArray)o;
            output.write(COSWriter.ARRAY_OPEN);
            for( int i=0; i<array.size(); i++ )
            {
                writeObject(array.get(i));
            }
            output.write(COSWriter.ARRAY_CLOSE);
            output.write(SPACE);
        }
        else if( o instanceof COSDictionary )
        {
            COSDictionary obj = (COSDictionary)o;
            output.write( COSWriter.DICT_OPEN );
            for (Map.Entry<COSName, COSBase> entry : obj.entrySet())
            {
                if (entry.getValue() != null)
                {
                    writeObject(entry.getKey());
                    writeObject(entry.getValue());
                }
            }
            output.write( COSWriter.DICT_CLOSE );
            output.write( SPACE );
        }
<<<<<<< HEAD
        else if (o == COSNull.NULL)
=======
        else if (o instanceof COSNull)
>>>>>>> 132a9ffb
        {
            output.write("null".getBytes(StandardCharsets.US_ASCII));
            output.write(SPACE);
        }
        else
        {
            throw new IOException( "Error:Unknown type in content stream:" + o );
        }
    }

    private void writeObject(Object o) throws IOException
    {
        if (o instanceof COSBase)
        {
            writeObject((COSBase)o);
        }
        else if (o instanceof Operator)
        {
            writeObject((Operator)o);
        }
        else
        {
            throw new IOException( "Error:Unknown type in content stream:" + o );
        }
    }

    private void writeObject(Operator op) throws IOException
    {
        if( op.getName().equals( OperatorName.BEGIN_INLINE_IMAGE ) )
        {
            output.write( OperatorName.BEGIN_INLINE_IMAGE.getBytes(StandardCharsets.ISO_8859_1) );
            output.write(EOL);
            COSDictionary dic = op.getImageParameters();
            for( COSName key : dic.keySet() )
            {
                COSBase value = dic.getDictionaryObject( key );
                key.writePDF( output );
                output.write( SPACE );
                writeObject( value );
                output.write( EOL );
            }
            output.write( OperatorName.BEGIN_INLINE_IMAGE_DATA.getBytes(StandardCharsets.ISO_8859_1) );
            output.write( EOL );
            output.write( op.getImageData() );
            output.write( EOL );
            output.write( OperatorName.END_INLINE_IMAGE.getBytes(StandardCharsets.ISO_8859_1) );
            output.write( EOL );
        }
        else
        {
            output.write( op.getName().getBytes(StandardCharsets.ISO_8859_1) );
            output.write( EOL );
        }
    }
}<|MERGE_RESOLUTION|>--- conflicted
+++ resolved
@@ -112,9 +112,6 @@
         }
     }
 
-<<<<<<< HEAD
-    private void writeObject(COSBase o) throws IOException
-=======
     private void writeObject(Object o) throws IOException
     {
         if (o instanceof COSBase)
@@ -161,7 +158,6 @@
     }
 
     private void writeObject( COSBase o ) throws IOException
->>>>>>> 132a9ffb
     {
         if( o instanceof COSString )
         {
@@ -214,11 +210,7 @@
             output.write( COSWriter.DICT_CLOSE );
             output.write( SPACE );
         }
-<<<<<<< HEAD
-        else if (o == COSNull.NULL)
-=======
         else if (o instanceof COSNull)
->>>>>>> 132a9ffb
         {
             output.write("null".getBytes(StandardCharsets.US_ASCII));
             output.write(SPACE);
@@ -228,49 +220,4 @@
             throw new IOException( "Error:Unknown type in content stream:" + o );
         }
     }
-
-    private void writeObject(Object o) throws IOException
-    {
-        if (o instanceof COSBase)
-        {
-            writeObject((COSBase)o);
-        }
-        else if (o instanceof Operator)
-        {
-            writeObject((Operator)o);
-        }
-        else
-        {
-            throw new IOException( "Error:Unknown type in content stream:" + o );
-        }
-    }
-
-    private void writeObject(Operator op) throws IOException
-    {
-        if( op.getName().equals( OperatorName.BEGIN_INLINE_IMAGE ) )
-        {
-            output.write( OperatorName.BEGIN_INLINE_IMAGE.getBytes(StandardCharsets.ISO_8859_1) );
-            output.write(EOL);
-            COSDictionary dic = op.getImageParameters();
-            for( COSName key : dic.keySet() )
-            {
-                COSBase value = dic.getDictionaryObject( key );
-                key.writePDF( output );
-                output.write( SPACE );
-                writeObject( value );
-                output.write( EOL );
-            }
-            output.write( OperatorName.BEGIN_INLINE_IMAGE_DATA.getBytes(StandardCharsets.ISO_8859_1) );
-            output.write( EOL );
-            output.write( op.getImageData() );
-            output.write( EOL );
-            output.write( OperatorName.END_INLINE_IMAGE.getBytes(StandardCharsets.ISO_8859_1) );
-            output.write( EOL );
-        }
-        else
-        {
-            output.write( op.getName().getBytes(StandardCharsets.ISO_8859_1) );
-            output.write( EOL );
-        }
-    }
 }