/*
 * Licensed to the Apache Software Foundation (ASF) under one or more
 * contributor license agreements.  See the NOTICE file distributed with
 * this work for additional information regarding copyright ownership.
 * The ASF licenses this file to You under the Apache License, Version 2.0
 * (the "License"); you may not use this file except in compliance with
 * the License.  You may obtain a copy of the License at
 *
 *      http://www.apache.org/licenses/LICENSE-2.0
 *
 * Unless required by applicable law or agreed to in writing, software
 * distributed under the License is distributed on an "AS IS" BASIS,
 * WITHOUT WARRANTIES OR CONDITIONS OF ANY KIND, either express or implied.
 * See the License for the specific language governing permissions and
 * limitations under the License.
 */
package org.apache.pdfbox.pdfwriter;

import java.io.ByteArrayOutputStream;
import java.io.IOException;
import java.io.InputStream;
import java.io.OutputStream;
import java.io.SequenceInputStream;
import java.nio.charset.StandardCharsets;
import java.security.MessageDigest;
import java.security.NoSuchAlgorithmException;
import java.text.DecimalFormat;
import java.text.DecimalFormatSymbols;
import java.text.NumberFormat;
import java.util.ArrayList;
import java.util.Collections;
import java.util.Deque;
import java.util.HashMap;
import java.util.HashSet;
import java.util.Hashtable;
import java.util.Iterator;
import java.util.LinkedList;
import java.util.List;
import java.util.Locale;
import java.util.Map;
import java.util.Set;
import java.util.stream.Collectors;

import org.apache.pdfbox.cos.COSArray;
import org.apache.pdfbox.cos.COSBase;
import org.apache.pdfbox.cos.COSBoolean;
import org.apache.pdfbox.cos.COSDictionary;
import org.apache.pdfbox.cos.COSDocument;
import org.apache.pdfbox.cos.COSFloat;
import org.apache.pdfbox.cos.COSInteger;
import org.apache.pdfbox.cos.COSName;
import org.apache.pdfbox.cos.COSNull;
import org.apache.pdfbox.cos.COSNumber;
import org.apache.pdfbox.cos.COSObject;
import org.apache.pdfbox.cos.COSObjectKey;
import org.apache.pdfbox.cos.COSStream;
import org.apache.pdfbox.cos.COSString;
import org.apache.pdfbox.cos.COSUpdateInfo;
import org.apache.pdfbox.cos.ICOSVisitor;
import org.apache.pdfbox.io.IOUtils;
import org.apache.pdfbox.io.RandomAccessInputStream;
import org.apache.pdfbox.io.RandomAccessRead;
import org.apache.pdfbox.pdfparser.PDFXRefStream;
import org.apache.pdfbox.pdfparser.xref.FreeXReference;
import org.apache.pdfbox.pdfparser.xref.NormalXReference;
import org.apache.pdfbox.pdfparser.xref.ObjectStreamXReference;
import org.apache.pdfbox.pdfparser.xref.XReferenceEntry;
import org.apache.pdfbox.pdfwriter.compress.COSWriterCompressionPool;
import org.apache.pdfbox.pdfwriter.compress.COSWriterObjectStream;
import org.apache.pdfbox.pdfwriter.compress.CompressParameters;
import org.apache.pdfbox.pdmodel.PDDocument;
import org.apache.pdfbox.pdmodel.encryption.ProtectionPolicy;
import org.apache.pdfbox.pdmodel.encryption.SecurityHandler;
import org.apache.pdfbox.pdmodel.fdf.FDFDocument;
import org.apache.pdfbox.pdmodel.interactive.digitalsignature.COSFilterInputStream;
import org.apache.pdfbox.pdmodel.interactive.digitalsignature.SignatureInterface;
import org.apache.pdfbox.util.Hex;

/**
 * This class acts on a in-memory representation of a PDF document.
 *
 * @author Michael Traut
 * @author Ben Litchfield
 */
public class COSWriter implements ICOSVisitor
{
    /**
     * The dictionary open token.
     */
    public static final byte[] DICT_OPEN = "<<".getBytes(StandardCharsets.US_ASCII);
    /**
     * The dictionary close token.
     */
    public static final byte[] DICT_CLOSE = ">>".getBytes(StandardCharsets.US_ASCII);
    /**
     * space character.
     */
    public static final byte[] SPACE = { ' ' };
    /**
     * The start to a PDF comment.
     */
    public static final byte[] COMMENT = { '%' };

    /**
     * The output version of the PDF.
     */
    public static final byte[] VERSION = "PDF-1.4".getBytes(StandardCharsets.US_ASCII);
    /**
     * Garbage bytes used to create the PDF header.
     */
    public static final byte[] GARBAGE = new byte[] {(byte)0xf6, (byte)0xe4, (byte)0xfc, (byte)0xdf};
    /**
     * The EOF constant.
     */
    public static final byte[] EOF = "%%EOF".getBytes(StandardCharsets.US_ASCII);
    // pdf tokens

    /**
     * The reference token.
     */
    public static final byte[] REFERENCE = "R".getBytes(StandardCharsets.US_ASCII);
    /**
     * The XREF token.
     */
    public static final byte[] XREF = "xref".getBytes(StandardCharsets.US_ASCII);
    /**
     * The xref free token.
     */
    public static final byte[] XREF_FREE = "f".getBytes(StandardCharsets.US_ASCII);
    /**
     * The xref used token.
     */
    public static final byte[] XREF_USED = "n".getBytes(StandardCharsets.US_ASCII);
    /**
     * The trailer token.
     */
    public static final byte[] TRAILER = "trailer".getBytes(StandardCharsets.US_ASCII);
    /**
     * The start xref token.
     */
    public static final byte[] STARTXREF = "startxref".getBytes(StandardCharsets.US_ASCII);
    /**
     * The starting object token.
     */
    public static final byte[] OBJ = "obj".getBytes(StandardCharsets.US_ASCII);
    /**
     * The end object token.
     */
    public static final byte[] ENDOBJ = "endobj".getBytes(StandardCharsets.US_ASCII);
    /**
     * The array open token.
     */
    public static final byte[] ARRAY_OPEN = "[".getBytes(StandardCharsets.US_ASCII);
    /**
     * The array close token.
     */
    public static final byte[] ARRAY_CLOSE = "]".getBytes(StandardCharsets.US_ASCII);
    /**
     * The open stream token.
     */
    public static final byte[] STREAM = "stream".getBytes(StandardCharsets.US_ASCII);
    /**
     * The close stream token.
     */
    public static final byte[] ENDSTREAM = "endstream".getBytes(StandardCharsets.US_ASCII);
    
    private final NumberFormat formatXrefOffset = new DecimalFormat("0000000000",
            DecimalFormatSymbols.getInstance(Locale.US));

    // the decimal format for the xref object generation number data
    private final NumberFormat formatXrefGeneration = new DecimalFormat("00000",
            DecimalFormatSymbols.getInstance(Locale.US));

    // the stream where we create the pdf output
    private OutputStream output;

    // the stream used to write standard cos data
    private COSStandardOutputStream standardOutput;

    // the start position of the x ref section
    private long startxref = 0;

    // the current object number
    private long number = 0;

    // maps the object to the keys generated in the writer
    // these are used for indirect references in other objects
    //A hashtable is used on purpose over a hashmap
    //so that null entries will not get added.
    @SuppressWarnings({"squid:S1149"})
    private final Map<COSBase,COSObjectKey> objectKeys = new Hashtable<>();

    private final Map<COSObjectKey,COSBase> keyObject = new HashMap<>();

    // the list of x ref entries to be made so far
    private final List<XReferenceEntry> xRefEntries = new ArrayList<>();

    //A list of objects to write.
    private final Deque<COSBase> objectsToWrite = new LinkedList<>();

    //a list of objects already written
    private final Set<COSBase> writtenObjects = new HashSet<>();

    //An 'actual' is any COSBase that is not a COSObject.
    //need to keep a list of the actuals that are added
    //as well as the objects because there is a problem
    //when adding a COSObject and then later adding
    //the actual for that object, so we will track
    //actuals separately.
    private final Set<COSBase> actualsAdded = new HashSet<>();

    private COSObjectKey currentObjectKey = null;
    private PDDocument pdDocument = null;
    private FDFDocument fdfDocument = null;
    private boolean willEncrypt = false;

    // signing
    private boolean incrementalUpdate = false;
    private boolean reachedSignature = false;
    private long signatureOffset;
    private long signatureLength;
    private long byteRangeOffset;
    private long byteRangeLength;
    private RandomAccessRead incrementalInput;
    private OutputStream incrementalOutput;
    private SignatureInterface signatureInterface;
    private byte[] incrementPart;
    private COSArray byteRangeArray;
    private CompressParameters compressParameters = null;
    private boolean blockAddingObject = false;

    /**
     * COSWriter constructor.
     *
     * @param outputStream The output stream to write the PDF. It will be closed when this object is
     * closed.
     */
    public COSWriter(OutputStream outputStream)
    {
        this(outputStream, (CompressParameters) null);
    }

    /**
     * COSWriter constructor.
     *
     * @param outputStream The output stream to write the PDF. It will be closed when this object is closed.
     * @param compressParameters The configuration for the document's compression.
     */
    public COSWriter(OutputStream outputStream, CompressParameters compressParameters)
    {
        setOutput(outputStream);
        setStandardOutput(new COSStandardOutputStream(output));
        this.compressParameters = compressParameters;
    }

    /**
     * COSWriter constructor for incremental updates. There must be a path of objects that have
     * {@link COSUpdateInfo#isNeedToBeUpdated()} set, starting from the document catalog. For signatures this is taken
     * care by PDFBox itself.
     *
     * @param outputStream output stream where the new PDF data will be written. It will be closed when this object is
     * closed.
     * @param inputData random access read containing source PDF data
     *
     * @throws IOException if something went wrong
     */
    public COSWriter(OutputStream outputStream, RandomAccessRead inputData) throws IOException
    {
        // write to buffer instead of output
        setOutput(new ByteArrayOutputStream());
        setStandardOutput(new COSStandardOutputStream(output, inputData.length()));

        incrementalInput = inputData;
        incrementalOutput = outputStream;
        incrementalUpdate = true;
    }

    /**
     * Constructor for incremental updates with a list of objects to write. This allows to
     * include objects even if there is no path of objects that have
     * {@link COSUpdateInfo#isNeedToBeUpdated()} set so the incremental update gets smaller. Only
     * dictionaries are supported; if you need to update other objects classes, then add their
     * parent dictionary.
     *
     * @param outputStream output stream where the new PDF data will be written. It will be closed
     * when this object is closed.
     * @param inputData random access read containing source PDF data.
     * @param objectsToWrite objects that <b>must</b> be part of the incremental saving.
     * @throws IOException if something went wrong
     */
    public COSWriter(OutputStream outputStream, RandomAccessRead inputData,
            Set<COSDictionary> objectsToWrite) throws IOException
    {
        // Implementation notes / summary of April 2019 comments in PDFBOX-45:
        // we allow only COSDictionary in objectsToWrite because other types, 
        // especially COSArray, are written directly. If we'd allow them with the current
        // COSWriter implementation, they would be written twice,
        // once directly and once indirectly as orphan.
        // One could improve visitFromArray and visitFromDictionary (see commit 1856891)
        // to handle arrays like dictionaries so that arrays are written indirectly,
        // but this produces very inefficient files.
        // If there is ever a real need to update arrays, then a future implementation could
        // recommit change 1856891 (also needs to move the byteRange position detection code)
        // and also set isDirect in arrays to true by default, to avoid inefficient files.
        // COSArray.setDirect(true) is called at some places in the current implementation for
        // documentational purposes only.
        this(outputStream, inputData);
        this.objectsToWrite.addAll(objectsToWrite);
    }

    /**
     * Returns true, if the resulting document shall be compressed.
     *
     * @return True, if the resulting document shall be compressed.
     */
    public boolean isCompress()
    {
        return compressParameters != null && compressParameters.isCompress();
    }

    private void prepareIncrement(PDDocument doc)
    {
        COSDocument cosDoc = doc.getDocument();
        Set<COSObjectKey> keySet = cosDoc.getXrefTable().keySet();
        for (COSObjectKey cosObjectKey : keySet)
        {
            COSBase object = cosDoc.getObjectFromPool(cosObjectKey).getObject();
            if (object != null && cosObjectKey != null && !(object instanceof COSNumber))
            {
                // FIXME see PDFBOX-4997: objectKeys is (theoretically) risky because a COSName in
                // different objects would appear only once. Rev 1092855 considered this
                // but only for COSNumber.
                objectKeys.put(object, cosObjectKey);
                keyObject.put(cosObjectKey, object);
            }
        }
    }
    
    /**
     * add an entry in the x ref table for later dump.
     *
     * @param entry The new entry to add.
     */
    protected void addXRefEntry(XReferenceEntry entry)
    {
        getXRefEntries().add(entry);
    }

    /**
     * This will get the output stream.
     *
     * @return The output stream.
     */
    protected java.io.OutputStream getOutput()
    {
        return output;
    }

    /**
     * This will get the standard output stream.
     *
     * @return The standard output stream.
     */
    protected COSStandardOutputStream getStandardOutput()
    {
        return standardOutput;
    }

    /**
     * This will get the current start xref.
     *
     * @return The current start xref.
     */
    protected long getStartxref()
    {
        return startxref;
    }
    /**
     * This will get the xref entries.
     *
     * @return All available xref entries.
     */
    protected List<XReferenceEntry> getXRefEntries()
    {
        return xRefEntries;
    }

    /**
     * This will set the output stream.
     *
     * @param newOutput The new output stream.
     */
    private void setOutput( OutputStream newOutput )
    {
        output = newOutput;
    }

    /**
     * This will set the standard output stream.
     *
     * @param newStandardOutput The new standard output stream.
     */
    private void setStandardOutput(COSStandardOutputStream newStandardOutput)
    {
        standardOutput = newStandardOutput;
    }

    /**
     * This will set the start xref.
     *
     * @param newStartxref The new start xref attribute.
     */
    protected void setStartxref(long newStartxref)
    {
        startxref = newStartxref;
    }

    /**
     * This will write the body of the document.
     *
     * @param doc The document to write the body for.
     *
     * @throws IOException If there is an error writing the data.
     */
    protected void doWriteBody(COSDocument doc) throws IOException
    {
        COSDictionary trailer = doc.getTrailer();
        // get the COSObjects to preserve the origin object numbers
        COSBase root = trailer.getItem(COSName.ROOT);
        COSBase info = trailer.getItem(COSName.INFO);
        COSBase encrypt = trailer.getItem(COSName.ENCRYPT);
        if( root != null )
        {
            addObjectToWrite( root );
        }
        if( info != null )
        {
            addObjectToWrite( info );
        }
        doWriteObjects();
        willEncrypt = false;
        if( encrypt != null )
        {
            addObjectToWrite( encrypt );
        }

        doWriteObjects();
    }

    /**
     * This will write the compressed body of the document.
     *
     * @param document The document to write the body for.
     * @throws IOException If there is an error writing the data.
     */
    private void doWriteBodyCompressed(COSDocument document) throws IOException
    {
        COSDictionary trailer = document.getTrailer();
        COSDictionary encrypt = trailer.getCOSDictionary(COSName.ENCRYPT);
        blockAddingObject = true;
        willEncrypt = encrypt != null;
        if (trailer.containsKey(COSName.ROOT))
        {
            COSWriterCompressionPool compressionPool = new COSWriterCompressionPool(pdDocument,
                    compressParameters);
            // Append object stream entries to document.
            for (COSObjectKey key : compressionPool.getObjectStreamObjects())
            {
                COSBase object = compressionPool.getObject(key);
                writtenObjects.add(object);
                objectKeys.put(object, key);
                keyObject.put(key, object);
            }
            // Append top level objects to document.
            for (COSObjectKey key : compressionPool.getTopLevelObjects())
            {
                COSBase object = compressionPool.getObject(key);
                writtenObjects.add(object);
                objectKeys.put(object, key);
                keyObject.put(key, object);
            }
            for (COSObjectKey key : compressionPool.getTopLevelObjects())
            {
                currentObjectKey = key;
                doWriteObject(key, keyObject.get(key));
            }
            // Append object streams to document.
            number = compressionPool.getHighestXRefObjectNumber();
            for (COSWriterObjectStream finalizedObjectStream : compressionPool
                    .createObjectStreams())
            {
                // Create new COSObject for object stream.
                COSStream stream = finalizedObjectStream
                        .writeObjectsToStream(document.createCOSStream());
                // Determine key for object stream.
                COSObjectKey objectStreamKey = new COSObjectKey(++number, 0);
                // Create new COSObject for object stream.
                COSObject objectStream = new COSObject(stream, objectStreamKey);
                // Add object stream entries to xref - stream.
                int i = 0;
                for (COSObjectKey key : finalizedObjectStream.getPreparedKeys())
                {
                    COSBase object = compressionPool.getObject(key);
                    addXRefEntry(new ObjectStreamXReference(i, key, object, objectStreamKey));
                    i++;
                }
                // Include object stream in document.
                currentObjectKey = objectStreamKey;
                doWriteObject(objectStreamKey, objectStream);
            }
            willEncrypt = false;
            if (encrypt != null)
            {
                COSObjectKey encryptKey = new COSObjectKey(++number, 0);
                currentObjectKey = encryptKey;
                writtenObjects.add(encrypt);
                keyObject.put(encryptKey, encrypt);
                objectKeys.put(encrypt, encryptKey);

                doWriteObject(encryptKey, encrypt);
            }
            blockAddingObject = false;
        }
    }

    private void doWriteObjects() throws IOException
    {
        while (!objectsToWrite.isEmpty())
        {
            doWriteObject(objectsToWrite.removeFirst());
        }
    }

    private void addObjectToWrite( COSBase object )
    {
        if (blockAddingObject)
        {
            return;
        }
        COSBase actual = object;
        if( actual instanceof COSObject )
        {
            actual = ((COSObject)actual).getObject();
        }

        if (!writtenObjects.contains(object) //
                && !objectsToWrite.contains(object) //
                && !actualsAdded.contains(actual))
        {
            COSBase cosBase = null;
            COSObjectKey cosObjectKey = null;
            if (actual != null)
            {
                cosObjectKey = objectKeys.get(actual);
            }
            if (cosObjectKey != null)
            {
                cosBase = keyObject.get(cosObjectKey);
            }
            if (actual != null && objectKeys.containsKey(actual) && !isNeedToBeUpdated(object)
                    && !isNeedToBeUpdated(cosBase))
            {
                return;
            }
            objectsToWrite.add(object);
            if (actual != null)
            {
                actualsAdded.add(actual);
            }
        }
    }

    /**
     * This will write a COS object for a predefined key.
     *
     * @param key The key of the object to write.
     * @param obj The object to write.
     *
     * @throws IOException if the output cannot be written
     */
    public void doWriteObject(COSObjectKey key, COSBase obj) throws IOException
    {
        // add a x ref entry
        addXRefEntry(new NormalXReference(getStandardOutput().getPos(), key, obj));
        // write the object
        getStandardOutput()
                .write(String.valueOf(key.getNumber()).getBytes(StandardCharsets.ISO_8859_1));
        getStandardOutput().write(SPACE);
        getStandardOutput()
                .write(String.valueOf(key.getGeneration()).getBytes(StandardCharsets.ISO_8859_1));
        getStandardOutput().write(SPACE);
        getStandardOutput().write(OBJ);
        getStandardOutput().writeEOL();
        // null test added to please Sonar
        // TODO: shouldn't all public methods be guarded against passing null. Passing null to most methods will
        // fail with an NPE
        if (obj != null)
        {
            obj.accept(this);
        }
        getStandardOutput().writeEOL();
        getStandardOutput().write(ENDOBJ);
        getStandardOutput().writeEOL();
    }

    /**
     * Convenience method, so that we get false for types that can't be updated.
     * 
     * @param base
     * @return
     */
    private boolean isNeedToBeUpdated(COSBase base)
    {
        if (base instanceof COSUpdateInfo)
        {
            return ((COSUpdateInfo) base).isNeedToBeUpdated();
        }
        return false;
    }

    /**
     * This will write a COS object.
     *
     * @param obj The object to write.
     *
     * @throws IOException if the output cannot be written
     */
    public void doWriteObject( COSBase obj ) throws IOException
    {
            writtenObjects.add( obj );
            // find the physical reference
            currentObjectKey = getObjectKey( obj );
            doWriteObject(currentObjectKey, obj);
    }

    /**
     * This will write the header to the PDF document.
     *
     * @param doc The document to get the data from.
     *
     * @throws IOException If there is an error writing to the stream.
     */
    protected void doWriteHeader(COSDocument doc) throws IOException
    {
        if (isCompress())
        {
            doc.setVersion(
                    Math.max(doc.getVersion(), COSWriterCompressionPool.MINIMUM_SUPPORTED_VERSION));
        }
        String headerString;
        if (fdfDocument != null)
        {
<<<<<<< HEAD
            headerString = "%FDF-"+ doc.getVersion();
        }
        else
        {
            headerString = "%PDF-"+ doc.getVersion();
=======
            headerString = "%FDF-" + doc.getVersion();
        }
        else
        {
            headerString = "%PDF-" + doc.getVersion();
>>>>>>> 9c381e48
        }
        getStandardOutput().write( headerString.getBytes(StandardCharsets.ISO_8859_1) );
        
        getStandardOutput().writeEOL();
        getStandardOutput().write(COMMENT);
        getStandardOutput().write(GARBAGE);
        getStandardOutput().writeEOL();
    }


    /**
     * This will write the trailer to the PDF document.
     *
     * @param doc The document to create the trailer for.
     *
     * @throws IOException If there is an IOError while writing the document.
     */
    protected void doWriteTrailer(COSDocument doc) throws IOException
    {
        getStandardOutput().write(TRAILER);
        getStandardOutput().writeEOL();

        COSDictionary trailer = doc.getTrailer();
        //sort xref, needed only if object keys not regenerated
        Collections.sort(getXRefEntries());
        XReferenceEntry lastEntry = getXRefEntries().get(getXRefEntries().size() - 1);
        trailer.setLong(COSName.SIZE, lastEntry.getReferencedKey().getNumber() + 1);
        // Only need to stay, if an incremental update will be performed
        if (!incrementalUpdate) 
        {
          trailer.removeItem( COSName.PREV );
        }
        if (!doc.isXRefStream())
        {
            trailer.removeItem( COSName.XREF_STM );
        }
        // Remove a checksum if present
        trailer.removeItem( COSName.DOC_CHECKSUM );

        COSArray idArray = trailer.getCOSArray(COSName.ID);
        if (idArray != null)
        {
            idArray.setDirect(true);
        }

        trailer.accept(this);
    }

    private void doWriteXRefInc(COSDocument doc, long hybridPrev) throws IOException
    {
        if (doc.isXRefStream() || hybridPrev != -1)
        {
            // the file uses XrefStreams, so we need to update
            // it with an xref stream. We create a new one and fill it
            // with data available here

            // create a new XRefStrema object
            PDFXRefStream pdfxRefStream = new PDFXRefStream(doc);

            // add all entries from the incremental update.
            getXRefEntries().forEach(pdfxRefStream::addEntry);

            COSDictionary trailer = doc.getTrailer();
            if (incrementalUpdate)
            {
                // use previous startXref value as new PREV value
                trailer.setLong(COSName.PREV, doc.getStartXref());
            }
            else
            {
                trailer.removeItem(COSName.PREV);
            }
            pdfxRefStream.addTrailerInfo(trailer);
            // the size is the highest object number+1. we add one more
            // for the xref stream object we are going to write
            pdfxRefStream.setSize(number + 2);

            setStartxref(getStandardOutput().getPos());
            COSStream stream2 = pdfxRefStream.getStream();
            doWriteObject(stream2);
        }

        if (!doc.isXRefStream() || hybridPrev != -1)
        {
            COSDictionary trailer = doc.getTrailer();
            trailer.setLong(COSName.PREV, doc.getStartXref());
            if (hybridPrev != -1)
            {
                COSName xrefStm = COSName.XREF_STM;
                trailer.removeItem(xrefStm);
                trailer.setLong(xrefStm, getStartxref());
            }
            doWriteXRefTable();
            doWriteTrailer(doc);
        }
    }

    // writes the "xref" table
    private void doWriteXRefTable() throws IOException
    {
        if (!incrementalUpdate)
        {
            // fill gaps with free entries
            fillGapsWithFreeEntries();
        }
        else
        {
            // add free entry with object number 0
            addXRefEntry(FreeXReference.NULL_ENTRY);
        }

        // Filter for NormalXReferences and FreeXReferences
        // sort xref, needed only if object keys not regenerated
        List<XReferenceEntry> tmpXRefEntries = getXRefEntries().stream() //
                .filter(e -> e instanceof NormalXReference || e instanceof FreeXReference) //
                .sorted() //
                .collect(Collectors.toList());

        // remember the position where x ref was written
        setStartxref(getStandardOutput().getPos());

        getStandardOutput().write(XREF);
        getStandardOutput().writeEOL();
        // write start object number and object count for this x ref section
        // we assume starting from scratch

        Long[] xRefRanges = getXRefRanges(tmpXRefEntries);
        int xRefLength = xRefRanges.length;
<<<<<<< HEAD

        if (xRefLength % 2 == 0)
        {
            int x = 0;
            int j = 0;
=======
        int x = 0;
        int j = 0;
        if ((xRefLength % 2) == 0)
        {
>>>>>>> 9c381e48
            while (x < xRefLength)
            {
                writeXrefRange(xRefRanges[x], xRefRanges[x + 1]);

                for (int i = 0; i < xRefRanges[x + 1]; ++i)
                {
                    writeXrefEntry(tmpXRefEntries.get(j++));
                }
                x += 2;
            }
        }
    }

    private void fillGapsWithFreeEntries()
    {
        List<NormalXReference> normalXReferences = getXRefEntries().stream() //
                .filter(e -> e instanceof NormalXReference) //
                .map(NormalXReference.class::cast) //
                .sorted() //
                .collect(Collectors.toList());
        long last = 0;
        List<Long> freeNumbers = new ArrayList<>();
        for (NormalXReference entry : normalXReferences)
        {
            long nr = entry.getReferencedKey().getNumber();
            if (nr != last)
            {
                for (long i = last; i < nr; i++)
                {
                    freeNumbers.add(i);
                }
            }
            last = nr + 1;
        }
        int numberOfFreeNumbers = freeNumbers.size();
        if (numberOfFreeNumbers == 0)
        {
            // no gaps found -> add free entry with object number 0
            addXRefEntry(FreeXReference.NULL_ENTRY);
            return;
        }
        // add free entries for all but the last one
        for (int i = 0; i < numberOfFreeNumbers - 1; i++)
        {
            addXRefEntry(new FreeXReference(new COSObjectKey(freeNumbers.get(i), 65535),
                    freeNumbers.get(i + 1)));
        }
        // add free entry for the last one referencing object 0 as next free one
        addXRefEntry(new FreeXReference(
                new COSObjectKey(freeNumbers.get(numberOfFreeNumbers - 1), 65535), 0));
        long firstObjectNumber = freeNumbers.get(0);
        // add free entry for object number 0 if not already present
        if (firstObjectNumber > 0)
        {
            addXRefEntry(new FreeXReference(new COSObjectKey(0, 65535), firstObjectNumber));
        }
    }

    /**
     * Write an incremental update for a non signature case. This can be used for e.g. augmenting
     * signatures.
     *
     * @throws IOException
     */
    private void doWriteIncrement() throws IOException
    {
        // write existing PDF
        IOUtils.copy(new RandomAccessInputStream(incrementalInput), incrementalOutput);
        // write the actual incremental update
        incrementalOutput.write(((ByteArrayOutputStream) output).toByteArray());
    }
    
    private void doWriteSignature() throws IOException
    {
        // calculate the ByteRange values
        long inLength = incrementalInput.length();
        long beforeLength = signatureOffset;
        long afterOffset = signatureOffset + signatureLength;
        long afterLength = getStandardOutput().getPos() - (inLength + signatureLength) - (signatureOffset - inLength);

        String byteRange = "0 " + beforeLength + " " + afterOffset + " " + afterLength + "]";
        
        // Assign the values to the actual COSArray, so that the user can access it before closing
        byteRangeArray.set(0, COSInteger.ZERO);
        byteRangeArray.set(1, COSInteger.get(beforeLength));
        byteRangeArray.set(2, COSInteger.get(afterOffset));
        byteRangeArray.set(3, COSInteger.get(afterLength));

        if (byteRange.length() > byteRangeLength)
        {
            throw new IOException("Can't write new byteRange '" + byteRange + 
                    "' not enough space: byteRange.length(): " + byteRange.length() + 
                    ", byteRangeLength: " + byteRangeLength);
        }

        // copy the new incremental data into a buffer (e.g. signature dict, trailer)
        ByteArrayOutputStream byteOut = (ByteArrayOutputStream) output;
        byteOut.flush();
        incrementPart = byteOut.toByteArray();

        // overwrite the reserve ByteRange in the buffer
        byte[] byteRangeBytes = byteRange.getBytes(StandardCharsets.ISO_8859_1);
        for (int i = 0; i < byteRangeLength; i++)
        {
            if (i >= byteRangeBytes.length)
            {
                incrementPart[(int) (byteRangeOffset + i - inLength)] = 0x20; // SPACE
            }
            else
            {
                incrementPart[(int) (byteRangeOffset + i - inLength)] = byteRangeBytes[i];
            }
        }

        if (signatureInterface != null)
        {
            // data to be signed
            final InputStream dataToSign = getDataToSign();

            // sign the bytes
            byte[] signatureBytes = signatureInterface.sign(dataToSign);
            writeExternalSignature(signatureBytes);
        }
        // else signature should created externally and set via writeSignature()
    }

    /**
     * Return the stream of PDF data to be signed. Clients should use this method only to create
     * signatures externally. {@link #write(PDDocument)} method should have been called prior. The
     * created signature should be set using {@link #writeExternalSignature(byte[])}.
     * <p>
     * When {@link SignatureInterface} instance is used, COSWriter obtains and writes the signature
     * itself.
     * </p>
     *
     * @return data stream to be signed
     * @throws IllegalStateException if PDF is not prepared for external signing
     * @throws IOException if input data is closed
     */
    public InputStream getDataToSign() throws IOException
    {
        if (incrementPart == null || incrementalInput == null)
        {
            throw new IllegalStateException("PDF not prepared for signing");
        }
        // range of incremental bytes to be signed (includes /ByteRange but not /Contents)
        int incPartSigOffset = (int) (signatureOffset - incrementalInput.length());
        int afterSigOffset = incPartSigOffset + (int) signatureLength;
        int[] range =
        {
            0, incPartSigOffset,
            afterSigOffset, incrementPart.length - afterSigOffset
        };

        return new SequenceInputStream(
                new RandomAccessInputStream(incrementalInput),
                new COSFilterInputStream(incrementPart, range));
    }

    /**
     * Write externally created signature of PDF data obtained via {@link #getDataToSign()} method.
     *
     * @param cmsSignature CMS signature byte array
     * @throws IllegalStateException if PDF is not prepared for external signing
     * @throws IOException if source data stream is closed
     */
    public void writeExternalSignature(byte[] cmsSignature) throws IOException
    {

        if (incrementPart == null || incrementalInput == null)
        {
            throw new IllegalStateException("PDF not prepared for setting signature");
        }
        byte[] signatureBytes = Hex.getBytes(cmsSignature);

        // subtract 2 bytes because of the enclosing "<>"
        if (signatureBytes.length > signatureLength - 2)
        {
            throw new IOException("Can't write signature, not enough space");
        }

        // overwrite the signature Contents in the buffer
        int incPartSigOffset = (int) (signatureOffset - incrementalInput.length());
        System.arraycopy(signatureBytes, 0, incrementPart, incPartSigOffset + 1, signatureBytes.length);

        // write the data to the incremental output stream
        IOUtils.copy(new RandomAccessInputStream(incrementalInput), incrementalOutput);
        incrementalOutput.write(incrementPart);

        // prevent further use
        incrementPart = null;
    }

    private void writeXrefRange(long x, long y) throws IOException
    {
        getStandardOutput().write(String.valueOf(x).getBytes(StandardCharsets.ISO_8859_1));
        getStandardOutput().write(SPACE);
        getStandardOutput().write(String.valueOf(y).getBytes(StandardCharsets.ISO_8859_1));
        getStandardOutput().writeEOL();
    }

    private void writeXrefEntry(XReferenceEntry entry) throws IOException
    {
        String offset = formatXrefOffset.format(entry.getSecondColumnValue());
        String generation = formatXrefGeneration.format(entry.getThirdColumnValue());
        getStandardOutput().write(offset.getBytes(StandardCharsets.ISO_8859_1));
        getStandardOutput().write(SPACE);
        getStandardOutput().write(generation.getBytes(StandardCharsets.ISO_8859_1));
        getStandardOutput().write(SPACE);
        getStandardOutput().write(entry instanceof FreeXReference ? XREF_FREE : XREF_USED);
        getStandardOutput().writeCRLF();
    }

    /**
     * check the xref entries and write out the ranges.  The format of the
     * returned array is exactly the same as the pdf specification.  See section
     * 7.5.4 of ISO32000-1:2008, example 1 (page 40) for reference.
     * <p>
     * example: 0 1 2 5 6 7 8 10
     * <p>
     * will create a array with follow ranges
     * <p>
     * 0 3 5 4 10 1
     * <p>
     * this mean that the element 0 is followed by two other related numbers 
     * that represent a cluster of the size 3. 5 is follow by three other
     * related numbers and create a cluster of size 4. etc.
     * 
     * @param xRefEntriesList list with the xRef entries that was written
     * @return a integer array with the ranges
     */
    protected Long[] getXRefRanges(List<XReferenceEntry> xRefEntriesList)
    {
        long last = -2;
        long count = 1;

        List<Long> list = new ArrayList<>();
        for (XReferenceEntry entry : xRefEntriesList)
        {
            long nr = entry.getReferencedKey().getNumber();
            if (nr == last + 1)
            {
                ++count;
                last = nr;
            }
            else if (last == -2)
            {
                last = nr;
            }
            else
            {
                list.add(last - count + 1);
                list.add(count);
                last = nr;
                count = 1;
            }
        }
        // If no new entry is found, we need to write out the last result
        if (!xRefEntriesList.isEmpty())
        {
            list.add(last - count + 1);
            list.add(count);
        }
        return list.toArray(new Long[list.size()]);
    }
    
    /**
     * This will get the object key for the object.
     *
     * @param obj The object to get the key for.
     *
     * @return The object key for the object.
     */
    private COSObjectKey getObjectKey( COSBase obj )
    {
        COSBase actual = obj;
        if( actual instanceof COSObject )
        {
            actual = ((COSObject)obj).getObject();
        }
        // PDFBOX-4540: because objectKeys is accessible from outside, it is possible
        // that a COSObject obj is already in the objectKeys map.
        COSObjectKey key = objectKeys.get(obj);
        if( key == null && actual != null )
        {
            key = objectKeys.get(actual);
        }
        if (key == null)
        {
            key = new COSObjectKey(++number, 0);
            objectKeys.put(obj, key);
            if( actual != null )
            {
                objectKeys.put(actual, key);
            }
        }
        return key;
    }

    @Override
    public Object visitFromArray( COSArray obj ) throws IOException
    {
        int count = 0;
        getStandardOutput().write(ARRAY_OPEN);
        for (Iterator<COSBase> i = obj.iterator(); i.hasNext();)
        {
            COSBase current = i.next();
            if( current instanceof COSDictionary )
            {
                if (current.isDirect())
                {
                    visitFromDictionary((COSDictionary)current);
                }
                else
                {
                    addObjectToWrite( current );
                    writeReference( current );
                }
            }
            else if( current instanceof COSObject )
            {
                COSBase subValue = ((COSObject)current).getObject();
                if (willEncrypt || incrementalUpdate //
                        || subValue instanceof COSDictionary //
                        || subValue instanceof COSArray //
                        || subValue == null)
                {
                    // PDFBOX-4308: added willEncrypt to prevent an object
                    // that is referenced several times from being written
                    // direct and indirect, thus getting encrypted
                    // with wrong object number or getting encrypted twice
                    addObjectToWrite( current );
                    writeReference( current );
                }
                else
                {
                    subValue.accept( this );
                }
            }
            else if( current == null )
            {
                COSNull.NULL.accept( this );
            }
            else
            {
                current.accept(this);
            }
            count++;
            if (i.hasNext())
            {
                if (count % 10 == 0)
                {
                    getStandardOutput().writeEOL();
                }
                else
                {
                    getStandardOutput().write(SPACE);
                }
            }
        }
        getStandardOutput().write(ARRAY_CLOSE);
        getStandardOutput().writeEOL();
        return null;
    }

    @Override
    public Object visitFromBoolean(COSBoolean obj) throws IOException
    {
        obj.writePDF( getStandardOutput() );
        return null;
    }

    @Override
    public Object visitFromDictionary(COSDictionary obj) throws IOException
    {
        if (!reachedSignature)
        {
            COSBase itemType = obj.getItem(COSName.TYPE);
            if (COSName.SIG.equals(itemType) || COSName.DOC_TIME_STAMP.equals(itemType))
            {
                reachedSignature = true;
            }
        }        
        getStandardOutput().write(DICT_OPEN);
        getStandardOutput().writeEOL();
        for (Map.Entry<COSName, COSBase> entry : obj.entrySet())
        {
            COSBase value = entry.getValue();
            if (value != null)
            {
                entry.getKey().accept(this);
                getStandardOutput().write(SPACE);
                if( value instanceof COSDictionary )
                {
                    COSDictionary dict = (COSDictionary)value;

                    if (!incrementalUpdate)
                    {            
                        // write all XObjects as direct objects, this will save some size
                        // PDFBOX-3684: but avoid dictionary that references itself
                        COSBase item = dict.getItem(COSName.XOBJECT);
                        if (item != null && !COSName.XOBJECT.equals(entry.getKey()))
                        {
                            item.setDirect(true);
                        }
                        item = dict.getItem(COSName.RESOURCES);
                        if (item != null && !COSName.RESOURCES.equals(entry.getKey()))
                        {
                            item.setDirect(true);
                        }
                    }

                    if(dict.isDirect())
                    {
                        // If the object should be written direct, we need
                        // to pass the dictionary to the visitor again.
                        visitFromDictionary(dict);
                    }
                    else
                    {
                        addObjectToWrite( dict );
                        writeReference( dict );
                    }
                }
                else if( value instanceof COSObject )
                {
                    COSBase subValue = ((COSObject)value).getObject();
                    if (willEncrypt || incrementalUpdate //
                            || subValue instanceof COSDictionary //
                            || subValue instanceof COSArray //
                            || subValue == null)
                    {
                        // PDFBOX-4308: added willEncrypt to prevent an object
                        // that is referenced several times from being written
                        // direct and indirect, thus getting encrypted
                        // with wrong object number or getting encrypted twice
                        addObjectToWrite( value );
                        writeReference( value );
                    }
                    else
                    {
                        subValue.accept( this );
                    }
                }
                else
                {
                    // If we reach the pdf signature, we need to determinate the position of the
                    // content and byterange
                    if(reachedSignature && COSName.CONTENTS.equals(entry.getKey()))
                    {
                        signatureOffset = getStandardOutput().getPos();
                        value.accept(this);
                        signatureLength = getStandardOutput().getPos()- signatureOffset;
                    }
                    else if(reachedSignature && COSName.BYTERANGE.equals(entry.getKey()))
                    {
                        byteRangeArray = (COSArray) entry.getValue();
                        byteRangeOffset = getStandardOutput().getPos() + 1;
                        value.accept(this);
                        byteRangeLength = getStandardOutput().getPos() - 1 - byteRangeOffset;
                        reachedSignature = false;
                    }
                    else
                    {
                        value.accept(this);
                    }
                }
                getStandardOutput().writeEOL();

            }
            else
            {
                //then we won't write anything, there are a couple cases
                //were the value of an entry in the COSDictionary will
                //be a dangling reference that points to nothing
                //so we will just not write out the entry if that is the case
            }
        }
        getStandardOutput().write(DICT_CLOSE);
        getStandardOutput().writeEOL();
        return null;
    }

    @Override
    public Object visitFromDocument(COSDocument doc) throws IOException
    {
        if(!incrementalUpdate)
        {
            doWriteHeader(doc);
        }
        else
        {
            // Sometimes the original file will be missing a newline at the end
            // In order to avoid having %%EOF the first object on the same line
            // as the %%EOF, we put a newline here. If there's already one at
            // the end of the file, an extra one won't hurt. PDFBOX-1051
            getStandardOutput().writeCRLF();
        }

        if (isCompress())
        {
            doWriteBodyCompressed(doc);
        }
        else
        {
            doWriteBody(doc);
        }

        // get the previous trailer
        COSDictionary trailer = doc.getTrailer();
        long hybridPrev = -1;

        if (trailer != null)
        {
            hybridPrev = trailer.getLong(COSName.XREF_STM);
        }

        if(incrementalUpdate || doc.isXRefStream())
        {
            doWriteXRefInc(doc, hybridPrev);
        }
        else
        {
            doWriteXRefTable();
            doWriteTrailer(doc);
        }

        // write endof
        getStandardOutput().write(STARTXREF);
        getStandardOutput().writeEOL();
        getStandardOutput().write(String.valueOf(getStartxref()).getBytes(StandardCharsets.ISO_8859_1));
        getStandardOutput().writeEOL();
        getStandardOutput().write(EOF);
        getStandardOutput().writeEOL();

        if (incrementalUpdate)
        {
            if (signatureOffset == 0 || byteRangeOffset == 0)
            {
                doWriteIncrement();
            }
            else
            {
                doWriteSignature();
            }
        }

        return null;
    }

    @Override
    public Object visitFromFloat(COSFloat obj) throws IOException
    {
        obj.writePDF( getStandardOutput() );
        return null;
    }

    @Override
    public Object visitFromInt(COSInteger obj) throws IOException
    {
        obj.writePDF( getStandardOutput() );
        return null;
    }

    @Override
    public Object visitFromName(COSName obj) throws IOException
    {
        obj.writePDF( getStandardOutput() );
        return null;
    }

    @Override
    public Object visitFromNull(COSNull obj) throws IOException
    {
        obj.writePDF(getStandardOutput());
        return null;
    }

    /**
     * visitFromObjRef method comment.
     *
     * @param obj The object that is being visited.
     *
     * @throws IOException If there is an exception while visiting this object.
     */
    public void writeReference(COSBase obj) throws IOException
    {
            COSObjectKey key = getObjectKey(obj);
            getStandardOutput().write(String.valueOf(key.getNumber()).getBytes(StandardCharsets.ISO_8859_1));
            getStandardOutput().write(SPACE);
            getStandardOutput().write(String.valueOf(key.getGeneration()).getBytes(StandardCharsets.ISO_8859_1));
            getStandardOutput().write(SPACE);
            getStandardOutput().write(REFERENCE);
    }

    @Override
    public Object visitFromStream(COSStream obj) throws IOException
    {
        if (willEncrypt)
        {
            pdDocument.getEncryption().getSecurityHandler()
                .encryptStream(obj, currentObjectKey.getNumber(), currentObjectKey.getGeneration());
        }

        InputStream input = null;
        try
        {
            // write the stream content
            visitFromDictionary(obj);
            getStandardOutput().write(STREAM);
            getStandardOutput().writeCRLF();
            if (obj.hasData())
            {
                input = obj.createRawInputStream();
                IOUtils.copy(input, getStandardOutput());
            }
            getStandardOutput().writeCRLF();
            getStandardOutput().write(ENDSTREAM);
            getStandardOutput().writeEOL();
            return null;
        }
        finally
        {
            if (input != null)
            {
                input.close();
            }
        }
    }

    @Override
    public Object visitFromString(COSString obj) throws IOException
    {
        if (willEncrypt)
        {
            pdDocument.getEncryption().getSecurityHandler().encryptString(
                    obj,
                    currentObjectKey.getNumber(),
                    currentObjectKey.getGeneration());
        }
        COSWriter.writeString(obj, getStandardOutput());
        return null;
    }

    /**
     * This will write the pdf document.
     *
     * @throws IOException If an error occurs while generating the data.
     * @param doc The document to write.
     */
    public void write(COSDocument doc) throws IOException
    {
        PDDocument pdDoc = new PDDocument( doc );
        write( pdDoc );
    }

    /**
     * This will write the pdf document. If signature should be created externally,
     * {@link #writeExternalSignature(byte[])} should be invoked to set signature after calling this method.
     *
     * @param doc The document to write.
     *
     * @throws IOException If an error occurs while generating the data.
     */
    public void write(PDDocument doc) throws IOException
    {
        write(doc, null);
    }

    /**
     * This will write the pdf document. If signature should be created externally,
     * {@link #writeExternalSignature(byte[])} should be invoked to set signature after calling this method.
     *
     * @param doc The document to write.
     * @param signInterface class to be used for signing; {@code null} if external signing would be performed
     *                      or there will be no signing at all
     *
     * @throws IOException If an error occurs while generating the data.
     * @throws IllegalStateException If the document has an encryption dictionary but no protection
     * policy.
     */
    public void write(PDDocument doc, SignatureInterface signInterface) throws IOException
    {
        Long idTime = doc.getDocumentId() == null ? System.currentTimeMillis() : 
                                                    doc.getDocumentId();

        pdDocument = doc;
        signatureInterface = signInterface;
        number = pdDocument.getDocument().getHighestXRefObjectNumber();

        if(incrementalUpdate)
        {
            prepareIncrement(doc);
        }
        
        // if the document says we should remove encryption, then we shouldn't encrypt
        if(doc.isAllSecurityToBeRemoved())
        {
            willEncrypt = false;
            // also need to get rid of the "Encrypt" in the trailer so readers 
            // don't try to decrypt a document which is not encrypted
            COSDocument cosDoc = doc.getDocument();
            COSDictionary trailer = cosDoc.getTrailer();
            trailer.removeItem(COSName.ENCRYPT);
        }
        else
        {
            if (pdDocument.getEncryption() != null)
            {
                if (!incrementalUpdate)
                {
                    SecurityHandler<? extends ProtectionPolicy> securityHandler =
                            pdDocument.getEncryption().getSecurityHandler();
                    if (!securityHandler.hasProtectionPolicy())
                    {
                        throw new IllegalStateException("PDF contains an encryption dictionary, please remove it with "
                                + "setAllSecurityToBeRemoved() or set a protection policy with protect()");
                    }
                    securityHandler.prepareDocumentForEncryption(pdDocument);
                }
                willEncrypt = true;
            }
            else
            {
                willEncrypt = false;
            }
        }

        COSDocument cosDoc = pdDocument.getDocument();
        COSDictionary trailer = cosDoc.getTrailer();
        COSArray idArray;
        boolean missingID = true;
        COSBase base = trailer.getDictionaryObject(COSName.ID);
        if (base instanceof COSArray)
        {
            idArray = (COSArray) base;
            if (idArray.size() == 2)
            {
                missingID = false;
            }
        }
        else
        {
            idArray = new COSArray();
        }
        if( missingID || incrementalUpdate)
        {
            MessageDigest md5;
            try
            {
                md5 = MessageDigest.getInstance("MD5");
            }
            catch (NoSuchAlgorithmException e)
            {
                // should never happen
                throw new RuntimeException(e);
            }

            // algorithm says to use time/path/size/values in doc to generate the id.
            // we don't have path or size, so do the best we can
            md5.update( Long.toString(idTime).getBytes(StandardCharsets.ISO_8859_1) );

            COSDictionary info = trailer.getCOSDictionary(COSName.INFO);
            if( info != null )
            {
                for (COSBase cosBase : info.getValues())
                {
                    md5.update(cosBase.toString().getBytes(StandardCharsets.ISO_8859_1));
                }
            }
            // reuse origin documentID if available as first value
            COSString firstID = missingID ? new COSString( md5.digest() ) : (COSString)idArray.get(0);
            // it's ok to use the same ID for the second part if the ID is created for the first time
            COSString secondID = missingID ? firstID : new COSString( md5.digest() );
            idArray = new COSArray();
            idArray.add( firstID );
            idArray.add( secondID );
            trailer.setItem(COSName.ID, idArray);
        }
        cosDoc.accept(this);
    }

    /**
     * This will write the fdf document.
     *
     * @param doc The document to write.
     *
     * @throws IOException If an error occurs while generating the data.
     */
    public void write(FDFDocument doc) throws IOException
    {
        fdfDocument = doc;
        willEncrypt = false;
        COSDocument cosDoc = fdfDocument.getDocument();
        cosDoc.accept(this);
    }
    /**
     * This will output the given byte getString as a PDF object.
     *
     * @param string COSString to be written
     * @param output The stream to write to.
     * @throws IOException If there is an error writing to the stream.
     */
    public static void writeString(COSString string, OutputStream output) throws IOException
    {
        writeString(string.getBytes(), string.getForceHexForm(), output);
    }

    /**
     * This will output the given text/byte getString as a PDF object.
     *
     * @param bytes byte array representation of a string to be written
     * @param output The stream to write to.
     * @throws IOException If there is an error writing to the stream.
     */
    public static void writeString(byte[] bytes, OutputStream output) throws IOException
    {
        writeString(bytes, false, output);
    }

    /**
     * This will output the given text/byte string as a PDF object.
     *
     * @param output The stream to write to.
     * @throws IOException If there is an error writing to the stream.
     */
    private static void writeString(byte[] bytes, boolean forceHex, OutputStream output)
            throws IOException
    {
        // check for non-ASCII characters
        boolean isASCII = true;
        if (!forceHex)
        {
            for (byte b : bytes)
            {
                // if the byte is negative then it is an eight bit byte and is outside the ASCII range
                if (b < 0)
                {
                    isASCII = false;
                    break;
                }
                // PDFBOX-3107 EOL markers within a string are troublesome
                if (b == 0x0d || b == 0x0a)
                {
                    isASCII = false;
                    break;
                }
            }
        }

        if (isASCII && !forceHex)
        {
            // write ASCII string
            output.write('(');
            for (byte b : bytes)
            {
                switch (b)
                {
                    case '(':
                    case ')':
                    case '\\':
                        output.write('\\');
                        output.write(b);
                        break;
                    default:
                        output.write(b);
                        break;
                }
            }
            output.write(')');
        }
        else
        {
            // write hex string
            output.write('<');
            Hex.writeHexBytes(bytes, output);
            output.write('>');
        }
    }
}<|MERGE_RESOLUTION|>--- conflicted
+++ resolved
@@ -650,19 +650,11 @@
         String headerString;
         if (fdfDocument != null)
         {
-<<<<<<< HEAD
-            headerString = "%FDF-"+ doc.getVersion();
+            headerString = "%FDF-" + doc.getVersion();
         }
         else
         {
-            headerString = "%PDF-"+ doc.getVersion();
-=======
-            headerString = "%FDF-" + doc.getVersion();
-        }
-        else
-        {
             headerString = "%PDF-" + doc.getVersion();
->>>>>>> 9c381e48
         }
         getStandardOutput().write( headerString.getBytes(StandardCharsets.ISO_8859_1) );
         
@@ -791,18 +783,10 @@
 
         Long[] xRefRanges = getXRefRanges(tmpXRefEntries);
         int xRefLength = xRefRanges.length;
-<<<<<<< HEAD
-
-        if (xRefLength % 2 == 0)
-        {
-            int x = 0;
-            int j = 0;
-=======
         int x = 0;
         int j = 0;
         if ((xRefLength % 2) == 0)
         {
->>>>>>> 9c381e48
             while (x < xRefLength)
             {
                 writeXrefRange(xRefRanges[x], xRefRanges[x + 1]);
