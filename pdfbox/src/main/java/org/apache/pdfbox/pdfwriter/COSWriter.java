/*
 * Licensed to the Apache Software Foundation (ASF) under one or more
 * contributor license agreements.  See the NOTICE file distributed with
 * this work for additional information regarding copyright ownership.
 * The ASF licenses this file to You under the Apache License, Version 2.0
 * (the "License"); you may not use this file except in compliance with
 * the License.  You may obtain a copy of the License at
 *
 *      http://www.apache.org/licenses/LICENSE-2.0
 *
 * Unless required by applicable law or agreed to in writing, software
 * distributed under the License is distributed on an "AS IS" BASIS,
 * WITHOUT WARRANTIES OR CONDITIONS OF ANY KIND, either express or implied.
 * See the License for the specific language governing permissions and
 * limitations under the License.
 */
package org.apache.pdfbox.pdfwriter;

import java.io.ByteArrayOutputStream;
import java.io.IOException;
import java.io.InputStream;
import java.io.OutputStream;
import java.io.SequenceInputStream;
import java.nio.charset.StandardCharsets;
import java.security.MessageDigest;
import java.security.NoSuchAlgorithmException;
import java.text.DecimalFormat;
import java.text.DecimalFormatSymbols;
import java.text.NumberFormat;
import java.util.ArrayDeque;
import java.util.ArrayList;
import java.util.Collections;
import java.util.Deque;
import java.util.HashMap;
import java.util.HashSet;
import java.util.Hashtable;
import java.util.Iterator;
import java.util.List;
import java.util.Locale;
import java.util.Map;
import java.util.Set;
import java.util.stream.Collectors;

import org.apache.pdfbox.cos.COSArray;
import org.apache.pdfbox.cos.COSBase;
import org.apache.pdfbox.cos.COSBoolean;
import org.apache.pdfbox.cos.COSDictionary;
import org.apache.pdfbox.cos.COSDocument;
import org.apache.pdfbox.cos.COSFloat;
import org.apache.pdfbox.cos.COSInteger;
import org.apache.pdfbox.cos.COSName;
import org.apache.pdfbox.cos.COSNull;
import org.apache.pdfbox.cos.COSNumber;
import org.apache.pdfbox.cos.COSObject;
import org.apache.pdfbox.cos.COSObjectKey;
import org.apache.pdfbox.cos.COSStream;
import org.apache.pdfbox.cos.COSString;
import org.apache.pdfbox.cos.COSUpdateInfo;
import org.apache.pdfbox.cos.ICOSVisitor;

import org.apache.pdfbox.io.RandomAccessInputStream;
import org.apache.pdfbox.io.RandomAccessRead;
import org.apache.pdfbox.pdfparser.PDFXRefStream;
import org.apache.pdfbox.pdfparser.xref.FreeXReference;
import org.apache.pdfbox.pdfparser.xref.NormalXReference;
import org.apache.pdfbox.pdfparser.xref.ObjectStreamXReference;
import org.apache.pdfbox.pdfparser.xref.XReferenceEntry;
import org.apache.pdfbox.pdfwriter.compress.COSWriterCompressionPool;
import org.apache.pdfbox.pdfwriter.compress.COSWriterObjectStream;
import org.apache.pdfbox.pdfwriter.compress.CompressParameters;
import org.apache.pdfbox.pdmodel.PDDocument;
import org.apache.pdfbox.pdmodel.encryption.ProtectionPolicy;
import org.apache.pdfbox.pdmodel.encryption.SecurityHandler;
import org.apache.pdfbox.pdmodel.fdf.FDFDocument;
import org.apache.pdfbox.pdmodel.interactive.digitalsignature.COSFilterInputStream;
import org.apache.pdfbox.pdmodel.interactive.digitalsignature.SignatureInterface;
import org.apache.pdfbox.util.Hex;

/**
 * This class acts on a in-memory representation of a PDF document.
 *
 * @author Michael Traut
 * @author Ben Litchfield
 */
public class COSWriter implements ICOSVisitor
{
    /**
     * The dictionary open token.
     */
    public static final byte[] DICT_OPEN = "<<".getBytes(StandardCharsets.US_ASCII);
    /**
     * The dictionary close token.
     */
    public static final byte[] DICT_CLOSE = ">>".getBytes(StandardCharsets.US_ASCII);
    /**
     * space character.
     */
    public static final byte[] SPACE = { ' ' };
    /**
     * The start to a PDF comment.
     */
    public static final byte[] COMMENT = { '%' };

    /**
     * The output version of the PDF.
     */
    public static final byte[] VERSION = "PDF-1.4".getBytes(StandardCharsets.US_ASCII);
    /**
     * Garbage bytes used to create the PDF header.
     */
    public static final byte[] GARBAGE = {(byte)0xf6, (byte)0xe4, (byte)0xfc, (byte)0xdf};
    /**
     * The EOF constant.
     */
    public static final byte[] EOF = "%%EOF".getBytes(StandardCharsets.US_ASCII);
    // pdf tokens

    /**
     * The reference token.
     */
    public static final byte[] REFERENCE = "R".getBytes(StandardCharsets.US_ASCII);
    /**
     * The XREF token.
     */
    public static final byte[] XREF = "xref".getBytes(StandardCharsets.US_ASCII);
    /**
     * The xref free token.
     */
    public static final byte[] XREF_FREE = "f".getBytes(StandardCharsets.US_ASCII);
    /**
     * The xref used token.
     */
    public static final byte[] XREF_USED = "n".getBytes(StandardCharsets.US_ASCII);
    /**
     * The trailer token.
     */
    public static final byte[] TRAILER = "trailer".getBytes(StandardCharsets.US_ASCII);
    /**
     * The start xref token.
     */
    public static final byte[] STARTXREF = "startxref".getBytes(StandardCharsets.US_ASCII);
    /**
     * The starting object token.
     */
    public static final byte[] OBJ = "obj".getBytes(StandardCharsets.US_ASCII);
    /**
     * The end object token.
     */
    public static final byte[] ENDOBJ = "endobj".getBytes(StandardCharsets.US_ASCII);
    /**
     * The array open token.
     */
    public static final byte[] ARRAY_OPEN = "[".getBytes(StandardCharsets.US_ASCII);
    /**
     * The array close token.
     */
    public static final byte[] ARRAY_CLOSE = "]".getBytes(StandardCharsets.US_ASCII);
    /**
     * The open stream token.
     */
    public static final byte[] STREAM = "stream".getBytes(StandardCharsets.US_ASCII);
    /**
     * The close stream token.
     */
    public static final byte[] ENDSTREAM = "endstream".getBytes(StandardCharsets.US_ASCII);
    
    private static final NumberFormat formatXrefOffset = new DecimalFormat("0000000000",
            DecimalFormatSymbols.getInstance(Locale.US));

    // the decimal format for the xref object generation number data
    private static final NumberFormat formatXrefGeneration = new DecimalFormat("00000",
            DecimalFormatSymbols.getInstance(Locale.US));

    // the stream where we create the pdf output
    private OutputStream output;

    // the stream used to write standard cos data
    private COSStandardOutputStream standardOutput;

    // the start position of the x ref section
    private long startxref = 0;

    // the current object number
    private long number = 0;
    // indicates whether existing object keys should be reused or not
    private boolean reuseObjectNumbers = true;

    // maps the object to the keys generated in the writer
    // these are used for indirect references in other objects
    //A hashtable is used on purpose over a hashmap
    //so that null entries will not get added.
    @SuppressWarnings({"squid:S1149"})
    private final Map<COSBase,COSObjectKey> objectKeys = new Hashtable<>();

    private final Map<COSObjectKey,COSBase> keyObject = new HashMap<>();

    // the list of x ref entries to be made so far
    private final List<XReferenceEntry> xRefEntries = new ArrayList<>();

    //A list of objects to write.
    private final Deque<COSBase> objectsToWrite = new ArrayDeque<>();

    //a list of objects already written
    private final Set<COSBase> writtenObjects = new HashSet<>();

    //An 'actual' is any COSBase that is not a COSObject.
    //need to keep a list of the actuals that are added
    //as well as the objects because there is a problem
    //when adding a COSObject and then later adding
    //the actual for that object, so we will track
    //actuals separately.
    private final Set<COSBase> actualsAdded = new HashSet<>();

    private COSObjectKey currentObjectKey = null;
    private PDDocument pdDocument = null;
    private FDFDocument fdfDocument = null;
    private boolean willEncrypt = false;

    // signing
    private boolean incrementalUpdate = false;
    private boolean reachedSignature = false;
    private long signatureOffset;
    private long signatureLength;
    private long byteRangeOffset;
    private long byteRangeLength;
    private RandomAccessRead incrementalInput;
    private OutputStream incrementalOutput;
    private SignatureInterface signatureInterface;
    private byte[] incrementPart;
    private COSArray byteRangeArray;
    private final CompressParameters compressParameters;
    private boolean blockAddingObject = false;

    /**
     * COSWriter constructor.
     *
     * @param outputStream The output stream to write the PDF. It will be closed when this object is
     * closed.
     */
    public COSWriter(OutputStream outputStream)
    {
        this(outputStream, (CompressParameters) null);
    }

    /**
     * COSWriter constructor.
     *
     * @param outputStream The output stream to write the PDF. It will be closed when this object is closed.
     * @param compressParameters The configuration for the document's compression.
     */
    public COSWriter(OutputStream outputStream, CompressParameters compressParameters)
    {
        setOutput(outputStream);
        setStandardOutput(new COSStandardOutputStream(output));
        this.compressParameters = compressParameters;
    }

    /**
     * COSWriter constructor for incremental updates. There must be a path of objects that have
     * {@link COSUpdateInfo#isNeedToBeUpdated()} set, starting from the document catalog. For signatures this is taken
     * care by PDFBox itself.
     *
     * @param outputStream output stream where the new PDF data will be written. It will be closed when this object is
     * closed.
     * @param inputData random access read containing source PDF data
     *
     * @throws IOException if something went wrong
     */
    public COSWriter(OutputStream outputStream, RandomAccessRead inputData) throws IOException
    {
        // write to buffer instead of output
        setOutput(new ByteArrayOutputStream());
        setStandardOutput(new COSStandardOutputStream(output, inputData.length()));
        // don't reuse object numbers to avoid overlapping keys
        // as inputData already contains a lot of objects
        reuseObjectNumbers = false;
        // disable compressed object streams
        compressParameters = CompressParameters.NO_COMPRESSION;
        incrementalInput = inputData;
        incrementalOutput = outputStream;
        incrementalUpdate = true;
    }

    /**
     * Constructor for incremental updates with a list of objects to write. This allows to
     * include objects even if there is no path of objects that have
     * {@link COSUpdateInfo#isNeedToBeUpdated()} set so the incremental update gets smaller. Only
     * dictionaries are supported; if you need to update other objects classes, then add their
     * parent dictionary.
     *
     * @param outputStream output stream where the new PDF data will be written. It will be closed
     * when this object is closed.
     * @param inputData random access read containing source PDF data.
     * @param objectsToWrite objects that <b>must</b> be part of the incremental saving.
     * @throws IOException if something went wrong
     */
    public COSWriter(OutputStream outputStream, RandomAccessRead inputData,
            Set<COSDictionary> objectsToWrite) throws IOException
    {
        // Implementation notes / summary of April 2019 comments in PDFBOX-45:
        // we allow only COSDictionary in objectsToWrite because other types, 
        // especially COSArray, are written directly. If we'd allow them with the current
        // COSWriter implementation, they would be written twice,
        // once directly and once indirectly as orphan.
        // One could improve visitFromArray and visitFromDictionary (see commit 1856891)
        // to handle arrays like dictionaries so that arrays are written indirectly,
        // but this produces very inefficient files.
        // If there is ever a real need to update arrays, then a future implementation could
        // recommit change 1856891 (also needs to move the byteRange position detection code)
        // and also set isDirect in arrays to true by default, to avoid inefficient files.
        // COSArray.setDirect(true) is called at some places in the current implementation for
        // documentational purposes only.
        this(outputStream, inputData);
        this.objectsToWrite.addAll(objectsToWrite);
    }

    /**
     * Returns true, if the resulting document shall be compressed.
     *
     * @return True, if the resulting document shall be compressed.
     */
    public boolean isCompress()
    {
        return compressParameters != null && compressParameters.isCompress();
    }

    private void prepareIncrement()
    {
        COSDocument cosDoc = pdDocument.getDocument();
        Set<COSObjectKey> keySet = cosDoc.getXrefTable().keySet();
        for (COSObjectKey cosObjectKey : keySet)
        {
            if (cosObjectKey != null)
            {
                COSBase object = cosDoc.getObjectFromPool(cosObjectKey).getObject();
                if (object != null && !(object instanceof COSNumber))
                {
                    // FIXME see PDFBOX-4997: objectKeys is (theoretically) risky because a COSName in
                    // different objects would appear only once. Rev 1092855 considered this
                    // but only for COSNumber.
                    objectKeys.put(object, cosObjectKey);
                    keyObject.put(cosObjectKey, object);
                }
            }
        }
    }
    
    /**
     * add an entry in the x ref table for later dump.
     *
     * @param entry The new entry to add.
     */
    protected void addXRefEntry(XReferenceEntry entry)
    {
        getXRefEntries().add(entry);
    }

    /**
     * This will get the output stream.
     *
     * @return The output stream.
     */
    protected java.io.OutputStream getOutput()
    {
        return output;
    }

    /**
     * This will get the standard output stream.
     *
     * @return The standard output stream.
     */
    protected COSStandardOutputStream getStandardOutput()
    {
        return standardOutput;
    }

    /**
     * This will get the current start xref.
     *
     * @return The current start xref.
     */
    protected long getStartxref()
    {
        return startxref;
    }
    /**
     * This will get the xref entries.
     *
     * @return All available xref entries.
     */
    protected List<XReferenceEntry> getXRefEntries()
    {
        return xRefEntries;
    }

    /**
     * This will set the output stream.
     *
     * @param newOutput The new output stream.
     */
    private void setOutput( OutputStream newOutput )
    {
        output = newOutput;
    }

    /**
     * This will set the standard output stream.
     *
     * @param newStandardOutput The new standard output stream.
     */
    private void setStandardOutput(COSStandardOutputStream newStandardOutput)
    {
        standardOutput = newStandardOutput;
    }

    /**
     * This will set the start xref.
     *
     * @param newStartxref The new start xref attribute.
     */
    protected void setStartxref(long newStartxref)
    {
        startxref = newStartxref;
    }

    /**
     * This will write the body of the document.
     *
     * @param doc The document to write the body for.
     *
     * @throws IOException If there is an error writing the data.
     */
    protected void doWriteBody(COSDocument doc) throws IOException
    {
        COSDictionary trailer = doc.getTrailer();
        // get the COSObjects to preserve the origin object numbers
        COSBase root = trailer.getItem(COSName.ROOT);
        COSBase info = trailer.getItem(COSName.INFO);
        COSBase encrypt = trailer.getItem(COSName.ENCRYPT);
        if( root != null )
        {
            addObjectToWrite( root );
        }
        if( info != null )
        {
            addObjectToWrite( info );
        }
        doWriteObjects();
        willEncrypt = false;
        if( encrypt != null )
        {
            addObjectToWrite( encrypt );
        }

        doWriteObjects();
    }

    /**
     * This will write the compressed body of the document.
     *
     * @param document The document to write the body for.
     * @throws IOException If there is an error writing the data.
     */
    private void doWriteBodyCompressed(COSDocument document) throws IOException
    {
        COSDictionary trailer = document.getTrailer();
        COSDictionary encrypt = trailer.getCOSDictionary(COSName.ENCRYPT);
        blockAddingObject = true;
        willEncrypt = encrypt != null;
        if (trailer.containsKey(COSName.ROOT))
        {
            COSWriterCompressionPool compressionPool = new COSWriterCompressionPool(pdDocument,
                    compressParameters);
            // Append object stream entries to document.
            for (COSObjectKey key : compressionPool.getObjectStreamObjects())
            {
                COSBase object = compressionPool.getObject(key);
                writtenObjects.add(object);
                objectKeys.put(object, key);
                keyObject.put(key, object);
            }
            // Append top level objects to document.
            for (COSObjectKey key : compressionPool.getTopLevelObjects())
            {
                COSBase object = compressionPool.getObject(key);
                writtenObjects.add(object);
                objectKeys.put(object, key);
                keyObject.put(key, object);
            }
            number = compressionPool.getHighestXRefObjectNumber();
            for (COSObjectKey key : compressionPool.getTopLevelObjects())
            {
                currentObjectKey = key;
                doWriteObject(key, keyObject.get(key));
            }
            // Append object streams to document.
            for (COSWriterObjectStream finalizedObjectStream : compressionPool
                    .createObjectStreams())
            {
                // Create new COSObject for object stream.
                COSStream stream = finalizedObjectStream
                        .writeObjectsToStream(document.createCOSStream());
                // Determine key for object stream.
                COSObjectKey objectStreamKey = new COSObjectKey(++number, 0);
                // Create new COSObject for object stream.
                COSObject objectStream = new COSObject(stream, objectStreamKey);
                // Add object stream entries to xref - stream.
                int i = 0;
                for (COSObjectKey key : finalizedObjectStream.getPreparedKeys())
                {
                    COSBase object = compressionPool.getObject(key);
                    addXRefEntry(new ObjectStreamXReference(i, key, object, objectStreamKey));
                    i++;
                }
                // Include object stream in document.
                currentObjectKey = objectStreamKey;
                doWriteObject(objectStreamKey, objectStream);
            }
            willEncrypt = false;
            if (encrypt != null)
            {
                COSObjectKey encryptKey = new COSObjectKey(++number, 0);
                currentObjectKey = encryptKey;
                writtenObjects.add(encrypt);
                keyObject.put(encryptKey, encrypt);
                objectKeys.put(encrypt, encryptKey);

                doWriteObject(encryptKey, encrypt);
            }
            blockAddingObject = false;
        }
    }

    private void doWriteObjects() throws IOException
    {
        while (!objectsToWrite.isEmpty())
        {
            doWriteObject(objectsToWrite.removeFirst());
        }
    }

    private void addObjectToWrite( COSBase object )
    {
        if (blockAddingObject)
        {
            return;
        }
        COSBase actual = object;
        if( actual instanceof COSObject )
        {
            actual = ((COSObject)actual).getObject();
        }

        if (writtenObjects.contains(object) //
                || actualsAdded.contains(actual) //
                || objectsToWrite.contains(object))
        {
            return;
        }

        COSBase cosBase = null;
        COSObjectKey cosObjectKey = null;
        if (actual != null)
        {
            cosObjectKey = objectKeys.get(actual);
            if (cosObjectKey != null)
            {
                cosBase = keyObject.get(cosObjectKey);
                if (!isNeedToBeUpdated(object) && !isNeedToBeUpdated(cosBase))
                {
                    return;
                }
            }
        }
        objectsToWrite.add(object);
        if (actual != null)
        {
            actualsAdded.add(actual);
        }
    }

    /**
     * This will write a COS object for a predefined key.
     *
     * @param key The key of the object to write.
     * @param obj The object to write.
     *
     * @throws IOException if the output cannot be written
     */
    public void doWriteObject(COSObjectKey key, COSBase obj) throws IOException
    {
        // don't write missing objects to avoid broken xref tables
        if (obj == null || (obj instanceof COSObject && ((COSObject) obj).getObject() == null))
        {
            return;
        }
        // add a x ref entry
        addXRefEntry(new NormalXReference(getStandardOutput().getPos(), key, obj));
        // write the object
        getStandardOutput()
                .write(String.valueOf(key.getNumber()).getBytes(StandardCharsets.ISO_8859_1));
        getStandardOutput().write(SPACE);
        getStandardOutput()
                .write(String.valueOf(key.getGeneration()).getBytes(StandardCharsets.ISO_8859_1));
        getStandardOutput().write(SPACE);
        getStandardOutput().write(OBJ);
        getStandardOutput().writeEOL();
        obj.accept(this);
        getStandardOutput().writeEOL();
        getStandardOutput().write(ENDOBJ);
        getStandardOutput().writeEOL();
    }

    /**
     * Convenience method, so that we get false for types that can't be updated.
     * 
     * @param base
     * @return
     */
    private boolean isNeedToBeUpdated(COSBase base)
    {
        if (base instanceof COSUpdateInfo)
        {
            return ((COSUpdateInfo) base).isNeedToBeUpdated();
        }
        return false;
    }

    /**
     * This will write a COS object.
     *
     * @param obj The object to write.
     *
     * @throws IOException if the output cannot be written
     */
    public void doWriteObject( COSBase obj ) throws IOException
    {
            // find the physical reference
            COSObjectKey currentObj =  getObjectKey( obj );
            if ( currentObj == null )
            {
                return;
            }
            currentObjectKey = currentObj;
            writtenObjects.add( obj );
            doWriteObject(currentObjectKey, obj);
    }

    /**
     * This will write the header to the PDF document.
     *
     * @param doc The document to get the data from.
     *
     * @throws IOException If there is an error writing to the stream.
     */
    protected void doWriteHeader(COSDocument doc) throws IOException
    {
        if (isCompress())
        {
            pdDocument.setVersion(
                    Math.max(pdDocument.getVersion(), COSWriterCompressionPool.MINIMUM_SUPPORTED_VERSION));
            doc.setVersion(
                    Math.max(doc.getVersion(), COSWriterCompressionPool.MINIMUM_SUPPORTED_VERSION));
        }
        String headerString;
        if (fdfDocument != null)
        {
            headerString = "%FDF-" + doc.getVersion();
        }
        else
        {
            headerString = "%PDF-" + doc.getVersion();
        }
        getStandardOutput().write( headerString.getBytes(StandardCharsets.ISO_8859_1) );
        
        getStandardOutput().writeEOL();
        getStandardOutput().write(COMMENT);
        getStandardOutput().write(GARBAGE);
        getStandardOutput().writeEOL();
    }


    /**
     * This will write the trailer to the PDF document.
     *
     * @param doc The document to create the trailer for.
     *
     * @throws IOException If there is an IOError while writing the document.
     */
    protected void doWriteTrailer(COSDocument doc) throws IOException
    {
        getStandardOutput().write(TRAILER);
        getStandardOutput().writeEOL();

        COSDictionary trailer = doc.getTrailer();
        //sort xref, needed only if object keys not regenerated
        Collections.sort(getXRefEntries());
        XReferenceEntry lastEntry = getXRefEntries().get(getXRefEntries().size() - 1);
        trailer.setLong(COSName.SIZE, lastEntry.getReferencedKey().getNumber() + 1);
        // Only need to stay, if an incremental update will be performed
        if (!incrementalUpdate) 
        {
          trailer.removeItem( COSName.PREV );
        }
        if (!doc.isXRefStream())
        {
            trailer.removeItem( COSName.XREF_STM );
        }
        // Remove a checksum if present
        trailer.removeItem( COSName.DOC_CHECKSUM );

        COSArray idArray = trailer.getCOSArray(COSName.ID);
        if (idArray != null)
        {
            idArray.setDirect(true);
        }

        trailer.accept(this);
    }

    private void doWriteXRefInc(COSDocument doc) throws IOException
    {
        if (!doc.isXRefStream() || (doc.hasHybridXRef() && incrementalUpdate))
        {
            COSDictionary trailer = doc.getTrailer();
            trailer.setLong(COSName.PREV, doc.getStartXref());
            doWriteXRefTable();
            doWriteTrailer(doc);
        }
        else
        {
            // the file uses XrefStreams, so we need to update
            // it with an xref stream. We create a new one and fill it
            // with data available here

            // create a new XRefStream object
            PDFXRefStream pdfxRefStream = new PDFXRefStream(doc);

            // add all entries from the incremental update.
            getXRefEntries().forEach(pdfxRefStream::addEntry);

            COSDictionary trailer = doc.getTrailer();
            if (incrementalUpdate)
            {
                // use previous startXref value as new PREV value
                trailer.setLong(COSName.PREV, doc.getStartXref());
            }
            else
            {
                trailer.removeItem(COSName.PREV);
            }
            pdfxRefStream.addTrailerInfo(trailer);
            // the size is the highest object number+1. we add one more
            // for the xref stream object we are going to write
            pdfxRefStream.setSize(number + 2);

            setStartxref(getStandardOutput().getPos());
            COSStream stream2 = pdfxRefStream.getStream();
            doWriteObject(stream2);
        }
    }

    // writes the "xref" table
    private void doWriteXRefTable() throws IOException
    {
        if (!incrementalUpdate)
        {
            // fill gaps with free entries
            fillGapsWithFreeEntries();
        }
        else
        {
            // add free entry with object number 0
            addXRefEntry(FreeXReference.NULL_ENTRY);
        }

        // Filter for NormalXReferences and FreeXReferences
        // sort xref, needed only if object keys not regenerated
        List<XReferenceEntry> tmpXRefEntries = getXRefEntries().stream() //
                .filter(e -> e instanceof NormalXReference || e instanceof FreeXReference) //
                .sorted() //
                .collect(Collectors.toList());

        // remember the position where x ref was written
        setStartxref(getStandardOutput().getPos());

        getStandardOutput().write(XREF);
        getStandardOutput().writeEOL();
        // write start object number and object count for this x ref section
        // we assume starting from scratch

        Long[] xRefRanges = getXRefRanges(tmpXRefEntries);
        int xRefLength = xRefRanges.length;
        int x = 0;
        int j = 0;
        if ((xRefLength % 2) == 0)
        {
            while (x < xRefLength)
            {
                long xRefRangeX1 = xRefRanges[x + 1];
                writeXrefRange(xRefRanges[x], xRefRangeX1);

                for (int i = 0; i < xRefRangeX1; ++i)
                {
                    writeXrefEntry(tmpXRefEntries.get(j++));
                }
                x += 2;
            }
        }
    }

    private void fillGapsWithFreeEntries()
    {
        List<NormalXReference> normalXReferences = getXRefEntries().stream() //
                .filter(e -> e instanceof NormalXReference) //
                .map(NormalXReference.class::cast) //
                .sorted() //
                .collect(Collectors.toList());
        long last = 0;
        List<Long> freeNumbers = new ArrayList<>();
        for (NormalXReference entry : normalXReferences)
        {
            long nr = entry.getReferencedKey().getNumber();
            if (nr != last)
            {
                for (long i = last; i < nr; i++)
                {
                    freeNumbers.add(i);
                }
            }
            last = nr + 1;
        }
        int numberOfFreeNumbers = freeNumbers.size();
        if (numberOfFreeNumbers == 0)
        {
            // no gaps found -> add free entry with object number 0
            addXRefEntry(FreeXReference.NULL_ENTRY);
            return;
        }
        // add free entries for all but the last one
        for (int i = 0; i < numberOfFreeNumbers - 1; i++)
        {
            addXRefEntry(new FreeXReference(new COSObjectKey(freeNumbers.get(i), 65535),
                    freeNumbers.get(i + 1)));
        }
        // add free entry for the last one referencing object 0 as next free one
        addXRefEntry(new FreeXReference(
                new COSObjectKey(freeNumbers.get(numberOfFreeNumbers - 1), 65535), 0));
        long firstObjectNumber = freeNumbers.get(0);
        // add free entry for object number 0 if not already present
        if (firstObjectNumber > 0)
        {
            addXRefEntry(new FreeXReference(new COSObjectKey(0, 65535), firstObjectNumber));
        }
    }

    /**
     * Write an incremental update for a non signature case. This can be used for e.g. augmenting
     * signatures.
     *
     * @throws IOException
     */
    private void doWriteIncrement() throws IOException
    {
        // write existing PDF
        try (InputStream input = new RandomAccessInputStream(incrementalInput))
        {
            input.transferTo(incrementalOutput);
            // write the actual incremental update
            incrementalOutput.write(((ByteArrayOutputStream) output).toByteArray());
        }
    }
    
    private void doWriteSignature() throws IOException
    {
        // calculate the ByteRange values
        long inLength = incrementalInput.length();
        long beforeLength = signatureOffset;
        long afterOffset = signatureOffset + signatureLength;
        long afterLength = getStandardOutput().getPos() - (inLength + signatureLength) - (signatureOffset - inLength);

        String byteRange = "0 " + beforeLength + " " + afterOffset + " " + afterLength + "]";
        
        // Assign the values to the actual COSArray, so that the user can access it before closing
        byteRangeArray.set(0, COSInteger.ZERO);
        byteRangeArray.set(1, COSInteger.get(beforeLength));
        byteRangeArray.set(2, COSInteger.get(afterOffset));
        byteRangeArray.set(3, COSInteger.get(afterLength));

        if (byteRange.length() > byteRangeLength)
        {
            throw new IOException("Can't write new byteRange '" + byteRange + 
                    "' not enough space: byteRange.length(): " + byteRange.length() + 
                    ", byteRangeLength: " + byteRangeLength +
                    ", byteRangeOffset: " + byteRangeOffset);
        }

        // copy the new incremental data into a buffer (e.g. signature dict, trailer)
        ByteArrayOutputStream byteOut = (ByteArrayOutputStream) output;
        byteOut.flush();
        incrementPart = byteOut.toByteArray();

        // overwrite the reserve ByteRange in the buffer
        byte[] byteRangeBytes = byteRange.getBytes(StandardCharsets.ISO_8859_1);
        for (int i = 0; i < byteRangeLength; i++)
        {
            if (i >= byteRangeBytes.length)
            {
                incrementPart[(int) (byteRangeOffset + i - inLength)] = 0x20; // SPACE
            }
            else
            {
                incrementPart[(int) (byteRangeOffset + i - inLength)] = byteRangeBytes[i];
            }
        }

        if (signatureInterface != null)
        {
            // data to be signed
            final InputStream dataToSign = getDataToSign();

            // sign the bytes
            byte[] signatureBytes = signatureInterface.sign(dataToSign);
            writeExternalSignature(signatureBytes);
        }
        // else signature should be created externally and set via writeSignature()
    }

    /**
     * Return the stream of PDF data to be signed. Clients should use this method only to create
     * signatures externally. {@link #write(PDDocument)} method should have been called prior. The
     * created signature should be set using {@link #writeExternalSignature(byte[])}.
     * <p>
     * When {@link SignatureInterface} instance is used, COSWriter obtains and writes the signature
     * itself.
     * </p>
     *
     * @return data stream to be signed
     * @throws IllegalStateException if PDF is not prepared for external signing
     * @throws IOException if input data is closed
     */
    public InputStream getDataToSign() throws IOException
    {
        if (incrementPart == null || incrementalInput == null)
        {
            throw new IllegalStateException("PDF not prepared for signing");
        }
        // range of incremental bytes to be signed (includes /ByteRange but not /Contents)
        int incPartSigOffset = (int) (signatureOffset - incrementalInput.length());
        int afterSigOffset = incPartSigOffset + (int) signatureLength;
        int[] range =
        {
            0, incPartSigOffset,
            afterSigOffset, incrementPart.length - afterSigOffset
        };

        return new SequenceInputStream(
                new RandomAccessInputStream(incrementalInput),
                new COSFilterInputStream(incrementPart, range));
    }

    /**
     * Write externally created signature of PDF data obtained via {@link #getDataToSign()} method.
     *
     * @param cmsSignature CMS signature byte array
     * @throws IllegalStateException if PDF is not prepared for external signing
     * @throws IOException if source data stream is closed
     */
    public void writeExternalSignature(byte[] cmsSignature) throws IOException
    {

        if (incrementPart == null || incrementalInput == null)
        {
            throw new IllegalStateException("PDF not prepared for setting signature");
        }
        byte[] signatureBytes = Hex.getBytes(cmsSignature);

        // subtract 2 bytes because of the enclosing "<>"
        if (signatureBytes.length > signatureLength - 2)
        {
            throw new IOException("Can't write signature, not enough space; "
                    + "adjust it with SignatureOptions.setPreferredSignatureSize");
        }

        // overwrite the signature Contents in the buffer
        int incPartSigOffset = (int) (signatureOffset - incrementalInput.length());
        System.arraycopy(signatureBytes, 0, incrementPart, incPartSigOffset + 1, signatureBytes.length);

        // write the data to the incremental output stream
        InputStream input = new RandomAccessInputStream(incrementalInput);
        input.transferTo(incrementalOutput);
        incrementalOutput.write(incrementPart);

        // prevent further use
        incrementPart = null;
    }

    private void writeXrefRange(long x, long y) throws IOException
    {
        getStandardOutput().write(String.valueOf(x).getBytes(StandardCharsets.ISO_8859_1));
        getStandardOutput().write(SPACE);
        getStandardOutput().write(String.valueOf(y).getBytes(StandardCharsets.ISO_8859_1));
        getStandardOutput().writeEOL();
    }

    private void writeXrefEntry(XReferenceEntry entry) throws IOException
    {
        String offset = formatXrefOffset.format(entry.getSecondColumnValue());
        String generation = formatXrefGeneration.format(entry.getThirdColumnValue());
        getStandardOutput().write(offset.getBytes(StandardCharsets.ISO_8859_1));
        getStandardOutput().write(SPACE);
        getStandardOutput().write(generation.getBytes(StandardCharsets.ISO_8859_1));
        getStandardOutput().write(SPACE);
        getStandardOutput().write(entry instanceof FreeXReference ? XREF_FREE : XREF_USED);
        getStandardOutput().writeCRLF();
    }

    /**
     * check the xref entries and write out the ranges.  The format of the
     * returned array is exactly the same as the pdf specification.  See section
     * 7.5.4 of ISO32000-1:2008, example 1 (page 40) for reference.
     * <p>
     * example: 0 1 2 5 6 7 8 10
     * <p>
     * will create a array with follow ranges
     * <p>
     * 0 3 5 4 10 1
     * <p>
     * this mean that the element 0 is followed by two other related numbers 
     * that represent a cluster of the size 3. 5 is follow by three other
     * related numbers and create a cluster of size 4. etc.
     * 
     * @param xRefEntriesList list with the xRef entries that was written
     * @return a integer array with the ranges
     */
    protected Long[] getXRefRanges(List<XReferenceEntry> xRefEntriesList)
    {
        long last = -2;
        long count = 1;

        List<Long> list = new ArrayList<>();
        for (XReferenceEntry entry : xRefEntriesList)
        {
            long nr = entry.getReferencedKey().getNumber();
            if (nr == last + 1)
            {
                ++count;
                last = nr;
            }
            else if (last == -2)
            {
                last = nr;
            }
            else
            {
                list.add(last - count + 1);
                list.add(count);
                last = nr;
                count = 1;
            }
        }
        // If no new entry is found, we need to write out the last result
        if (!xRefEntriesList.isEmpty())
        {
            list.add(last - count + 1);
            list.add(count);
        }
        return list.toArray(Long[]::new);
    }
    
    /**
     * This will get the object key for the object.
     *
     * @param obj The object to get the key for.
     *
     * @return The object key for the object.
     */
    private COSObjectKey getObjectKey( COSBase obj )
    {
        COSObjectKey key = obj.getKey();
        COSBase actual;
        if (obj instanceof COSObject)
        {
            actual = ((COSObject) obj).getObject();
            if (actual == null)
            {
                objectKeys.put(obj, key);
                return key;
            }
        }
<<<<<<< HEAD
        // check is null avoids objectKeys.computeIfAbsent NPE
        if ( actual == null )
        {
            return null;
        }
        // PDFBOX-4540: because objectKeys is accessible from outside, it is possible
        // that a COSObject obj is already in the objectKeys map.
        COSObjectKey newKey = objectKeys.computeIfAbsent(actual,
=======
        else
        {
            actual = obj;
        }
        COSObjectKey actualKey = objectKeys.computeIfAbsent(actual,
>>>>>>> 1907e18c
                k -> new COSObjectKey(++number, 0));
        // check if the returned key and the origin key of the given object are the same
        if (key == null || (actualKey != null && !key.equals(actualKey)))
        {
            // update the object key given object/referenced object
            key = actualKey;
            actual.setKey(actualKey);
            if (obj instanceof COSObject)
            {
                // update the object key of the indirect object
                obj.setKey(key);
                objectKeys.put(obj, key);
            }
        }
        return key;
    }

    @Override
    public void visitFromArray(COSArray array) throws IOException
    {
        int count = 0;
        getStandardOutput().write(ARRAY_OPEN);
        for (Iterator<COSBase> i = array.iterator(); i.hasNext();)
        {
            COSBase current = i.next();
            if( current instanceof COSDictionary )
            {
                writeDictionary((COSDictionary) current);
            }
            else if (current instanceof COSArray)
            {
                writeArray((COSArray) current);
            }
            else if( current instanceof COSObject )
            {
                addObjectToWrite(current);
                writeReference(current);
            }
            else if( current == null )
            {
                COSNull.NULL.accept( this );
            }
            else
            {
                current.accept(this);
            }
            count++;
            if (i.hasNext())
            {
                if (count % 10 == 0)
                {
                    getStandardOutput().writeEOL();
                }
                else
                {
                    getStandardOutput().write(SPACE);
                }
            }
        }
        getStandardOutput().write(ARRAY_CLOSE);
        getStandardOutput().writeEOL();
    }

    private void writeArray(COSArray array) throws IOException
    {
        if (array.isDirect())
        {
            visitFromArray(array);
        }
        else
        {
            addObjectToWrite(array);
            writeReference(array);
        }
    }

    private void writeDictionary(COSDictionary dictionary) throws IOException
    {
        if (dictionary.isDirect())
        {
            visitFromDictionary(dictionary);
        }
        else
        {
            addObjectToWrite(dictionary);
            writeReference(dictionary);
        }
    }

    @Override
    public void visitFromBoolean(COSBoolean obj) throws IOException
    {
        obj.writePDF( getStandardOutput() );
    }

    @Override
    public void visitFromDictionary(COSDictionary obj) throws IOException
    {
        detectPossibleSignature(obj);
        getStandardOutput().write(DICT_OPEN);
        getStandardOutput().writeEOL();
        for (Map.Entry<COSName, COSBase> entry : obj.entrySet())
        {
            COSBase value = entry.getValue();
            if (value != null)
            {
                entry.getKey().accept(this);
                getStandardOutput().write(SPACE);
                if( value instanceof COSDictionary )
                {
                    COSDictionary dict = (COSDictionary)value;

                    if (!incrementalUpdate)
                    {            
                        // write all XObjects as direct objects, this will save some size
                        // PDFBOX-3684: but avoid dictionary that references itself
                        COSBase item = dict.getItem(COSName.XOBJECT);
                        if (item != null && !COSName.XOBJECT.equals(entry.getKey()))
                        {
                            item.setDirect(true);
                        }
                        item = dict.getItem(COSName.RESOURCES);
                        if (item != null && !COSName.RESOURCES.equals(entry.getKey()))
                        {
                            item.setDirect(true);
                        }
                    }
                    writeDictionary(dict);
                }
                else if( value instanceof COSObject )
                {
                    addObjectToWrite(value);
                    writeReference(value);
                }
                else
                {
                    // If we reach the pdf signature, we need to determinate the position of the
                    // content and byterange
                    if(reachedSignature && COSName.CONTENTS.equals(entry.getKey()))
                    {
                        signatureOffset = getStandardOutput().getPos();
                        value.accept(this);
                        signatureLength = getStandardOutput().getPos()- signatureOffset;
                    }
                    else if(reachedSignature && COSName.BYTERANGE.equals(entry.getKey()))
                    {
                        byteRangeArray = (COSArray) entry.getValue();
                        byteRangeOffset = getStandardOutput().getPos() + 1;
                        value.accept(this);
                        byteRangeLength = getStandardOutput().getPos() - 1 - byteRangeOffset;
                        reachedSignature = false;
                    }
                    else if (value instanceof COSArray)
                    {
                        writeArray((COSArray) value);
                    }
                    else
                    {
                        value.accept(this);
                    }
                }
                getStandardOutput().writeEOL();

            }
            else
            {
                //then we won't write anything, there are a couple cases
                //were the value of an entry in the COSDictionary will
                //be a dangling reference that points to nothing
                //so we will just not write out the entry if that is the case
            }
        }
        getStandardOutput().write(DICT_CLOSE);
        getStandardOutput().writeEOL();
    }

    private void detectPossibleSignature(COSDictionary obj) throws IOException
    {
        if (!reachedSignature && incrementalUpdate)
        {
            COSBase itemType = obj.getItem(COSName.TYPE);
            if (COSName.SIG.equals(itemType) || COSName.DOC_TIME_STAMP.equals(itemType))
            {
                COSArray byteRange = obj.getCOSArray(COSName.BYTERANGE);
                if (byteRange != null && byteRange.size() == 4)
                {
                    COSBase base2 = byteRange.get(2);
                    COSBase base3 = byteRange.get(3);
                    if (base2 instanceof COSInteger && base3 instanceof COSInteger)
                    {
                        long br2 = ((COSInteger) base2).longValue();
                        long br3 = ((COSInteger) base3).longValue();
                        if (br2 + br3 > incrementalInput.length())
                        {
                            reachedSignature = true;
                        }
                    }
                }
            }
        }
    }

    @Override
    public void visitFromDocument(COSDocument doc) throws IOException
    {
        if(!incrementalUpdate)
        {
            doWriteHeader(doc);
        }
        else
        {
            // Sometimes the original file will be missing a newline at the end
            // In order to avoid having %%EOF the first object on the same line
            // as the %%EOF, we put a newline here. If there's already one at
            // the end of the file, an extra one won't hurt. PDFBOX-1051
            getStandardOutput().writeCRLF();
        }

        if (isCompress())
        {
            doWriteBodyCompressed(doc);
        }
        else
        {
            doWriteBody(doc);
        }

        if(incrementalUpdate || doc.isXRefStream())
        {
            doWriteXRefInc(doc);
        }
        else
        {
            doWriteXRefTable();
            doWriteTrailer(doc);
        }

        // write endof
        getStandardOutput().write(STARTXREF);
        getStandardOutput().writeEOL();
        getStandardOutput().write(String.valueOf(getStartxref()).getBytes(StandardCharsets.ISO_8859_1));
        getStandardOutput().writeEOL();
        getStandardOutput().write(EOF);
        getStandardOutput().writeEOL();

        if (incrementalUpdate)
        {
            if (signatureOffset == 0 || byteRangeOffset == 0)
            {
                doWriteIncrement();
            }
            else
            {
                doWriteSignature();
            }
        }

    }

    @Override
    public void visitFromFloat(COSFloat obj) throws IOException
    {
        obj.writePDF( getStandardOutput() );
    }

    @Override
    public void visitFromInt(COSInteger obj) throws IOException
    {
        obj.writePDF( getStandardOutput() );
    }

    @Override
    public void visitFromName(COSName obj) throws IOException
    {
        obj.writePDF( getStandardOutput() );
    }

    @Override
    public void visitFromNull(COSNull obj) throws IOException
    {
        obj.writePDF(getStandardOutput());
    }

    /**
     * visitFromObjRef method comment.
     *
     * @param obj The object that is being visited.
     *
     * @throws IOException If there is an exception while visiting this object.
     */
    public void writeReference(COSBase obj) throws IOException
    {
            COSObjectKey key = getObjectKey(obj);
            if ( key == null )
            {
                return;
            }
            getStandardOutput().write(String.valueOf(key.getNumber()).getBytes(StandardCharsets.ISO_8859_1));
            getStandardOutput().write(SPACE);
            getStandardOutput().write(String.valueOf(key.getGeneration()).getBytes(StandardCharsets.ISO_8859_1));
            getStandardOutput().write(SPACE);
            getStandardOutput().write(REFERENCE);
    }

    @Override
    public void visitFromStream(COSStream obj) throws IOException
    {
        if (willEncrypt)
        {
            pdDocument.getEncryption().getSecurityHandler()
                .encryptStream(obj, currentObjectKey.getNumber(), currentObjectKey.getGeneration());
        }

        InputStream input = null;
        try
        {
            // write the stream content
            visitFromDictionary(obj);
            getStandardOutput().write(STREAM);
            getStandardOutput().writeCRLF();
            if (obj.hasData())
            {
                input = obj.createRawInputStream();
                input.transferTo(getStandardOutput());
            }
            getStandardOutput().writeCRLF();
            getStandardOutput().write(ENDSTREAM);
            getStandardOutput().writeEOL();
        }
        finally
        {
            if (input != null)
            {
                input.close();
            }
        }
    }

    @Override
    public void visitFromString(COSString obj) throws IOException
    {
        if (willEncrypt)
        {
            pdDocument.getEncryption().getSecurityHandler().encryptString(
                    obj,
                    currentObjectKey.getNumber(),
                    currentObjectKey.getGeneration());
        }
        COSWriter.writeString(obj, getStandardOutput());
    }

    /**
     * This will write the pdf document.
     *
     * @throws IOException If an error occurs while generating the data.
     * @param doc The document to write.
     */
    public void write(COSDocument doc) throws IOException
    {
        PDDocument pdDoc = new PDDocument( doc );
        write( pdDoc );
    }

    /**
     * This will write the pdf document. If signature should be created externally,
     * {@link #writeExternalSignature(byte[])} should be invoked to set signature after calling this method.
     *
     * @param doc The document to write.
     *
     * @throws IOException If an error occurs while generating the data.
     */
    public void write(PDDocument doc) throws IOException
    {
        write(doc, null);
    }

    /**
     * This will write the pdf document. If signature should be created externally,
     * {@link #writeExternalSignature(byte[])} should be invoked to set signature after calling this method.
     *
     * @param doc The document to write.
     * @param signInterface class to be used for signing; {@code null} if external signing would be performed
     *                      or there will be no signing at all
     *
     * @throws IOException If an error occurs while generating the data.
     * @throws IllegalStateException If the document has an encryption dictionary but no protection
     * policy.
     */
    public void write(PDDocument doc, SignatureInterface signInterface) throws IOException
    {
        pdDocument = doc;
        COSDocument cosDoc = pdDocument.getDocument();
        COSDictionary trailer = cosDoc.getTrailer();
        if (incrementalUpdate)
        {
            trailer.toIncrement().exclude(trailer).forEach(base -> {
                objectsToWrite.add(base);
                if (base instanceof COSObject)
                {
                    actualsAdded.add(((COSObject) base).getObject());
                }
                else
                {
                    actualsAdded.add(base);
                }
            });
        }
        signatureInterface = signInterface;
        number = pdDocument.getDocument().getHighestXRefObjectNumber();
        if (incrementalUpdate)
        {
            prepareIncrement();
        }
        long idTime = pdDocument.getDocumentId() == null ? System.currentTimeMillis()
                : pdDocument.getDocumentId();

        // if the document says we should remove encryption, then we shouldn't encrypt
        if (doc.isAllSecurityToBeRemoved())
        {
            willEncrypt = false;
            // also need to get rid of the "Encrypt" in the trailer so readers 
            // don't try to decrypt a document which is not encrypted
            trailer.removeItem(COSName.ENCRYPT);
        }
        else
        {
            if (pdDocument.getEncryption() != null)
            {
                if (!incrementalUpdate)
                {
                    SecurityHandler<? extends ProtectionPolicy> securityHandler =
                            pdDocument.getEncryption().getSecurityHandler();
                    if (!securityHandler.hasProtectionPolicy())
                    {
                        throw new IllegalStateException("PDF contains an encryption dictionary, please remove it with "
                                + "setAllSecurityToBeRemoved() or set a protection policy with protect()");
                    }
                    securityHandler.prepareDocumentForEncryption(pdDocument);
                }
                willEncrypt = true;
            }
            else
            {
                willEncrypt = false;
            }
        }

        COSArray idArray;
        boolean missingID = true;
        COSBase base = trailer.getDictionaryObject(COSName.ID);
        if (base instanceof COSArray)
        {
            idArray = (COSArray) base;
            if (idArray.size() == 2)
            {
                missingID = false;
            }
        }
        else
        {
            idArray = new COSArray();
        }
        if( missingID || incrementalUpdate)
        {
            @SuppressWarnings({"squid:S5542","lgtm [java/weak-cryptographic-algorithm]"})
            MessageDigest md5;
            try
            {
                md5 = MessageDigest.getInstance("MD5");
            }
            catch (NoSuchAlgorithmException e)
            {
                // should never happen
                throw new RuntimeException(e);
            }

            // algorithm says to use time/path/size/values in doc to generate the id.
            // we don't have path or size, so do the best we can
            md5.update( Long.toString(idTime).getBytes(StandardCharsets.ISO_8859_1) );

            COSDictionary info = trailer.getCOSDictionary(COSName.INFO);
            if( info != null )
            {
                for (COSBase cosBase : info.getValues())
                {
                    md5.update(cosBase.toString().getBytes(StandardCharsets.ISO_8859_1));
                }
            }
            // reuse origin documentID if available as first value
            COSString firstID = missingID ? new COSString( md5.digest() ) : (COSString)idArray.get(0);
            // it's ok to use the same ID for the second part if the ID is created for the first time
            COSString secondID = missingID ? firstID : new COSString( md5.digest() );
            idArray = new COSArray();
            idArray.add( firstID );
            idArray.add( secondID );
            trailer.setItem(COSName.ID, idArray);
        }
        cosDoc.accept(this);
        if (!incrementalUpdate)
        {
            cosDoc.setHighestXRefObjectNumber(number);
        }
    }

    /**
     * This will write the fdf document.
     *
     * @param doc The document to write.
     *
     * @throws IOException If an error occurs while generating the data.
     */
    public void write(FDFDocument doc) throws IOException
    {
        fdfDocument = doc;
        COSDocument cosDoc = fdfDocument.getDocument();
        if (incrementalUpdate)
        {
            COSDictionary trailer = cosDoc.getTrailer();
            trailer.toIncrement().exclude(trailer).forEach(objectsToWrite::add);
        }
        willEncrypt = false;
        cosDoc.accept(this);
    }
    /**
     * This will output the given byte getString as a PDF object.
     *
     * @param string COSString to be written
     * @param output The stream to write to.
     * @throws IOException If there is an error writing to the stream.
     */
    public static void writeString(COSString string, OutputStream output) throws IOException
    {
        writeString(string.getBytes(), string.getForceHexForm(), output);
    }

    /**
     * This will output the given text/byte getString as a PDF object.
     *
     * @param bytes byte array representation of a string to be written
     * @param output The stream to write to.
     * @throws IOException If there is an error writing to the stream.
     */
    public static void writeString(byte[] bytes, OutputStream output) throws IOException
    {
        writeString(bytes, false, output);
    }

    /**
     * This will output the given text/byte string as a PDF object.
     *
     * @param output The stream to write to.
     * @throws IOException If there is an error writing to the stream.
     */
    private static void writeString(byte[] bytes, boolean forceHex, OutputStream output)
            throws IOException
    {
        // check for non-ASCII characters
        boolean isASCII = true;
        if (!forceHex)
        {
            for (byte b : bytes)
            {
                // if the byte is negative then it is an eight bit byte and is outside the ASCII range
                if (b < 0)
                {
                    isASCII = false;
                    break;
                }
                // PDFBOX-3107 EOL markers within a string are troublesome
                if (b == 0x0d || b == 0x0a)
                {
                    isASCII = false;
                    break;
                }
            }
        }

        if (isASCII && !forceHex)
        {
            // write ASCII string
            output.write('(');
            for (byte b : bytes)
            {
                switch (b)
                {
                    case '(':
                    case ')':
                    case '\\':
                        output.write('\\');
                        output.write(b);
                        break;
                    default:
                        output.write(b);
                        break;
                }
            }
            output.write(')');
        }
        else
        {
            // write hex string
            output.write('<');
            Hex.writeHexBytes(bytes, output);
            output.write('>');
        }
    }
}<|MERGE_RESOLUTION|>--- conflicted
+++ resolved
@@ -1089,22 +1089,18 @@
                 return key;
             }
         }
-<<<<<<< HEAD
         // check is null avoids objectKeys.computeIfAbsent NPE
         if ( actual == null )
         {
             return null;
         }
+        else
+        {
+            actual = obj;
+        }
         // PDFBOX-4540: because objectKeys is accessible from outside, it is possible
         // that a COSObject obj is already in the objectKeys map.
-        COSObjectKey newKey = objectKeys.computeIfAbsent(actual,
-=======
-        else
-        {
-            actual = obj;
-        }
         COSObjectKey actualKey = objectKeys.computeIfAbsent(actual,
->>>>>>> 1907e18c
                 k -> new COSObjectKey(++number, 0));
         // check if the returned key and the origin key of the given object are the same
         if (key == null || (actualKey != null && !key.equals(actualKey)))
