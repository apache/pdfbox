--- conflicted
+++ resolved
@@ -729,11 +729,7 @@
     
     /**
      * Check that there is a top level Document and Parts below in a merge of 3 documents.
-<<<<<<< HEAD
-     *
-=======
      * 
->>>>>>> 6a628c1e
      * @throws IOException
      */
     @Test
