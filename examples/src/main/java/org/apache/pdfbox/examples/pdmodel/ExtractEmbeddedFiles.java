--- conflicted
+++ resolved
@@ -1,188 +1,182 @@
-/*
- * Licensed to the Apache Software Foundation (ASF) under one or more
- * contributor license agreements.  See the NOTICE file distributed with
- * this work for additional information regarding copyright ownership.
- * The ASF licenses this file to You under the Apache License, Version 2.0
- * (the "License"); you may not use this file except in compliance with
- * the License.  You may obtain a copy of the License at
- *
- *      http://www.apache.org/licenses/LICENSE-2.0
- *
- * Unless required by applicable law or agreed to in writing, software
- * distributed under the License is distributed on an "AS IS" BASIS,
- * WITHOUT WARRANTIES OR CONDITIONS OF ANY KIND, either express or implied.
- * See the License for the specific language governing permissions and
- * limitations under the License.
- */
-package org.apache.pdfbox.examples.pdmodel;
-
-import java.io.File;
-import java.io.FileOutputStream;
-import java.io.IOException;
-import java.util.List;
-import java.util.Map;
-import java.util.Map.Entry;
-
-import org.apache.pdfbox.pdmodel.PDDocument;
-import org.apache.pdfbox.pdfparser.PDFParser;
-import org.apache.pdfbox.pdmodel.PDDocumentNameDictionary;
-import org.apache.pdfbox.pdmodel.PDEmbeddedFilesNameTreeNode;
-import org.apache.pdfbox.pdmodel.PDPage;
-import org.apache.pdfbox.pdmodel.common.PDNameTreeNode;
-import org.apache.pdfbox.pdmodel.common.filespecification.PDComplexFileSpecification;
-import org.apache.pdfbox.pdmodel.common.filespecification.PDEmbeddedFile;
-import org.apache.pdfbox.pdmodel.common.filespecification.PDFileSpecification;
-import org.apache.pdfbox.pdmodel.interactive.annotation.PDAnnotation;
-import org.apache.pdfbox.pdmodel.interactive.annotation.PDAnnotationFileAttachment;
-
-/**
- * This is an example on how to extract all embedded files from a PDF document.
- *
- */
-public final class ExtractEmbeddedFiles
-{
-    private ExtractEmbeddedFiles()
-    {
-    }
-
-    /**
-     * This is the main method.
-     *
-     * @param args The command line arguments.
-     *
-     * @throws IOException If there is an error parsing the document.
-     */
-    public static void main( String[] args ) throws IOException
-    {
-        if( args.length != 1 )
-        {
-            usage();
-            System.exit(1);
-        }
-
-        File pdfFile = new File(args[0]);
-        String filePath = pdfFile.getParent() + System.getProperty("file.separator");
-<<<<<<< HEAD
-        try (PDDocument document = PDFParser.load(pdfFile))
-        {
-            PDDocumentNameDictionary namesDictionary = 
-=======
-        try (PDDocument document = PDDocument.load(pdfFile))
-        {
-            PDDocumentNameDictionary namesDictionary =
->>>>>>> 9ddf6410
-                    new PDDocumentNameDictionary(document.getDocumentCatalog());
-            PDEmbeddedFilesNameTreeNode efTree = namesDictionary.getEmbeddedFiles();
-            if (efTree != null)
-            {
-                extractFilesFromEFTree(efTree, filePath);
-            }
-
-            // extract files from page annotations
-            for (PDPage page : document.getPages())
-            {
-                extractFilesFromPage(page, filePath);
-            }
-        }
-    }
-
-    private static void extractFilesFromPage(PDPage page, String filePath) throws IOException
-    {
-        for (PDAnnotation annotation : page.getAnnotations())
-        {
-            if (annotation instanceof PDAnnotationFileAttachment)
-            {
-                PDAnnotationFileAttachment annotationFileAttachment = (PDAnnotationFileAttachment) annotation;
-                PDFileSpecification fileSpec = annotationFileAttachment.getFile();
-                if (fileSpec instanceof PDComplexFileSpecification)
-                {
-                    PDComplexFileSpecification complexFileSpec = (PDComplexFileSpecification) fileSpec;
-                    PDEmbeddedFile embeddedFile = getEmbeddedFile(complexFileSpec);
-                    if (embeddedFile != null)
-                    {
-                        extractFile(filePath, complexFileSpec.getFilename(), embeddedFile);
-                    }
-                }
-            }
-        }
-    }
-
-    private static void extractFilesFromEFTree(PDEmbeddedFilesNameTreeNode efTree, String filePath) throws IOException
-    {
-        Map<String, PDComplexFileSpecification> names = efTree.getNames();
-        if (names != null)
-        {
-            extractFiles(names, filePath);
-        }
-        else
-        {
-            List<PDNameTreeNode<PDComplexFileSpecification>> kids = efTree.getKids();
-            for (PDNameTreeNode<PDComplexFileSpecification> node : kids)
-            {
-                names = node.getNames();
-                extractFiles(names, filePath);
-            }
-        }
-    }
-
-    private static void extractFiles(Map<String, PDComplexFileSpecification> names, String filePath) 
-            throws IOException
-    {
-        for (Entry<String, PDComplexFileSpecification> entry : names.entrySet())
-        {
-            PDComplexFileSpecification fileSpec = entry.getValue();
-            PDEmbeddedFile embeddedFile = getEmbeddedFile(fileSpec);
-            if (embeddedFile != null)
-            {
-                extractFile(filePath, fileSpec.getFilename(), embeddedFile);
-            }
-        }
-    }
-
-    private static void extractFile(String filePath, String filename, PDEmbeddedFile embeddedFile)
-            throws IOException
-    {
-        String embeddedFilename = filePath + filename;
-        File file = new File(filePath + filename);
-        System.out.println("Writing " + embeddedFilename);
-        try (FileOutputStream fos = new FileOutputStream(file))
-        {
-            fos.write(embeddedFile.toByteArray());
-        }
-    }
-    
-    private static PDEmbeddedFile getEmbeddedFile(PDComplexFileSpecification fileSpec )
-    {
-        // search for the first available alternative of the embedded file
-        PDEmbeddedFile embeddedFile = null;
-        if (fileSpec != null)
-        {
-            embeddedFile = fileSpec.getEmbeddedFileUnicode(); 
-            if (embeddedFile == null)
-            {
-                embeddedFile = fileSpec.getEmbeddedFileDos();
-            }
-            if (embeddedFile == null)
-            {
-                embeddedFile = fileSpec.getEmbeddedFileMac();
-            }
-            if (embeddedFile == null)
-            {
-                embeddedFile = fileSpec.getEmbeddedFileUnix();
-            }
-            if (embeddedFile == null)
-            {
-                embeddedFile = fileSpec.getEmbeddedFile();
-            }
-        }
-        return embeddedFile;
-    }
-    
-    /**
-     * This will print the usage for this program.
-     */
-    private static void usage()
-    {
-        System.err.println( "Usage: java " + ExtractEmbeddedFiles.class.getName() + " <input-pdf>" );
-    }
-}
+/*
+ * Licensed to the Apache Software Foundation (ASF) under one or more
+ * contributor license agreements.  See the NOTICE file distributed with
+ * this work for additional information regarding copyright ownership.
+ * The ASF licenses this file to You under the Apache License, Version 2.0
+ * (the "License"); you may not use this file except in compliance with
+ * the License.  You may obtain a copy of the License at
+ *
+ *      http://www.apache.org/licenses/LICENSE-2.0
+ *
+ * Unless required by applicable law or agreed to in writing, software
+ * distributed under the License is distributed on an "AS IS" BASIS,
+ * WITHOUT WARRANTIES OR CONDITIONS OF ANY KIND, either express or implied.
+ * See the License for the specific language governing permissions and
+ * limitations under the License.
+ */
+package org.apache.pdfbox.examples.pdmodel;
+
+import java.io.File;
+import java.io.FileOutputStream;
+import java.io.IOException;
+import java.util.List;
+import java.util.Map;
+import java.util.Map.Entry;
+
+import org.apache.pdfbox.pdmodel.PDDocument;
+import org.apache.pdfbox.pdfparser.PDFParser;
+import org.apache.pdfbox.pdmodel.PDDocumentNameDictionary;
+import org.apache.pdfbox.pdmodel.PDEmbeddedFilesNameTreeNode;
+import org.apache.pdfbox.pdmodel.PDPage;
+import org.apache.pdfbox.pdmodel.common.PDNameTreeNode;
+import org.apache.pdfbox.pdmodel.common.filespecification.PDComplexFileSpecification;
+import org.apache.pdfbox.pdmodel.common.filespecification.PDEmbeddedFile;
+import org.apache.pdfbox.pdmodel.common.filespecification.PDFileSpecification;
+import org.apache.pdfbox.pdmodel.interactive.annotation.PDAnnotation;
+import org.apache.pdfbox.pdmodel.interactive.annotation.PDAnnotationFileAttachment;
+
+/**
+ * This is an example on how to extract all embedded files from a PDF document.
+ *
+ */
+public final class ExtractEmbeddedFiles
+{
+    private ExtractEmbeddedFiles()
+    {
+    }
+
+    /**
+     * This is the main method.
+     *
+     * @param args The command line arguments.
+     *
+     * @throws IOException If there is an error parsing the document.
+     */
+    public static void main( String[] args ) throws IOException
+    {
+        if( args.length != 1 )
+        {
+            usage();
+            System.exit(1);
+        }
+
+        File pdfFile = new File(args[0]);
+        String filePath = pdfFile.getParent() + System.getProperty("file.separator");
+        try (PDDocument document = PDFParser.load(pdfFile))
+        {
+            PDDocumentNameDictionary namesDictionary =
+                    new PDDocumentNameDictionary(document.getDocumentCatalog());
+            PDEmbeddedFilesNameTreeNode efTree = namesDictionary.getEmbeddedFiles();
+            if (efTree != null)
+            {
+                extractFilesFromEFTree(efTree, filePath);
+            }
+
+            // extract files from page annotations
+            for (PDPage page : document.getPages())
+            {
+                extractFilesFromPage(page, filePath);
+            }
+        }
+    }
+
+    private static void extractFilesFromPage(PDPage page, String filePath) throws IOException
+    {
+        for (PDAnnotation annotation : page.getAnnotations())
+        {
+            if (annotation instanceof PDAnnotationFileAttachment)
+            {
+                PDAnnotationFileAttachment annotationFileAttachment = (PDAnnotationFileAttachment) annotation;
+                PDFileSpecification fileSpec = annotationFileAttachment.getFile();
+                if (fileSpec instanceof PDComplexFileSpecification)
+                {
+                    PDComplexFileSpecification complexFileSpec = (PDComplexFileSpecification) fileSpec;
+                    PDEmbeddedFile embeddedFile = getEmbeddedFile(complexFileSpec);
+                    if (embeddedFile != null)
+                    {
+                        extractFile(filePath, complexFileSpec.getFilename(), embeddedFile);
+                    }
+                }
+            }
+        }
+    }
+
+    private static void extractFilesFromEFTree(PDEmbeddedFilesNameTreeNode efTree, String filePath) throws IOException
+    {
+        Map<String, PDComplexFileSpecification> names = efTree.getNames();
+        if (names != null)
+        {
+            extractFiles(names, filePath);
+        }
+        else
+        {
+            List<PDNameTreeNode<PDComplexFileSpecification>> kids = efTree.getKids();
+            for (PDNameTreeNode<PDComplexFileSpecification> node : kids)
+            {
+                names = node.getNames();
+                extractFiles(names, filePath);
+            }
+        }
+    }
+
+    private static void extractFiles(Map<String, PDComplexFileSpecification> names, String filePath) 
+            throws IOException
+    {
+        for (Entry<String, PDComplexFileSpecification> entry : names.entrySet())
+        {
+            PDComplexFileSpecification fileSpec = entry.getValue();
+            PDEmbeddedFile embeddedFile = getEmbeddedFile(fileSpec);
+            if (embeddedFile != null)
+            {
+                extractFile(filePath, fileSpec.getFilename(), embeddedFile);
+            }
+        }
+    }
+
+    private static void extractFile(String filePath, String filename, PDEmbeddedFile embeddedFile)
+            throws IOException
+    {
+        String embeddedFilename = filePath + filename;
+        File file = new File(filePath + filename);
+        System.out.println("Writing " + embeddedFilename);
+        try (FileOutputStream fos = new FileOutputStream(file))
+        {
+            fos.write(embeddedFile.toByteArray());
+        }
+    }
+    
+    private static PDEmbeddedFile getEmbeddedFile(PDComplexFileSpecification fileSpec )
+    {
+        // search for the first available alternative of the embedded file
+        PDEmbeddedFile embeddedFile = null;
+        if (fileSpec != null)
+        {
+            embeddedFile = fileSpec.getEmbeddedFileUnicode(); 
+            if (embeddedFile == null)
+            {
+                embeddedFile = fileSpec.getEmbeddedFileDos();
+            }
+            if (embeddedFile == null)
+            {
+                embeddedFile = fileSpec.getEmbeddedFileMac();
+            }
+            if (embeddedFile == null)
+            {
+                embeddedFile = fileSpec.getEmbeddedFileUnix();
+            }
+            if (embeddedFile == null)
+            {
+                embeddedFile = fileSpec.getEmbeddedFile();
+            }
+        }
+        return embeddedFile;
+    }
+    
+    /**
+     * This will print the usage for this program.
+     */
+    private static void usage()
+    {
+        System.err.println( "Usage: java " + ExtractEmbeddedFiles.class.getName() + " <input-pdf>" );
+    }
+}