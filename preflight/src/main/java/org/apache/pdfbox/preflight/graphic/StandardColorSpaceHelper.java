/*****************************************************************************
 * 
 * Licensed to the Apache Software Foundation (ASF) under one
 * or more contributor license agreements.  See the NOTICE file
 * distributed with this work for additional information
 * regarding copyright ownership.  The ASF licenses this file
 * to you under the Apache License, Version 2.0 (the
 * "License"); you may not use this file except in compliance
 * with the License.  You may obtain a copy of the License at
 * 
 * http://www.apache.org/licenses/LICENSE-2.0
 * 
 * Unless required by applicable law or agreed to in writing,
 * software distributed under the License is distributed on an
 * "AS IS" BASIS, WITHOUT WARRANTIES OR CONDITIONS OF ANY
 * KIND, either express or implied.  See the License for the
 * specific language governing permissions and limitations
 * under the License.
 * 
 ****************************************************************************/

package org.apache.pdfbox.preflight.graphic;

import java.awt.color.ICC_Profile;
import java.io.IOException;
import java.io.InputStream;
import java.util.Map;
import java.util.Objects;

import org.apache.pdfbox.cos.COSArray;
import org.apache.pdfbox.cos.COSBase;
import org.apache.pdfbox.cos.COSDictionary;
import org.apache.pdfbox.cos.COSInteger;
import org.apache.pdfbox.cos.COSName;
import org.apache.pdfbox.cos.COSNumber;
import org.apache.pdfbox.cos.COSStream;
import org.apache.pdfbox.pdmodel.PDResources;
import org.apache.pdfbox.pdmodel.graphics.color.PDColorSpace;
import org.apache.pdfbox.pdmodel.graphics.color.PDDeviceN;
import org.apache.pdfbox.pdmodel.graphics.color.PDDeviceNAttributes;
import org.apache.pdfbox.pdmodel.graphics.color.PDDeviceNProcess;
import org.apache.pdfbox.pdmodel.graphics.color.PDICCBased;
import org.apache.pdfbox.pdmodel.graphics.color.PDIndexed;
import org.apache.pdfbox.pdmodel.graphics.color.PDSeparation;
import org.apache.pdfbox.preflight.PreflightConfiguration;
import org.apache.pdfbox.preflight.PreflightContext;
import org.apache.pdfbox.preflight.PreflightPath;
import org.apache.pdfbox.preflight.ValidationResult.ValidationError;
import org.apache.pdfbox.preflight.exception.ValidationException;

import static org.apache.pdfbox.preflight.PreflightConstants.ERROR_GRAPHIC_INVALID_COLOR_SPACE;
import static org.apache.pdfbox.preflight.PreflightConstants.ERROR_GRAPHIC_INVALID_COLOR_SPACE_ALTERNATE;
import static org.apache.pdfbox.preflight.PreflightConstants.ERROR_GRAPHIC_INVALID_COLOR_SPACE_CMYK;
import static org.apache.pdfbox.preflight.PreflightConstants.ERROR_GRAPHIC_INVALID_COLOR_SPACE_ICCBASED;
import static org.apache.pdfbox.preflight.PreflightConstants.ERROR_GRAPHIC_INVALID_COLOR_SPACE_INDEXED;
import static org.apache.pdfbox.preflight.PreflightConstants.ERROR_GRAPHIC_INVALID_COLOR_SPACE_MISSING;
import static org.apache.pdfbox.preflight.PreflightConstants.ERROR_GRAPHIC_INVALID_COLOR_SPACE_RGB;
import static org.apache.pdfbox.preflight.PreflightConstants.ERROR_GRAPHIC_INVALID_COLOR_SPACE_TOO_MANY_COMPONENTS_DEVICEN;
import static org.apache.pdfbox.preflight.PreflightConstants.ERROR_GRAPHIC_INVALID_PATTERN_COLOR_SPACE_FORBIDDEN;
import static org.apache.pdfbox.preflight.PreflightConstants.ERROR_GRAPHIC_INVALID_UNKNOWN_COLOR_SPACE;
import static org.apache.pdfbox.preflight.PreflightConstants.ERROR_GRAPHIC_OUTPUT_INTENT_ICC_PROFILE_TOO_RECENT;
import static org.apache.pdfbox.preflight.PreflightConstants.ERROR_GRAPHIC_OUTPUT_INTENT_INVALID_ENTRY;
import static org.apache.pdfbox.preflight.PreflightConstants.MAX_DEVICE_N_LIMIT;

/**
 * This class doesn't define restrictions on ColorSpace. It checks only the consistency of the Color space with the
 * DestOutputIntent.
 */
public class StandardColorSpaceHelper implements ColorSpaceHelper
{
    /**
     * The context which contains useful information to process the validation.
     */
    protected PreflightContext context = null;
    /**
     * The ICCProfile contained in the DestOutputIntent
     */
    protected ICCProfileWrapper iccpw = null;
    /**
     * High level object which represents the colors space to check.
     */
    protected PDColorSpace pdcs = null;

    protected StandardColorSpaceHelper(PreflightContext _context, PDColorSpace _cs)
    {
        this.context = _context;
        this.pdcs = _cs;
    }

    /*
     * (non-Javadoc)
     * 
     * @see org.apache.pdfbox.preflight.graphic.color.ColorSpaceHelper#validate(java .util.List)
     */
    @Override
    public final void validate() throws ValidationException
    {
        if (pdcs == null)
        {
            throw new ValidationException("Unable to create a PDColorSpace with the value null");
        }

        this.iccpw = ICCProfileWrapper.getOrSearchICCProfile(context);
        processAllColorSpace(pdcs);
    }

    /**
     * Method called by the validate method. According to the ColorSpace, a specific ColorSpace method is called.
     * 
     * @param colorSpace the color space object to check.
     */
    protected final void processAllColorSpace(PDColorSpace colorSpace)
    {
        ColorSpaces cs = ColorSpaces.valueOf(colorSpace.getName());

        switch (cs)
        {
        case DeviceRGB:
        case RGB:
            processRGBColorSpace(colorSpace);
            break;
        case DeviceCMYK:
        case CMYK:
            processCYMKColorSpace(colorSpace);
            break;
        case CalRGB:
        case CalGray:
        case Lab:
            processCalibratedColorSpace(colorSpace);
            break;
        case DeviceGray:
        case G:
            processGrayColorSpace(colorSpace);
            break;
        case ICCBased:
            processICCBasedColorSpace(colorSpace);
            break;
        case DeviceN:
            processDeviceNColorSpace(colorSpace);
            break;
        case Indexed:
        case I:
            processIndexedColorSpace(colorSpace);
            break;
        case Separation:
            processSeparationColorSpace(colorSpace);
            break;
        case Pattern:
            processPatternColorSpace(colorSpace);
            break;
        default:
            context.addValidationError(new ValidationError(ERROR_GRAPHIC_INVALID_UNKNOWN_COLOR_SPACE, cs.getLabel()
                    + " is unknown as ColorSpace"));
        }
    }

    /**
     * Method called by the processAllColorSpace if the ColorSpace to check is DeviceRGB.
     * 
     */
    protected void processRGBColorSpace(PDColorSpace colorSpace)
    {
        if (!processDefaultColorSpace(colorSpace))
        {
            if (iccpw == null)
            {
                context.addValidationError(new ValidationError(ERROR_GRAPHIC_INVALID_COLOR_SPACE_MISSING,
                        "DestOutputProfile is missing"));
            }
            else if (!iccpw.isRGBColorSpace())
            {
                context.addValidationError(new ValidationError(ERROR_GRAPHIC_INVALID_COLOR_SPACE_RGB,
                        "DestOutputProfile isn't RGB ColorSpace"));
            }
        }
    }

    /**
     * Method called by the processAllColorSpace if the ColorSpace to check is DeviceCYMK.
     * 
     */
    protected void processCYMKColorSpace(PDColorSpace colorSpace)
    {
        if (!processDefaultColorSpace(colorSpace))
        {
            if (iccpw == null)
            {
                context.addValidationError(new ValidationError(ERROR_GRAPHIC_INVALID_COLOR_SPACE_MISSING,
                        "DestOutputProfile is missing"));
            }
            else if (!iccpw.isCMYKColorSpace())
            {
                context.addValidationError(new ValidationError(ERROR_GRAPHIC_INVALID_COLOR_SPACE_CMYK,
                        "DestOutputProfile isn't CMYK ColorSpace"));
            }
        }
    }

    /**
     * Method called by the processAllColorSpace if the ColorSpace to check is a Pattern.
     * @param colorSpace 
     */
    protected void processPatternColorSpace(PDColorSpace colorSpace)
    {
        if (iccpw == null)
        {
            context.addValidationError(new ValidationError(ERROR_GRAPHIC_INVALID_COLOR_SPACE_MISSING,
                    "DestOutputProfile is missing"));
        }
    }

    /**
     * Method called by the processAllColorSpace if the ColorSpace to check is DeviceGray.
     * 
     */
    protected void processGrayColorSpace(PDColorSpace colorSpace)
    {
        if (!processDefaultColorSpace(colorSpace) && iccpw == null)
        {
            context.addValidationError(new ValidationError(ERROR_GRAPHIC_INVALID_COLOR_SPACE_MISSING,
                    "DestOutputProfile is missing"));
        }
    }

    /**
     * Method called by the processAllColorSpace if the ColorSpace to check is a calibrated color (CalGray, CalRGB, Lab).
     * @param colorSpace 
     * 
     */
    protected void processCalibratedColorSpace(PDColorSpace colorSpace)
    {
        // ---- OutputIntent isn't mandatory
    }

    /**
     * Method called by the processAllColorSpace if the ColorSpace to check is a ICCBased color space. Because this kind
     * of ColorSpace can have alternate color space, the processAllColorSpace is called to check this alternate color
     * space. (Pattern is forbidden as Alternate Color Space)
     * 
     * @param colorSpace
     *            the color space object to check.
     */
    protected void processICCBasedColorSpace(PDColorSpace colorSpace)
    {
        PDICCBased iccBased = (PDICCBased) colorSpace;
        try
        {
            ICC_Profile iccp;
            try (InputStream is = iccBased.getPDStream().createInputStream())
            {
                // check that ICC profile loads (PDICCBased also does this, but catches the exception)
                // PDFBOX-2819: load ICC profile as a stream, not as a byte array because of java error
                iccp = ICC_Profile.getInstance(is);
            }
            PDColorSpace alternateColorSpace = iccBased.getAlternateColorSpace();
            if (alternateColorSpace != null)
            {
                ColorSpaces altCsId = ColorSpaces.valueOf(alternateColorSpace.getName());
                if (altCsId == ColorSpaces.Pattern)
                {
                    context.addValidationError(new ValidationError(
                            ERROR_GRAPHIC_INVALID_PATTERN_COLOR_SPACE_FORBIDDEN,
                            "Pattern is forbidden as AlternateColorSpace of a ICCBased"));
                }

                /*
                 * According to the ISO-19005-1:2005
                 * 
                 * A conforming reader shall render ICCBased colour spaces as specified by the ICC specification,
                 * and shall not use the Alternate colour space specified in an ICC profile stream dictionary
                 * 
                 * We don't check the alternate ColorSpaces
                 */
                // PDFBOX-4611, PDFBOX-4607: Yes we do because Adobe Reader chokes on it
                // and because VeraPDF and PDF-Tools do it.
                if (!validateICCProfileNEntry(iccBased.getPDStream().getCOSObject(), iccp))
                {
                    return;
                }
                if (!validateICCProfileVersion(iccp))
                {
                    return;
                }
                validateICCProfileAlternateEntry(iccBased, alternateColorSpace);
            }
        }
        catch (IllegalArgumentException | ArrayIndexOutOfBoundsException e)
        {
            // this is not a ICC_Profile
            context.addValidationError(new ValidationError(ERROR_GRAPHIC_INVALID_COLOR_SPACE_ICCBASED,
                    "ICCBased color space is invalid: " + e.getMessage(), e));
        }
        catch (IOException e)
        {
            context.addValidationError(new ValidationError(ERROR_GRAPHIC_INVALID_COLOR_SPACE,
                    "Unable to read ICCBase color space: " + e.getMessage(), e));
        }
    }

    /**
     * Method called by the processAllColorSpace if the ColorSpace to check is DeviceN. Because this kind of ColorSpace
     * can have alternate color space, the processAllColorSpace is called to check this alternate color space. (There
     * are no restrictions on the Alternate Color space)
     * 
     * @param colorSpace
     *            the color space object to check.
     */
    protected void processDeviceNColorSpace(PDColorSpace colorSpace)
    {
        PDDeviceN deviceN = (PDDeviceN) colorSpace;
        try
        {
            if (iccpw == null)
            {
                context.addValidationError(new ValidationError(ERROR_GRAPHIC_INVALID_COLOR_SPACE_MISSING,
                        "DestOutputProfile is missing"));
                return;
            }

            COSBase cosAlt = ((COSArray)colorSpace.getCOSObject()).getObject(2);
            PDColorSpace altColor = PDColorSpace.create(cosAlt);
            if (altColor != null)
            {
                processAllColorSpace(altColor);
            }

            int numberOfColorants = 0;
            PDDeviceNAttributes attr = deviceN.getAttributes();
            if (attr != null)
            {
                final Map<String, PDSeparation> colorants = attr.getColorants();
                numberOfColorants = colorants.size();
                colorants.values().stream().
                        filter(Objects::nonNull).
                        forEachOrdered(this::processAllColorSpace);
                PDDeviceNProcess process = attr.getProcess();
                if (process != null)
                {
                    processAllColorSpace(process.getColorSpace());
                }
            }
            int numberOfComponents = deviceN.getNumberOfComponents();
            if (numberOfColorants > MAX_DEVICE_N_LIMIT || numberOfComponents > MAX_DEVICE_N_LIMIT)
            {
                context.addValidationError(new ValidationError(
                        ERROR_GRAPHIC_INVALID_COLOR_SPACE_TOO_MANY_COMPONENTS_DEVICEN,
                        "DeviceN has too many tint components or colorants"));
            }
        }
        catch (IOException e)
        {
            context.addValidationError(new ValidationError(ERROR_GRAPHIC_INVALID_COLOR_SPACE,
                    "Unable to read DeviceN color space : " + e.getMessage(), e));
        }
    }

    /**
     * Method called by the processAllColorSpace if the ColorSpace to check is Indexed. Because this kind of ColorSpace
     * can have a Base color space, the processAllColorSpace is called to check this base color space. (Indexed and
     * Pattern can't be a Base color space)
     * 
     * @param colorSpace
     *            the color space object to check.
     */
    protected void processIndexedColorSpace(PDColorSpace colorSpace)
    {
        PDIndexed indexed = (PDIndexed) colorSpace;
        PDColorSpace based = indexed.getBaseColorSpace();
        ColorSpaces cs = ColorSpaces.valueOf(based.getName());
        if (cs == ColorSpaces.Indexed || cs == ColorSpaces.I)
        {
            context.addValidationError(new ValidationError(ERROR_GRAPHIC_INVALID_COLOR_SPACE_INDEXED,
                    "Indexed color space can't be used as Base color space"));
            return;
        }
        if (cs == ColorSpaces.Pattern)
        {
            context.addValidationError(new ValidationError(ERROR_GRAPHIC_INVALID_COLOR_SPACE_INDEXED,
                    "Pattern color space can't be used as Base color space"));
            return;
        }
        processAllColorSpace(based);
    }

    /**
     * Method called by the processAllColorSpace if the ColorSpace to check is Separation. Because this kind of
     * ColorSpace can have an alternate color space, the processAllColorSpace is called to check this alternate color
     * space. (Indexed, Separation, DeviceN and Pattern can't be a Base color space)
     * 
     * @param colorSpace
     *            the color space object to check.
     */
    protected void processSeparationColorSpace(PDColorSpace colorSpace)
    {
        try
        {
            COSBase cosAlt = ((COSArray)colorSpace.getCOSObject()).getObject(2);
            PDColorSpace altCol = PDColorSpace.create(cosAlt);
            if (altCol != null)
            {
                ColorSpaces acs = ColorSpaces.valueOf(altCol.getName());
                switch (acs)
                {
                case Separation:
                case DeviceN:
                case Pattern:
                case Indexed:
                case I:
                    context.addValidationError(new ValidationError(ERROR_GRAPHIC_INVALID_COLOR_SPACE_ALTERNATE, acs
                            .getLabel() + " color space can't be used as alternate color space"));
                    break;
                default:
                    processAllColorSpace(altCol);
                }
            }
        }
        catch (IOException e)
        {
            context.addValidationError(new ValidationError(ERROR_GRAPHIC_INVALID_COLOR_SPACE,
                    "Unable to read Separation color space : " + e.getMessage(), e));
        }
    }

    /**
     * Look up in the closest PDResources objects if there are a default ColorSpace. If there are, check that is a
     * authorized ColorSpace.
     * 
     * @param colorSpace
     * @return true if the default colorspace is a right one, false otherwise.
     */
    protected boolean processDefaultColorSpace(PDColorSpace colorSpace)
    {
        boolean result = false;

        // get default color space
        PreflightPath vPath = context.getValidationPath();
        PDResources resources = vPath.getClosestPathElement(PDResources.class);
        if (resources != null)
        {
            PDColorSpace defaultCS = null;

            try
            {
                if (colorSpace.getName().equals(ColorSpaces.DeviceCMYK.getLabel()) &&
                    resources.hasColorSpace(COSName.DEFAULT_CMYK))
                {
                    defaultCS = resources.getColorSpace(COSName.DEFAULT_CMYK);
                }
                else if (colorSpace.getName().equals(ColorSpaces.DeviceRGB.getLabel()) &&
                         resources.hasColorSpace(COSName.DEFAULT_RGB))
                {
                    defaultCS = resources.getColorSpace(COSName.DEFAULT_RGB);
                }
                else if (colorSpace.getName().equals(ColorSpaces.DeviceGray.getLabel()) &&
                         resources.hasColorSpace(COSName.DEFAULT_GRAY))
                {
                    defaultCS = resources.getColorSpace(COSName.DEFAULT_GRAY);
                }
            }
            catch (IOException e)
            {
                context.addValidationError(new ValidationError(ERROR_GRAPHIC_INVALID_COLOR_SPACE,
                        "Unable to read default color space : " + e.getMessage(), e));
            }

            if (defaultCS != null)
            {
                // defaultCS is valid if the number of errors hasn't changed
                int nbOfErrors = context.getDocument().getValidationErrors().size();
                processAllColorSpace(defaultCS);
                int newNbOfErrors = context.getDocument().getValidationErrors().size();
                result = (nbOfErrors == newNbOfErrors);
            }

        }

        return result;
    }

    private boolean validateICCProfileVersion(ICC_Profile iccp)
    {
        PreflightConfiguration config = context.getConfig();

        // check the ICC Profile version (6.2.2)
        if (iccp.getMajorVersion() == 2)
        {
            if (iccp.getMinorVersion() > 0x40)
            {
                // in PDF 1.4, max version is 02h.40h (meaning V 3.5)
                // see the ICCProfile specification (ICC.1:1998-09)page 13 - §6.1.3 :
                // The current profile version number is "2.4.0" (encoded as 02400000h")
                ValidationError error = new ValidationError(ERROR_GRAPHIC_OUTPUT_INTENT_ICC_PROFILE_TOO_RECENT,
                        "Invalid version of the ICCProfile");
                error.setWarning(config.isLazyValidation());
                context.addValidationError(error);
                return false;
            }
            // else OK
        }
        else if (iccp.getMajorVersion() > 2)
        {
            // in PDF 1.4, max version is 02h.40h (meaning V 3.5)
            // see the ICCProfile specification (ICC.1:1998-09)page 13 - §6.1.3 :
            // The current profile version number is "2.4.0" (encoded as 02400000h"
            ValidationError error = new ValidationError(ERROR_GRAPHIC_OUTPUT_INTENT_ICC_PROFILE_TOO_RECENT,
                    "Invalid version of the ICCProfile");
            error.setWarning(config.isLazyValidation());
            context.addValidationError(error);
            return false;
        }
        // else seems less than 2, so correct
        return true;
    }

    private boolean validateICCProfileNEntry(COSStream stream, ICC_Profile iccp)
    {
<<<<<<< HEAD
        COSDictionary streamDict = (COSDictionary) stream.getCOSObject();
        COSBase nValue = streamDict.getItem(COSName.N);
=======
        COSBase nValue = stream.getItem(COSName.N);
>>>>>>> 4d77b4fe
        if (nValue == null)
        {
            context.addValidationError(new ValidationError(ERROR_GRAPHIC_OUTPUT_INTENT_INVALID_ENTRY,
                    "/N entry of ICC profile is mandatory"));
            return false;
        }
<<<<<<< HEAD
        if (!(nValue instanceof COSNumber))
=======
        if (!(nValue instanceof COSInteger))
>>>>>>> 4d77b4fe
        {
            context.addValidationError(new ValidationError(ERROR_GRAPHIC_OUTPUT_INTENT_INVALID_ENTRY,
                    "/N entry of ICC profile must be a number, but is " + nValue));
            return false;
        }
        int nNumberValue = ((COSNumber) nValue).intValue();
        if (nNumberValue != 1 && nNumberValue != 3 && nNumberValue != 4)
        {
            context.addValidationError(new ValidationError(ERROR_GRAPHIC_OUTPUT_INTENT_INVALID_ENTRY,
                    "/N entry of ICC profile must be 1, 3 or 4, but is " + nNumberValue));
            return false;
        }
        if (iccp.getNumComponents() != nNumberValue)
        {
            context.addValidationError(new ValidationError(ERROR_GRAPHIC_OUTPUT_INTENT_INVALID_ENTRY,
                    "/N entry of ICC profile is " + nNumberValue + " but the ICC profile has " + iccp.getNumComponents() + " components"));
            return false;
        }
        return true;
    }

    private void validateICCProfileAlternateEntry(PDICCBased iccBased, PDColorSpace alternateColorSpace)
    {
        if (alternateColorSpace.getNumberOfComponents() != iccBased.getNumberOfComponents())
        {
            // https://github.com/veraPDF/veraPDF-library/issues/773
            context.addValidationError(new ValidationError(ERROR_GRAPHIC_OUTPUT_INTENT_INVALID_ENTRY,
                    "/N entry of ICC profile is different (" + iccBased.getNumberOfComponents()
                    + ") than alternate entry colorspace component count ("
                    + alternateColorSpace.getNumberOfComponents() + ")"));
        }
    }
}<|MERGE_RESOLUTION|>--- conflicted
+++ resolved
@@ -514,23 +514,14 @@
 
     private boolean validateICCProfileNEntry(COSStream stream, ICC_Profile iccp)
     {
-<<<<<<< HEAD
-        COSDictionary streamDict = (COSDictionary) stream.getCOSObject();
-        COSBase nValue = streamDict.getItem(COSName.N);
-=======
         COSBase nValue = stream.getItem(COSName.N);
->>>>>>> 4d77b4fe
         if (nValue == null)
         {
             context.addValidationError(new ValidationError(ERROR_GRAPHIC_OUTPUT_INTENT_INVALID_ENTRY,
                     "/N entry of ICC profile is mandatory"));
             return false;
         }
-<<<<<<< HEAD
-        if (!(nValue instanceof COSNumber))
-=======
         if (!(nValue instanceof COSInteger))
->>>>>>> 4d77b4fe
         {
             context.addValidationError(new ValidationError(ERROR_GRAPHIC_OUTPUT_INTENT_INVALID_ENTRY,
                     "/N entry of ICC profile must be a number, but is " + nValue));
