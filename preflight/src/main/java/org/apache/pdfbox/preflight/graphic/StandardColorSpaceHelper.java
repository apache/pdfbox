--- conflicted
+++ resolved
@@ -280,11 +280,7 @@
                 {
                     return;
                 }
-<<<<<<< HEAD
-                validateICCProfileAlternateEntry(iccBased, altpdcs);
-=======
                 validateICCProfileAlternateEntry(iccBased, alternateColorSpace);
->>>>>>> 385dee55
             }
         }
         catch (IllegalArgumentException | ArrayIndexOutOfBoundsException e)
@@ -547,15 +543,9 @@
         return true;
     }
 
-<<<<<<< HEAD
-    private void validateICCProfileAlternateEntry(PDICCBased iccBased, PDColorSpace altCS) throws IOException
-    {
-        if (altCS != null && altCS.getNumberOfComponents() != iccBased.getNumberOfComponents())
-=======
     private void validateICCProfileAlternateEntry(PDICCBased iccBased, PDColorSpace alternateColorSpace)
     {
         if (alternateColorSpace.getNumberOfComponents() != iccBased.getNumberOfComponents())
->>>>>>> 385dee55
         {
             // https://github.com/veraPDF/veraPDF-library/issues/773
             context.addValidationError(new ValidationError(ERROR_GRAPHIC_OUTPUT_INTENT_INVALID_ENTRY,
