/*****************************************************************************
 * 
 * Licensed to the Apache Software Foundation (ASF) under one
 * or more contributor license agreements.  See the NOTICE file
 * distributed with this work for additional information
 * regarding copyright ownership.  The ASF licenses this file
 * to you under the Apache License, Version 2.0 (the
 * "License"); you may not use this file except in compliance
 * with the License.  You may obtain a copy of the License at
 * 
 * http://www.apache.org/licenses/LICENSE-2.0
 * 
 * Unless required by applicable law or agreed to in writing,
 * software distributed under the License is distributed on an
 * "AS IS" BASIS, WITHOUT WARRANTIES OR CONDITIONS OF ANY
 * KIND, either express or implied.  See the License for the
 * specific language governing permissions and limitations
 * under the License.
 * 
 ****************************************************************************/

package org.apache.pdfbox.preflight.process;

import java.util.List;

import org.apache.pdfbox.cos.COSArray;
import org.apache.pdfbox.cos.COSBase;
import org.apache.pdfbox.cos.COSDictionary;
import org.apache.pdfbox.cos.COSDocument;
import org.apache.pdfbox.cos.COSInteger;
import org.apache.pdfbox.cos.COSName;
import org.apache.pdfbox.cos.COSObject;
import org.apache.pdfbox.cos.COSString;
import org.apache.pdfbox.pdmodel.PDDocument;
import org.apache.pdfbox.cos.COSObjectKey;
import org.apache.pdfbox.preflight.PreflightConstants;
import org.apache.pdfbox.preflight.PreflightContext;
import org.apache.pdfbox.preflight.ValidationResult.ValidationError;
import org.apache.pdfbox.preflight.exception.ValidationException;

public class TrailerValidationProcess extends AbstractProcess
{

    @Override
    public void validate(PreflightContext ctx) throws ValidationException
    {
        PDDocument pdfDoc = ctx.getDocument();

        COSDictionary linearizedDict = pdfDoc.getDocument().getLinearizedDictionary();
        // linearized files have two trailers, everything else is not a linearized file
        // so don't make the checks for updated linearized files
        if (linearizedDict != null && ctx.getXrefTrailerResolver().getTrailerCount() == 2 &&
                ctx.getFileLen() == linearizedDict.getLong(COSName.L))
        {
            // it is a linearized PDF, check the linearized dictionary
            checkLinearizedDictionary(ctx, linearizedDict);

            // if the pdf is a linearized pdf. the first trailer must be checked
            // and it must have the same ID than the last trailer.
            // According to the PDF version, trailers are available by the trailer key word (pdf <= 1.4)
            // or in the dictionary of the XRef stream ( PDF >= 1.5)
            float pdfVersion = pdfDoc.getVersion();
            if (pdfVersion <= 1.4f)
            {
                checkTrailersForLinearizedPDF14(ctx);
            }
            else
            {
                checkTrailersForLinearizedPDF15(ctx);
            }
        }
        else
        {
            // If the PDF isn't a linearized one, only the last trailer must be checked
            checkMainTrailer(ctx, pdfDoc.getDocument().getTrailer());
        }
    }

    /**
     * Extracts and compares first and last trailers for PDF version between 1.1 and 1.4.
     * 
     * @param ctx the preflight context.
     */
    protected void checkTrailersForLinearizedPDF14(PreflightContext ctx)
    {
        COSDictionary first = ctx.getXrefTrailerResolver().getFirstTrailer();
        if (first == null)
        {
            addValidationError(ctx, new ValidationError(PreflightConstants.ERROR_SYNTAX_TRAILER,
                    "There are no trailer in the PDF file"));
        }
        else
        {
            COSDictionary last = ctx.getXrefTrailerResolver().getLastTrailer();
            checkMainTrailer(ctx, first);
            if (!compareIds(first, last))
            {
                addValidationError(ctx, new ValidationError(PreflightConstants.ERROR_SYNTAX_TRAILER_ID_CONSISTENCY,
                        "ID is different in the first and the last trailer"));
            }
        }
    }

    /**
     * Accesses and compares First and Last trailers for a PDF version higher than 1.4.
     * 
     * @param ctx the preflight context.
     */
    protected void checkTrailersForLinearizedPDF15(PreflightContext ctx)
    {
        COSDocument cosDocument = ctx.getDocument().getDocument();
        List<COSObject> xrefs = cosDocument.getObjectsByType(COSName.XREF);

        if (xrefs.isEmpty())
        {
            // no XRef CosObject, may by this pdf file used the PDF 1.4 syntaxe
            checkTrailersForLinearizedPDF14(ctx);
        }
        else
        {
            long min = Long.MAX_VALUE;
            long max = Long.MIN_VALUE;
            COSDictionary firstTrailer = null;
            COSDictionary lastTrailer = null;

            // Search First and Last trailers according to offset position.
            for (COSObject co : xrefs)
            {
                long offset = cosDocument.getXrefTable().get(new COSObjectKey(co));
                if (offset < min)
                {
                    min = offset;
                    firstTrailer = (COSDictionary) co.getObject();
                }

                if (offset > max)
                {
                    max = offset;
                    lastTrailer = (COSDictionary) co.getObject();
                }

            }

            checkMainTrailer(ctx, firstTrailer);
            if (!compareIds(firstTrailer, lastTrailer))
            {
                addValidationError(ctx, new ValidationError(PreflightConstants.ERROR_SYNTAX_TRAILER_ID_CONSISTENCY,
                        "ID is different in the first and the last trailer"));
            }
        }
    }

    /**
     * Return true if the ID of the first dictionary is the same as the id of the last dictionary Return false
     * otherwise.
     * 
     * @param first the first dictionary for comparison.
     * @param last the last dictionary for comparison.
     * @return true if the IDs of the first and last dictionary are the same.
     */
    protected boolean compareIds(COSDictionary first, COSDictionary last)
    {
        COSBase idFirst = first.getDictionaryObject(COSName.ID);
        COSBase idLast = last.getDictionaryObject(COSName.ID);
        // According to the revised PDF/A specification the IDs have to be identical
        // if both are present, otherwise everything is fine
        if (idFirst != null && idLast != null)
        {
            // ---- if one COSArray is null, the PDF/A isn't valid
            if (!(idFirst instanceof COSArray) || !(idLast instanceof COSArray))
            {
                return false;
            }
            // ---- compare both arrays
            boolean isEqual = true;
<<<<<<< HEAD
            COSArray idLastArray = ((COSArray) idLast);
            for (COSBase of : ((COSArray) idFirst))
            {
                boolean oneIsEquals = false;
                String ofString = ((COSString) of).getString();
                for (COSBase ol : idLastArray)
                {
                    // ---- according to PDF Reference 1-4, ID is an array containing two
                    // strings
                    if (!oneIsEquals)
                    {
                        oneIsEquals = ((COSString) ol).getString().equals(ofString);
                    }
                    else
=======
            for (COSBase of : (COSArray) idFirst)
            {
                boolean oneIsEquals = false;
                String ofString = ((COSString) of).getString();
                for (COSBase ol : (COSArray) idLast)
                {
                    // ---- according to PDF Reference 1-4, ID is an array containing two strings
                    if (oneIsEquals)
>>>>>>> bcf69089
                    {
                        break;
                    }
                    oneIsEquals = ((COSString) ol).getString().equals(ofString);
                }
                isEqual &= oneIsEquals;
                if (!isEqual)
                {
                    break;
                }
            }
            return isEqual;
        }
        else
        {
            return true;
        }
    }

    /**
     * check if all keys are authorized in a trailer dictionary and if the type is valid.
     * 
     * @param ctx the preflight context.
     * @param trailer the trailer dictionary.
     */
    protected void checkMainTrailer(PreflightContext ctx, COSDictionary trailer)
    {
        // PDF/A Trailer dictionary must contain the ID key
        if (!trailer.containsKey(COSName.ID))
        {
            addValidationError(ctx,
                    new ValidationError(PreflightConstants.ERROR_SYNTAX_TRAILER_MISSING_ID,
                            "The trailer dictionary doesn't contain ID"));
        }
        else if (trailer.getCOSArray(COSName.ID) == null)
        {
            addValidationError(ctx,
                    new ValidationError(PreflightConstants.ERROR_SYNTAX_TRAILER_TYPE_INVALID,
                            "The trailer dictionary contains an id but it isn't an array"));
        }

        // PDF/A Trailer dictionary mustn't contain the Encrypt key
        if (trailer.containsKey(COSName.ENCRYPT))
        {
            addValidationError(ctx, new ValidationError(PreflightConstants.ERROR_SYNTAX_TRAILER_ENCRYPT,
                    "The trailer dictionary contains Encrypt"));
        }

        // PDF Trailer dictionary must contain the Size key
        if (!trailer.containsKey(COSName.SIZE))
        {
            addValidationError(ctx,
                    new ValidationError(PreflightConstants.ERROR_SYNTAX_TRAILER_MISSING_SIZE,
                            "The trailer dictionary doesn't contain Size"));
        }
        else if (!(trailer.getDictionaryObject(COSName.SIZE) instanceof COSInteger))
        {
            addValidationError(ctx,
                    new ValidationError(PreflightConstants.ERROR_SYNTAX_TRAILER_TYPE_INVALID,
                            "The trailer dictionary contains a size but it isn't an integer"));
        }

        // PDF Trailer dictionary must contain the Root key
        if (!trailer.containsKey(COSName.ROOT))
        {
            addValidationError(ctx,
                    new ValidationError(PreflightConstants.ERROR_SYNTAX_TRAILER_MISSING_ROOT,
                            "The trailer dictionary doesn't contain Root"));
        }
        else if (trailer.getCOSDictionary(COSName.ROOT) == null)
        {
            addValidationError(ctx,
                    new ValidationError(PreflightConstants.ERROR_SYNTAX_TRAILER_TYPE_INVALID,
                            "The trailer dictionary contains a root but it isn't a dictionary"));
        }

        // PDF Trailer dictionary may contain the Prev key
        if (trailer.containsKey(COSName.PREV)
                && !(trailer.getDictionaryObject(COSName.PREV) instanceof COSInteger))
        {
            addValidationError(ctx,
                    new ValidationError(PreflightConstants.ERROR_SYNTAX_TRAILER_TYPE_INVALID,
                            "The trailer dictionary contains a prev but it isn't an integer"));
        }

        // PDF Trailer dictionary may contain the Info key
        if (trailer.containsKey(COSName.INFO) && trailer.getCOSDictionary(COSName.INFO) == null)
        {
            addValidationError(ctx,
                    new ValidationError(PreflightConstants.ERROR_SYNTAX_TRAILER_TYPE_INVALID,
                            "The trailer dictionary contains an info but it isn't a dictionary"));
        }
    }

    /**
     * Check if mandatory keys of linearized dictionary are present.
     * 
     * @param ctx the preflight context.
     * @param linearizedDict the linearization dictionary.
     */
    protected void checkLinearizedDictionary(PreflightContext ctx, COSDictionary linearizedDict)
    {
        // ---- check if all keys are authorized in a linearized dictionary
        // ---- Linearized dictionary must contain the lhoent keys
        boolean l = linearizedDict.getItem(COSName.L) != null;
        boolean h = linearizedDict.getItem(COSName.H) != null;
        boolean o = linearizedDict.getItem(COSName.O) != null;
        boolean e = linearizedDict.getItem(COSName.E) != null;
        boolean n = linearizedDict.getItem(COSName.N) != null;
        boolean t = linearizedDict.getItem(COSName.T) != null;

        if (!(l && h && o && e && t && n))
        {
            addValidationError(ctx, new ValidationError(PreflightConstants.ERROR_SYNTAX_DICT_INVALID,
                    "Invalid key in The Linearized dictionary"));
        }
    }

}<|MERGE_RESOLUTION|>--- conflicted
+++ resolved
@@ -173,22 +173,6 @@
             }
             // ---- compare both arrays
             boolean isEqual = true;
-<<<<<<< HEAD
-            COSArray idLastArray = ((COSArray) idLast);
-            for (COSBase of : ((COSArray) idFirst))
-            {
-                boolean oneIsEquals = false;
-                String ofString = ((COSString) of).getString();
-                for (COSBase ol : idLastArray)
-                {
-                    // ---- according to PDF Reference 1-4, ID is an array containing two
-                    // strings
-                    if (!oneIsEquals)
-                    {
-                        oneIsEquals = ((COSString) ol).getString().equals(ofString);
-                    }
-                    else
-=======
             for (COSBase of : (COSArray) idFirst)
             {
                 boolean oneIsEquals = false;
@@ -197,7 +181,6 @@
                 {
                     // ---- according to PDF Reference 1-4, ID is an array containing two strings
                     if (oneIsEquals)
->>>>>>> bcf69089
                     {
                         break;
                     }
