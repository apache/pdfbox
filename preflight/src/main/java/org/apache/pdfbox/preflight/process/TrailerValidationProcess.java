--- conflicted
+++ resolved
@@ -113,11 +113,7 @@
 
         if (xrefs.isEmpty())
         {
-<<<<<<< HEAD
-            // no XRef CosObject, may be this pdf file used the PDF 1.4 syntax
-=======
             // no XRef CosObject, maybe this pdf file used the PDF 1.4 syntax
->>>>>>> 4d77b4fe
             checkTrailersForLinearizedPDF14(ctx);
         }
         else
