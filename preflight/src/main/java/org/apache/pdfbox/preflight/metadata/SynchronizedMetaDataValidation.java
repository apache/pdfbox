/*****************************************************************************
 * 
 * Licensed to the Apache Software Foundation (ASF) under one
 * or more contributor license agreements.  See the NOTICE file
 * distributed with this work for additional information
 * regarding copyright ownership.  The ASF licenses this file
 * to you under the Apache License, Version 2.0 (the
 * "License"); you may not use this file except in compliance
 * with the License.  You may obtain a copy of the License at
 * 
 * http://www.apache.org/licenses/LICENSE-2.0
 * 
 * Unless required by applicable law or agreed to in writing,
 * software distributed under the License is distributed on an
 * "AS IS" BASIS, WITHOUT WARRANTIES OR CONDITIONS OF ANY
 * KIND, either express or implied.  See the License for the
 * specific language governing permissions and limitations
 * under the License.
 * 
 ****************************************************************************/

package org.apache.pdfbox.preflight.metadata;

import java.util.ArrayList;
import java.util.Calendar;
import java.util.Iterator;
import java.util.List;
import java.util.regex.Pattern;
import org.apache.pdfbox.cos.COSBase;
import org.apache.pdfbox.cos.COSName;
import org.apache.pdfbox.cos.COSString;

import org.apache.pdfbox.pdmodel.PDDocument;
import org.apache.pdfbox.pdmodel.PDDocumentInformation;
import org.apache.pdfbox.preflight.PreflightConstants;
import org.apache.pdfbox.preflight.ValidationResult.ValidationError;
import org.apache.pdfbox.preflight.exception.ValidationException;
import org.apache.xmpbox.XMPMetadata;
import org.apache.xmpbox.schema.AdobePDFSchema;
import org.apache.xmpbox.schema.DublinCoreSchema;
import org.apache.xmpbox.schema.XMPBasicSchema;
import org.apache.xmpbox.type.AbstractField;
import org.apache.xmpbox.type.BadFieldValueException;
import org.apache.xmpbox.type.TextType;

/**
 * Class which checks if document information available in a document is synchronized with XMP
 * 
 * @author Germain Costenobel
 * 
 */
public class SynchronizedMetaDataValidation
{

    /**
     * Analyze if Title embedded in Document Information dictionary and in XMP properties are synchronized
     * 
     * @param dico the Document Information Dictionary.
     * @param dc the Dublin Core Schema.
     * @param ve the list of validation errors.
     */
    protected void analyzeTitleProperty(PDDocumentInformation dico, DublinCoreSchema dc, List<ValidationError> ve)
    {
        String title = dico.getTitle();
        if (title != null)
        {
            // automatically strip trailing Nul values
            title = removeTrailingNul(title);
            if (dc != null)
            {
                try
                {
                    // Check the x-default value, if not found, check with the first value found
                    if (dc.getTitle() != null)
                    {
                        if (dc.getTitle("x-default") != null)
                        {
                            if (!dc.getTitle("x-default").equals(title))
                            {
                                ve.add(unsynchronizedMetaDataError("Title"));
                            }
                        }
                        else
                        {
                            // This search of first value is made just to keep compatibility
                            // with lot of PDF documents
                            // which use title without lang definition
                            // REM : MAY we have to delete this option in the future
                            Iterator<AbstractField> it = dc.getTitleProperty().getContainer().getAllProperties().iterator();
                            if (it.hasNext())
                            {
                                AbstractField tmp = it.next();
                                if (tmp instanceof TextType)
                                {
                                    if (!((TextType) tmp).getStringValue().equals(title))
                                    {
                                        ve.add(unsynchronizedMetaDataError("Title"));
                                    }
                                }
                                else
                                {
                                    ve.add(absentXMPPropertyError("Title", "Property is badly defined"));
                                }
                            }
                            else
                            {
                                ve.add(absentXMPPropertyError("Title", "Property is not defined"));
                            }
                        }
                    }
                    else
                    {
                        ve.add(absentXMPPropertyError("Title", "Property is not defined"));
                    }
                }
                catch (BadFieldValueException ex)
                {
                    ve.add(badFieldXMPPropertyError("Title", ex.getMessage()));
                }
            }
            else
            {
                ve.add(absentSchemaMetaDataError("Title", "Dublin Core"));
            }
        }
    }

    /**
     * Analyze if Author(s) embedded in Document Information dictionary and in XMP properties are
     * synchronized
     *
     * @param dico Document Information Dictionary
     * @param dc Dublin Core Schema
     * @param ve The list of validation errors
     */
    protected void analyzeAuthorProperty(PDDocumentInformation dico, DublinCoreSchema dc, List<ValidationError> ve)
    {
        String author = dico.getAuthor();
        if (author != null)
        {
            // automatically strip trailing Nul values
            author = removeTrailingNul(author);
            if (dc != null)
            {
                if (dc.getCreatorsProperty() != null)
                {
                    if (dc.getCreators().size() != 1)
                    {
                        ve.add(absentXMPPropertyError("Author",
                                "In XMP metadata, Author(s) must be represented by a single entry in a text array (dc:creator) "));
                    }
                    else
                    {
                        if (dc.getCreators().get(0) == null)
                        {
                            ve.add(absentXMPPropertyError("Author", "Property is defined as null"));
                        }
                        else
                        {
                            if (!dc.getCreators().get(0).equals(author))
                            {
                                ve.add(unsynchronizedMetaDataError("Author"));
                            }
                        }
                    }
                }
                else
                {
                    ve.add(absentXMPPropertyError("Author", "Property is not defined in XMP Metadata"));
                }
            }
            else
            {
                ve.add(absentSchemaMetaDataError("Author", "Dublin Core"));
            }
        }
    }

    /**
     * Analyze if Subject(s) embedded in Document Information dictionary and in XMP properties are
     * synchronized
     *
     * @param dico Document Information Dictionary
     * @param dc Dublin Core Schema
     * @param ve The list of validation errors
     */
    protected void analyzeSubjectProperty(PDDocumentInformation dico, DublinCoreSchema dc, List<ValidationError> ve)
    {
        String subject = dico.getSubject();
        if (subject != null)
        {
            // automatically strip trailing Nul values
            subject = removeTrailingNul(subject);
            if (dc != null)
            {
                // PDF/A Conformance Erratum (2007) specifies XMP Subject
                // as a Text type embedded in the dc:description["x-default"].
                if (dc.getDescriptionProperty() != null)
                {
                    try
                    {
                        if (dc.getDescription("x-default") == null)
                        {
                            ve.add(absentXMPPropertyError("Subject",
                                    "Subject not found in XMP (dc:description[\"x-default\"] not found)"));
                        }
                        else
                        {
                            if (!dc.getDescription("x-default").equals(subject))
                            {
                                ve.add(unsynchronizedMetaDataError("Subject"));
                                
                            }
                        }
                    }
                    catch (BadFieldValueException ex)
                    {
                        ve.add(badFieldXMPPropertyError("Subject", ex.getMessage()));
                    }
                }
                else
                {
                    ve.add(absentXMPPropertyError("Subject", "Property is defined as null"));
                }
            }
            else
            {
                ve.add(absentSchemaMetaDataError("Subject", "Dublin Core"));
            }
        }
    }

    /**
     * Analyze if Keyword(s) embedded in Document Information dictionary and in XMP properties are
     * synchronized
     *
     * @param dico Document Information Dictionary
     * @param pdf PDF Schema
     * @param ve The list of validation errors
     */
    protected void analyzeKeywordsProperty(PDDocumentInformation dico, AdobePDFSchema pdf, List<ValidationError> ve)
    {
        String keyword = dico.getKeywords();
        if (keyword != null)
        {
            // automatically strip trailing Nul values
            keyword = removeTrailingNul(keyword);
            if (pdf != null)
            {
                if (pdf.getKeywordsProperty() == null)
                {
                    ve.add(absentXMPPropertyError("Keywords", "Property is not defined"));
                }
                else
                {
                    if (!pdf.getKeywords().equals(keyword))
                    {
                        ve.add(unsynchronizedMetaDataError("Keywords"));
                    }
                }
            }
            else
            {
                ve.add(absentSchemaMetaDataError("Keywords", "PDF"));
            }
        }
    }

    /**
     * Analyze if Producer embedded in Document Information dictionary and in XMP properties are
     * synchronized
     *
     * @param dico Document Information Dictionary
     * @param pdf PDF Schema
     * @param ve The list of validation errors
     */
    protected void analyzeProducerProperty(PDDocumentInformation dico, AdobePDFSchema pdf, List<ValidationError> ve)
    {
        String producer = dico.getProducer();
        if (producer != null)
        {
            // automatically strip trailing Nul values
            producer = removeTrailingNul(producer);
            if (pdf != null)
            {
                if (pdf.getProducerProperty() == null)
                {
                    ve.add(absentXMPPropertyError("Producer", "Property is not defined"));
                }
                else
                {
                    if (!pdf.getProducer().equals(producer))
                    {
                        ve.add(unsynchronizedMetaDataError("Producer"));
                    }
                }
            }
            else
            {
                ve.add(absentSchemaMetaDataError("Producer", "PDF"));
            }
        }

    }

    /**
     * Analyze if the creator tool embedded in Document Information dictionary and in XMP properties
     * are synchronized
     *
     * @param dico Document Information Dictionary
     * @param xmp XMP Basic Schema
     * @param ve The list of validation errors
     *
     */
    protected void analyzeCreatorToolProperty(PDDocumentInformation dico, XMPBasicSchema xmp, List<ValidationError> ve)
    {
        String creatorTool = dico.getCreator();
        if (creatorTool != null)
        {
            // automatically strip trailing Nul values
            creatorTool = removeTrailingNul(creatorTool);
            if (xmp != null)
            {
                if (xmp.getCreatorToolProperty() == null)
                {
                    ve.add(absentXMPPropertyError("CreatorTool", "Property is not defined"));
                }
                else
                {
                    if (!xmp.getCreatorTool().equals(creatorTool))
                    {
                        ve.add(unsynchronizedMetaDataError("CreatorTool"));
                    }
                }
            }
            else
            {
                ve.add(absentSchemaMetaDataError("CreatorTool", "PDF"));
            }
        }
    }

    /**
     * Analyze if the CreationDate embedded in Document Information dictionary and in XMP properties
     * are synchronized
     *
     * @param dico Document Information Dictionary
     * @param xmp XMP Basic Schema
     * @param ve The list of validation errors
     * @throws ValidationException
     */
    protected void analyzeCreationDateProperty(PDDocumentInformation dico, XMPBasicSchema xmp, List<ValidationError> ve)
            throws ValidationException
    {
        Calendar creationDate = dico.getCreationDate();
        COSBase item = dico.getCOSObject().getItem(COSName.CREATION_DATE);
        if (creationDate != null && isValidPDFDateFormat(item))
        {
            if (xmp != null)
            {
                Calendar xmpCreationDate = xmp.getCreateDate();

                if (xmpCreationDate == null)
                {
                    ve.add(absentXMPPropertyError("CreationDate", "Property is not defined"));
                }
                else
                {
                    if (xmpCreationDate.compareTo(creationDate) != 0)
                    {
                        ve.add(unsynchronizedMetaDataError("CreationDate"));
                    }
                    else if (hasTimeZone(xmp.getCreateDateProperty().getRawValue()) != 
                            hasTimeZone(dico.getPropertyStringValue("CreationDate")))
                    {
                        ve.add(unsynchronizedMetaDataError("CreationDate"));
                    }
                }
            }
            else
            {
                ve.add(absentSchemaMetaDataError("CreationDate", "Basic XMP"));
            }
        }
    }

    /**
     * Analyze if the ModifyDate embedded in Document Information dictionary and in XMP properties
     * are synchronized
     *
     * @param dico Document Information Dictionary
     * @param xmp XMP Basic Schema
     * @param ve The list of validation errors
     * @throws ValidationException
     */
    protected void analyzeModifyDateProperty(PDDocumentInformation dico, XMPBasicSchema xmp, List<ValidationError> ve)
            throws ValidationException
    {
        Calendar modifyDate = dico.getModificationDate();
        COSBase item = dico.getCOSObject().getItem(COSName.MOD_DATE);        
        if (modifyDate != null && isValidPDFDateFormat(item))
        {
            if (xmp != null)
            {
                Calendar xmpModifyDate = xmp.getModifyDate();
                if (xmpModifyDate == null)
                {
                    ve.add(absentXMPPropertyError("ModifyDate", "Property is not defined"));
                }
                else
                {
                    if (xmpModifyDate.compareTo(modifyDate) != 0)
                    {
                        ve.add(unsynchronizedMetaDataError("ModificationDate"));
                    }
                    else if (hasTimeZone(xmp.getModifyDateProperty().getRawValue())
                            != hasTimeZone(dico.getPropertyStringValue("ModDate")))
                    {
                        ve.add(unsynchronizedMetaDataError("ModificationDate"));
                    }
                }
            }
            else
            {
                ve.add(absentSchemaMetaDataError("ModifyDate", "Basic XMP"));
            }
        }
    }

    /**
     * Check if document information entries and XMP information are synchronized
     *
     * @param document the PDF Document
     * @param metadata the XMP MetaData
     * @return List of validation errors
     * @throws ValidationException
     */
    public List<ValidationError> validateMetadataSynchronization(PDDocument document, XMPMetadata metadata)
            throws ValidationException
    {
        List<ValidationError> ve = new ArrayList<>();

        if (document == null)
        {
            throw new ValidationException("Document provided is null");
        }
        else
        {
            PDDocumentInformation dico = document.getDocumentInformation();
            if (metadata == null)
            {
                throw new ValidationException("Metadata provided are null");
            }
            else
            {
                DublinCoreSchema dc = metadata.getDublinCoreSchema();

                // TITLE
                analyzeTitleProperty(dico, dc, ve);
                // AUTHOR
                analyzeAuthorProperty(dico, dc, ve);
                // SUBJECT
                analyzeSubjectProperty(dico, dc, ve);

                AdobePDFSchema pdf = metadata.getAdobePDFSchema();

                // KEYWORDS
                analyzeKeywordsProperty(dico, pdf, ve);
                // PRODUCER
                analyzeProducerProperty(dico, pdf, ve);

                XMPBasicSchema xmp = metadata.getXMPBasicSchema();

                // CREATOR TOOL
                analyzeCreatorToolProperty(dico, xmp, ve);

                // CREATION DATE
                analyzeCreationDateProperty(dico, xmp, ve);

                // MODIFY DATE
                analyzeModifyDateProperty(dico, xmp, ve);

            }

        }
        return ve;
    }

    /**
     * Return a validationError formatted when a schema has not the expected prefix
     * 
     * @param prefFound
     * @param prefExpected
     * @param schema
     * @return the generated validation error.
     */
    protected ValidationError unexpectedPrefixFoundError(String prefFound, String prefExpected, String schema)
    {
        StringBuilder sb = new StringBuilder(80);
        sb.append(schema).append(" found but prefix used is '").append(prefFound).append("', prefix '")
                .append(prefExpected).append("' is expected.");

        return new ValidationError(PreflightConstants.ERROR_METADATA_WRONG_NS_PREFIX, sb.toString());
    }

    /**
     * Return an exception formatted on IOException when accessing on metadata schema
     *
     * @param target the name of the schema
     * @param cause the raised IOException
     * @return the generated exception
     */
    protected ValidationException schemaAccessException(String target, Throwable cause)
    {
        StringBuilder sb = new StringBuilder(80);
        sb.append("Cannot access to the ").append(target).append(" schema");
        return new ValidationException(sb.toString(), cause);
    }

    /**
     * Return a formatted validation error when metadata are not synchronized
     *
     * @param target the concerned property
     * @return the generated validation error
     */
    protected ValidationError unsynchronizedMetaDataError(String target)
    {
<<<<<<< HEAD
        return new ValidationError(PreflightConstants.ERROR_METADATA_MISMATCH, target + " present in the document catalog dictionary doesn't match with XMP information");
=======
        return new ValidationError(PreflightConstants.ERROR_METADATA_MISMATCH, target +
                " present in the document catalog dictionary doesn't match with XMP information");
>>>>>>> 4d77b4fe
    }

    /**
     * Return a formatted validation error when a specific metadata schema can't be found
     *
     * @param target the concerned property
     * @param schema the XMP schema which can't be found
     * @return the generated validation error
     */
    protected ValidationError absentSchemaMetaDataError(String target, String schema)
    {
        StringBuilder sb = new StringBuilder(80);
        sb.append(target).append(" present in the document catalog dictionary can't be found in XMP information (")
                .append(schema).append(" schema not declared)");
        return new ValidationError(PreflightConstants.ERROR_METADATA_MISMATCH, sb.toString());
    }

    /**
     * Return a formatted validation error when a specific XMP property can't be found
     *
     * @param target the concerned property
     * @param details comments about the XMP property
     * @return the generated validation error
     */
    protected ValidationError absentXMPPropertyError(String target, String details)
    {
        StringBuilder sb = new StringBuilder(80);
        sb.append(target).append(" present in the document catalog dictionary can't be found in XMP information (")
                .append(details).append(")");
        return new ValidationError(PreflightConstants.ERROR_METADATA_MISMATCH, sb.toString());
    }
    
    /**
     * Return a formatted validation error when a specific XMP property has the wrong type.
     *
     * @param target the concerned property
     * @param details comments about the XMP property
     * @return the generated validation error
     */
    protected ValidationError badFieldXMPPropertyError(String target, String details)
    {
        StringBuilder sb = new StringBuilder(80);
        sb.append(target).append(" property is not a multi-lingual property in XMP information(")
                .append(details).append(")");
        return new ValidationError(PreflightConstants.ERROR_METADATA_MISMATCH, sb.toString());
    }
    
    /**
     * A given string from the DocumentInformation dictionary may have some trailing Nul values
     * which have to be stripped.
     *
     * @param string to be stripped
     * @return the stripped string
     */
    private String removeTrailingNul(String string)
    {
        // remove trailing NUL values
        int length = string.length();
        while (length > 0 && string.charAt(length - 1) == 0)
        {
            length--;
        }
        return string.substring(0, length);
    }
    
    /**
     * Verify if the date string has time zone information.
     * <p>
     * <strong>This method doesn't do a complete parsing as this is a helper AFTER a date has proven
     * to be valid
     * </strong>
     * </p>
     *
     * @param date
     * @return the validation result
     */
    private boolean hasTimeZone(Object date)
    {
        final String datePattern = "^D:.*[Z]$|^D:.*[+-].*|^\\d{4}.*T.*Z(\\d{2}:\\d{2}){0,1}$|^\\d{4}.*T.*[+-]\\d{2}.*$";
        if (date instanceof Calendar)
        {
            // A Java Calendar object always has a time zone information
            return true;
        }
        else if (date instanceof String)
        {
            return Pattern.matches(datePattern, (String) date);
        }
        return false;
    }

    /**
     * Verifies that a date item is a COSString and has the format "D:YYYYMMDDHHmmSSOHH'mm'", where
     * D:YYYY is mandatory and the next fields optional, but only if all of their preceding fields
     * are also present. This needs to be done because the other date utilities are too lenient.
     *
     * @param item the date item that is to be checked.
     * @return true if the date format is assumed to be valid, false if not.
     */
    private boolean isValidPDFDateFormat(COSBase item)
    {
        if (item instanceof COSString)
        {
            String date = ((COSString) item).getString();
            if (date.matches("D:\\d{4}(\\d{2}(\\d{2}(\\d{2}(\\d{2}(\\d{2}([\\+\\-Z](\\d{2}'\\d{2}')?)?)?)?)?)?)?"))
            {
                return true;
            }
        }
        return false;
    }

}<|MERGE_RESOLUTION|>--- conflicted
+++ resolved
@@ -525,12 +525,8 @@
      */
     protected ValidationError unsynchronizedMetaDataError(String target)
     {
-<<<<<<< HEAD
-        return new ValidationError(PreflightConstants.ERROR_METADATA_MISMATCH, target + " present in the document catalog dictionary doesn't match with XMP information");
-=======
         return new ValidationError(PreflightConstants.ERROR_METADATA_MISMATCH, target +
                 " present in the document catalog dictionary doesn't match with XMP information");
->>>>>>> 4d77b4fe
     }
 
     /**
