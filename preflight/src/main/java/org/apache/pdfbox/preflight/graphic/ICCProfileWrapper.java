/*****************************************************************************
 * 
 * Licensed to the Apache Software Foundation (ASF) under one
 * or more contributor license agreements.  See the NOTICE file
 * distributed with this work for additional information
 * regarding copyright ownership.  The ASF licenses this file
 * to you under the Apache License, Version 2.0 (the
 * "License"); you may not use this file except in compliance
 * with the License.  You may obtain a copy of the License at
 * 
 * http://www.apache.org/licenses/LICENSE-2.0
 * 
 * Unless required by applicable law or agreed to in writing,
 * software distributed under the License is distributed on an
 * "AS IS" BASIS, WITHOUT WARRANTIES OR CONDITIONS OF ANY
 * KIND, either express or implied.  See the License for the
 * specific language governing permissions and limitations
 * under the License.
 * 
 ****************************************************************************/

package org.apache.pdfbox.preflight.graphic;

import java.awt.color.ColorSpace;
import java.awt.color.ICC_ColorSpace;
import java.awt.color.ICC_Profile;
import java.io.IOException;
import java.io.InputStream;
import org.apache.pdfbox.cos.COSArray;
import org.apache.pdfbox.cos.COSBase;
import org.apache.pdfbox.cos.COSDictionary;
import org.apache.pdfbox.cos.COSName;
import org.apache.pdfbox.cos.COSStream;
import org.apache.pdfbox.pdmodel.PDDocumentCatalog;
import org.apache.pdfbox.preflight.PreflightContext;
import org.apache.pdfbox.preflight.PreflightDocument;
import org.apache.pdfbox.preflight.ValidationResult.ValidationError;
import org.apache.pdfbox.preflight.exception.ValidationException;


import static org.apache.pdfbox.preflight.PreflightConstants.ERROR_GRAPHIC_OUTPUT_INTENT_ICC_PROFILE_INVALID;

/**
 * This class embeds an instance of java.awt.color.ICC_Profile which represent the ICCProfile defined by the
 * DestOutputItents key of the OutputIntents of the PDF.
 */
public class ICCProfileWrapper
{
    /**
     * The ICCProfile extracted from DestOutputItents
     */
    private final ICC_Profile profile;

    /**
     * The ICC ColorSpace created using the ICCProfile
     */
    private final ICC_ColorSpace colorSpace;

    public ICCProfileWrapper(final ICC_Profile _profile)
    {
        this.profile = _profile;
        this.colorSpace = new ICC_ColorSpace(_profile);
    }

    /**
     * Call the ICC_ColorSpace.getType method and return the value.
     * 
     * @return the color space type.
     */
    public int getColorSpaceType()
    {
        return colorSpace.getType();
    }

    /**
     * @return the profile
     */
    public ICC_Profile getProfile()
    {
        return profile;
    }

    /**
     * Return true if the ColourSpace is RGB
     * 
     * @return true if the ColourSpace is RGB. 
     */
    public boolean isRGBColorSpace()
    {
        return ColorSpace.TYPE_RGB == colorSpace.getType();
    }

    /**
     * Return true if the ColourSpace is CMYK
     * 
     * @return true if the ColourSpace is CMYK.
     */
    public boolean isCMYKColorSpace()
    {
        return ColorSpace.TYPE_CMYK == colorSpace.getType();
    }

    /**
     * Return true if the ColourSpace is Gray scale
     * 
     * @return true if the ColourSpace is gray scale.
     */
    public boolean isGrayColorSpace()
    {
        return ColorSpace.TYPE_GRAY == colorSpace.getType();
    }

    /**
     * This method read all outputIntent dictionary until on of them have a destOutputProfile stream. This stream is
     * parsed and is used to create a IccProfileWrapper.
     * 
     * @param context
     * @return an instance of ICCProfileWrapper or null if there are no DestOutputProfile
     */
    private static ICCProfileWrapper searchFirstICCProfile(PreflightContext context)
    {
        PreflightDocument document = context.getDocument();
        PDDocumentCatalog catalog = document.getDocumentCatalog();
        COSArray outputIntents = catalog.getCOSObject().getCOSArray(COSName.OUTPUT_INTENTS);

<<<<<<< HEAD
        if (outputIntents != null)
=======
        if (outputIntents == null)
        {
            return null;
        }
        for (int i = 0; i < outputIntents.size(); ++i)
>>>>>>> cf772d81
        {
            for (int i = 0; i < outputIntents.size(); ++i)
            {
                COSDictionary outputIntentDict = (COSDictionary) outputIntents.getObject(i);
                COSBase destOutputProfile = outputIntentDict
                        .getDictionaryObject(COSName.DEST_OUTPUT_PROFILE);
                if (destOutputProfile instanceof COSStream)
                {
                    try (InputStream is = ((COSStream) destOutputProfile).createInputStream())
                    {
                        return new ICCProfileWrapper(ICC_Profile.getInstance(is));
                    }
                    catch (ArrayIndexOutOfBoundsException | IllegalArgumentException e)
                    {
                        context.addValidationError(new ValidationError(ERROR_GRAPHIC_OUTPUT_INTENT_ICC_PROFILE_INVALID,
                                "DestOutputProfile isn't a valid ICCProfile. Caused by : " + e.getMessage(), e));
                    }
                    catch (IOException e)
                    {
                        context.addValidationError(new ValidationError(ERROR_GRAPHIC_OUTPUT_INTENT_ICC_PROFILE_INVALID,
                                "Unable to parse the ICCProfile. Caused by : " + e.getMessage(), e));
                    }
                }
            }
        }

        return null;
    }

    public static ICCProfileWrapper getOrSearchICCProfile(PreflightContext context) throws ValidationException
    {
        ICCProfileWrapper profileWrapper = context.getIccProfileWrapper();
        if (profileWrapper == null && !context.isIccProfileAlreadySearched())
        {
            profileWrapper = searchFirstICCProfile(context);
            context.setIccProfileAlreadySearched(true);
        }
        return profileWrapper;
    }
}<|MERGE_RESOLUTION|>--- conflicted
+++ resolved
@@ -123,37 +123,30 @@
         PDDocumentCatalog catalog = document.getDocumentCatalog();
         COSArray outputIntents = catalog.getCOSObject().getCOSArray(COSName.OUTPUT_INTENTS);
 
-<<<<<<< HEAD
-        if (outputIntents != null)
-=======
         if (outputIntents == null)
         {
             return null;
         }
         for (int i = 0; i < outputIntents.size(); ++i)
->>>>>>> cf772d81
         {
-            for (int i = 0; i < outputIntents.size(); ++i)
+            COSDictionary outputIntentDict = (COSDictionary) outputIntents.getObject(i);
+            COSBase destOutputProfile = outputIntentDict
+                    .getDictionaryObject(COSName.DEST_OUTPUT_PROFILE);
+            if (destOutputProfile instanceof COSStream)
             {
-                COSDictionary outputIntentDict = (COSDictionary) outputIntents.getObject(i);
-                COSBase destOutputProfile = outputIntentDict
-                        .getDictionaryObject(COSName.DEST_OUTPUT_PROFILE);
-                if (destOutputProfile instanceof COSStream)
+                try (InputStream is = ((COSStream) destOutputProfile).createInputStream())
                 {
-                    try (InputStream is = ((COSStream) destOutputProfile).createInputStream())
-                    {
-                        return new ICCProfileWrapper(ICC_Profile.getInstance(is));
-                    }
-                    catch (ArrayIndexOutOfBoundsException | IllegalArgumentException e)
-                    {
-                        context.addValidationError(new ValidationError(ERROR_GRAPHIC_OUTPUT_INTENT_ICC_PROFILE_INVALID,
-                                "DestOutputProfile isn't a valid ICCProfile. Caused by : " + e.getMessage(), e));
-                    }
-                    catch (IOException e)
-                    {
-                        context.addValidationError(new ValidationError(ERROR_GRAPHIC_OUTPUT_INTENT_ICC_PROFILE_INVALID,
-                                "Unable to parse the ICCProfile. Caused by : " + e.getMessage(), e));
-                    }
+                    return new ICCProfileWrapper(ICC_Profile.getInstance(is));
+                }
+                catch (ArrayIndexOutOfBoundsException | IllegalArgumentException e)
+                {
+                    context.addValidationError(new ValidationError(ERROR_GRAPHIC_OUTPUT_INTENT_ICC_PROFILE_INVALID,
+                            "DestOutputProfile isn't a valid ICCProfile. Caused by : " + e.getMessage(), e));
+                }
+                catch (IOException e)
+                {            
+                    context.addValidationError(new ValidationError(ERROR_GRAPHIC_OUTPUT_INTENT_ICC_PROFILE_INVALID,
+                        "Unable to parse the ICCProfile. Caused by : " + e.getMessage(), e));
                 }
             }
         }
