--- conflicted
+++ resolved
@@ -94,12 +94,8 @@
                 if (!defaultTitle.equals(fontName) && (noSubSetName != null && !defaultTitle.equals(noSubSetName)))
                 {
                     ve.add(new ValidationError(PreflightConstants.ERROR_METADATA_MISMATCH,
-<<<<<<< HEAD
-                                        "FontName present in the FontDescriptor dictionary doesn't match with XMP information dc:title of the Font File Stream."));
-=======
                             "FontName present in the FontDescriptor dictionary doesn't match with "
                                     + "XMP information dc:title of the Font File Stream."));
->>>>>>> 2abab134
                     return false;
                 }
 
@@ -129,22 +125,14 @@
                 if (empty)
                 {
                     ve.add(new ValidationError(PreflightConstants.ERROR_METADATA_PROPERTY_MISSING,
-<<<<<<< HEAD
-                                               "FontName present in the FontDescriptor dictionary can't be found in XMP information the Font File Stream."));
-=======
                             "FontName present in the FontDescriptor dictionary can't be found in "
                             + "XMP information the Font File Stream."));
->>>>>>> 2abab134
                 }
                 else
                 {
                     ve.add(new ValidationError(PreflightConstants.ERROR_METADATA_MISMATCH,
-<<<<<<< HEAD
-                                         "FontName present in the FontDescriptor dictionary doesn't match with XMP information dc:title of the Font File Stream."));
-=======
                             "FontName present in the FontDescriptor dictionary doesn't match with XMP "
                             + "information dc:title of the Font File Stream."));
->>>>>>> 2abab134
                 }
                 return false;
             }
