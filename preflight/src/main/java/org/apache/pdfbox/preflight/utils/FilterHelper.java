/*****************************************************************************
 * 
 * Licensed to the Apache Software Foundation (ASF) under one
 * or more contributor license agreements.  See the NOTICE file
 * distributed with this work for additional information
 * regarding copyright ownership.  The ASF licenses this file
 * to you under the Apache License, Version 2.0 (the
 * "License"); you may not use this file except in compliance
 * with the License.  You may obtain a copy of the License at
 * 
 * http://www.apache.org/licenses/LICENSE-2.0
 * 
 * Unless required by applicable law or agreed to in writing,
 * software distributed under the License is distributed on an
 * "AS IS" BASIS, WITHOUT WARRANTIES OR CONDITIONS OF ANY
 * KIND, either express or implied.  See the License for the
 * specific language governing permissions and limitations
 * under the License.
 * 
 ****************************************************************************/

package org.apache.pdfbox.preflight.utils;

import java.util.HashSet;
import java.util.Set;
import static org.apache.pdfbox.preflight.PreflightConstants.ERROR_SYNTAX_STREAM_INVALID_FILTER;
import static org.apache.pdfbox.preflight.PreflightConstants.ERROR_SYNTAX_STREAM_UNDEFINED_FILTER;
import static org.apache.pdfbox.preflight.PreflightConstants.INLINE_DICTIONARY_VALUE_FILTER_ASCII_85;
import static org.apache.pdfbox.preflight.PreflightConstants.INLINE_DICTIONARY_VALUE_FILTER_ASCII_HEX;
import static org.apache.pdfbox.preflight.PreflightConstants.INLINE_DICTIONARY_VALUE_FILTER_CCITTFF;
import static org.apache.pdfbox.preflight.PreflightConstants.INLINE_DICTIONARY_VALUE_FILTER_DCT;
import static org.apache.pdfbox.preflight.PreflightConstants.INLINE_DICTIONARY_VALUE_FILTER_FLATE_DECODE;
import static org.apache.pdfbox.preflight.PreflightConstants.INLINE_DICTIONARY_VALUE_FILTER_LZW;
import static org.apache.pdfbox.preflight.PreflightConstants.INLINE_DICTIONARY_VALUE_FILTER_RUN;
import static org.apache.pdfbox.preflight.PreflightConstants.STREAM_DICTIONARY_VALUE_FILTER_ASCII_85;
import static org.apache.pdfbox.preflight.PreflightConstants.STREAM_DICTIONARY_VALUE_FILTER_ASCII_HEX;
import static org.apache.pdfbox.preflight.PreflightConstants.STREAM_DICTIONARY_VALUE_FILTER_CCITTFF;
import static org.apache.pdfbox.preflight.PreflightConstants.STREAM_DICTIONARY_VALUE_FILTER_DCT;
import static org.apache.pdfbox.preflight.PreflightConstants.STREAM_DICTIONARY_VALUE_FILTER_FLATE_DECODE;
import static org.apache.pdfbox.preflight.PreflightConstants.STREAM_DICTIONARY_VALUE_FILTER_JBIG;
import static org.apache.pdfbox.preflight.PreflightConstants.STREAM_DICTIONARY_VALUE_FILTER_LZW;
import static org.apache.pdfbox.preflight.PreflightConstants.STREAM_DICTIONARY_VALUE_FILTER_RUN;

import org.apache.pdfbox.preflight.PreflightContext;
import org.apache.pdfbox.preflight.PreflightDocument;
import org.apache.pdfbox.preflight.ValidationResult.ValidationError;

public final class FilterHelper
{
    
    private static final Set<String> ALLOWED_FILTERS = new HashSet<>();
    
    static
    {
        ALLOWED_FILTERS.add(STREAM_DICTIONARY_VALUE_FILTER_FLATE_DECODE);
        ALLOWED_FILTERS.add(STREAM_DICTIONARY_VALUE_FILTER_ASCII_HEX);
        ALLOWED_FILTERS.add(STREAM_DICTIONARY_VALUE_FILTER_ASCII_85);
        ALLOWED_FILTERS.add(STREAM_DICTIONARY_VALUE_FILTER_CCITTFF);
        ALLOWED_FILTERS.add(STREAM_DICTIONARY_VALUE_FILTER_DCT);
        ALLOWED_FILTERS.add(STREAM_DICTIONARY_VALUE_FILTER_JBIG);
        ALLOWED_FILTERS.add(STREAM_DICTIONARY_VALUE_FILTER_RUN);
        ALLOWED_FILTERS.add(INLINE_DICTIONARY_VALUE_FILTER_FLATE_DECODE);
        ALLOWED_FILTERS.add(INLINE_DICTIONARY_VALUE_FILTER_ASCII_HEX);
        ALLOWED_FILTERS.add(INLINE_DICTIONARY_VALUE_FILTER_ASCII_85);
        ALLOWED_FILTERS.add(INLINE_DICTIONARY_VALUE_FILTER_CCITTFF);
        ALLOWED_FILTERS.add(INLINE_DICTIONARY_VALUE_FILTER_DCT);
        ALLOWED_FILTERS.add(INLINE_DICTIONARY_VALUE_FILTER_RUN);
    }

    private FilterHelper()
    {
    }
    
    /**
     * This method checks if the filter is authorized for the PDF file according to the preflight document specification
     * attribute. For example according to the PDF/A-1 specification, only the LZW filter is forbidden due to Copyright
     * compatibility. Because of the PDF/A is based on the PDF1.4 specification, all filters that aren't declared in the
     * PDF Reference Third Edition are rejected.
     * 
     * @param context
     *            the preflight context
     * @param filter
     *            the filter to check
     */
    public static void isAuthorizedFilter(PreflightContext context, String filter)
    {
        PreflightDocument preflightDocument = context.getDocument();
        switch (preflightDocument.getSpecification())
        {
        case PDF_A1A:
            isAuthorizedFilterInPDFA(context, filter);
            break;

        default:
            // PDF/A-1b is the default format
            isAuthorizedFilterInPDFA(context, filter);
            break;
        }
    }

    /**
     * This method checks if the filter is authorized for a PDF/A file. According to the PDF/A-1 specification, only the
     * LZW filter is forbidden due to Copyright compatibility. Because of the PDF/A is based on the PDF1.4
     * specification, all filters that aren't declared in the PDF Reference Third Edition are rejected.
     * 
<<<<<<< HEAD
     * @param context
     *            the preflight context
     * @param filter
     *            the filter to check
=======
     * @param context the preflight context
     * @param filter the filter to check
>>>>>>> 36a5c754
     */
    public static void isAuthorizedFilterInPDFA(PreflightContext context, String filter)
    {
        if (filter != null)
        {
            // --- LZW is forbidden.
            if (STREAM_DICTIONARY_VALUE_FILTER_LZW.equals(filter) || INLINE_DICTIONARY_VALUE_FILTER_LZW.equals(filter))
            {
                context.addValidationError(new ValidationError(ERROR_SYNTAX_STREAM_INVALID_FILTER,
                        "LZWDecode is forbidden"));
                return;
            }

            // --- Filters declared in the PDF Reference for PDF 1.4
            // --- Other Filters are considered as invalid to avoid not consistent behaviour
            if (!ALLOWED_FILTERS.contains(filter))
            {
                context.addValidationError(new ValidationError(ERROR_SYNTAX_STREAM_UNDEFINED_FILTER,
                        "This filter isn't defined in the PDF Reference Third Edition : " + filter));
            }
        }
    }
}<|MERGE_RESOLUTION|>--- conflicted
+++ resolved
@@ -103,15 +103,8 @@
      * LZW filter is forbidden due to Copyright compatibility. Because of the PDF/A is based on the PDF1.4
      * specification, all filters that aren't declared in the PDF Reference Third Edition are rejected.
      * 
-<<<<<<< HEAD
-     * @param context
-     *            the preflight context
-     * @param filter
-     *            the filter to check
-=======
      * @param context the preflight context
      * @param filter the filter to check
->>>>>>> 36a5c754
      */
     public static void isAuthorizedFilterInPDFA(PreflightContext context, String filter)
     {
