/*****************************************************************************
 * 
 * Licensed to the Apache Software Foundation (ASF) under one
 * or more contributor license agreements.  See the NOTICE file
 * distributed with this work for additional information
 * regarding copyright ownership.  The ASF licenses this file
 * to you under the Apache License, Version 2.0 (the
 * "License"); you may not use this file except in compliance
 * with the License.  You may obtain a copy of the License at
 * 
 * http://www.apache.org/licenses/LICENSE-2.0
 * 
 * Unless required by applicable law or agreed to in writing,
 * software distributed under the License is distributed on an
 * "AS IS" BASIS, WITHOUT WARRANTIES OR CONDITIONS OF ANY
 * KIND, either express or implied.  See the License for the
 * specific language governing permissions and limitations
 * under the License.
 * 
 ****************************************************************************/

package org.apache.pdfbox.preflight.xobject;

import static org.apache.pdfbox.preflight.PreflightConstants.ERROR_GRAPHIC_TRANSPARENCY_SMASK;
import static org.apache.pdfbox.preflight.PreflightConstants.ERROR_GRAPHIC_UNEXPECTED_KEY;
import static org.apache.pdfbox.preflight.PreflightConstants.ERROR_GRAPHIC_UNEXPECTED_VALUE_FOR_KEY;

import org.apache.pdfbox.cos.COSBase;
import org.apache.pdfbox.cos.COSName;
import org.apache.pdfbox.cos.COSStream;
import org.apache.pdfbox.preflight.PreflightContext;
import org.apache.pdfbox.preflight.ValidationResult.ValidationError;
import org.apache.pdfbox.preflight.exception.ValidationException;

/**
 * This class processes commons validations of XObjects.
 */
public abstract class AbstractXObjValidator implements XObjectValidator
{
    /**
     * The XObject to validate as a COSStream.
     */
    protected COSStream xobject = null;
    /**
     * The validation context which contains useful information to process validation.
     */
    protected PreflightContext context = null;

    public AbstractXObjValidator(PreflightContext context, COSStream xobj)
    {
        this.xobject = xobj;
        this.context = context;
    }

    /**
     * This method checks the SMask entry in the XObject dictionary. According to the PDF Reference, a SMask in a
     * XObject is a Stream. So if it is not null, it should be an error but a SMask with the name None is authorized in
     * the PDF/A Specification 6.4. If the validation fails (SMask not null and different from None), the error list is
     * updated with the error code ERROR_GRAPHIC_TRANSPARENCY_SMASK (2.2.2).
     * 
     */
    protected void checkSMask()
    {
<<<<<<< HEAD
        COSBase smask = xobject.getCOSDictionary(COSName.SMASK);
=======
        COSBase smask = xobject.getDictionaryObject(COSName.SMASK);
>>>>>>> 4d77b4fe
        if (smask != null && !COSName.NONE.equals(smask))
        {
            context.addValidationError(new ValidationError(ERROR_GRAPHIC_TRANSPARENCY_SMASK,
                    "Soft Mask must be null or None ["+xobject.toString()+"]"));
        }
    }

    /**
     * According the ISO 190005:1-2005 specification, a XObject can't have an OPI entry in its dictionary. If the
     * XObject has a OPI entry, the error list is updated with the error code ERROR_GRAPHIC_UNEXPECTED_KEY (2.3).
     * 
     */
    protected void checkOPI()
    {
        // 6.2.4 and 6.2.5 no OPI
        if (this.xobject.getItem(COSName.getPDFName("OPI")) != null)
        {
            context.addValidationError(new ValidationError(ERROR_GRAPHIC_UNEXPECTED_KEY, "Unexpected 'OPI' Key"));
        }
    }

    /**
     * According the ISO 190005:1-2005 specification, a XObject can't have an Ref entry in its dictionary. If the
     * XObject has a Ref entry, the error list is updated with the error code ERROR_GRAPHIC_UNEXPECTED_KEY (2.3).
     * 
     */
    protected void checkReferenceXObject()
    {
        // 6.2.6 No reference XObject
        if (this.xobject.getItem("Ref") != null)
        {
            context.addValidationError(new ValidationError(ERROR_GRAPHIC_UNEXPECTED_KEY,
                    "No reference XObject allowed in PDF/A"));
        }
    }

    /**
     * According the ISO 190005:1-2005 specification, PostScript XObjects are forbidden. If the XObject is a PostScript
     * XObject, the error list is updated with the error code ERROR_GRAPHIC_UNEXPECTED_VALUE_FOR_KEY (2.3.2).
     * 
     * To know whether the object is a Postscript XObject, "Subtype" and "Subtype2" entries are checked.
     */
    protected void checkPostscriptXObject()
    {
        // 6.2.7 No PostScript XObjects
        COSName subtype = this.xobject.getCOSName(COSName.SUBTYPE);
        if (COSName.PS.equals(subtype))
        {
            context.addValidationError(new ValidationError(ERROR_GRAPHIC_UNEXPECTED_VALUE_FOR_KEY,
                    "No Postscript XObject allowed in PDF/A"));
        }
        else if (this.xobject.getItem(COSName.getPDFName("Subtype2")) != null)
        {
            context.addValidationError(new ValidationError(ERROR_GRAPHIC_UNEXPECTED_VALUE_FOR_KEY,
                    "No Postscript XObject allowed in PDF/A (Subtype2)"));
        }
    }

    /**
     * This method checks if required fields are present.
     * 
     */
    protected abstract void checkMandatoryFields();

    /*
     * (non-Javadoc)
     * 
     * @see org.apache.pdfbox.preflight.graphic.XObjectValidator#validate()
     */
    @Override
    public void validate() throws ValidationException
    {
        checkMandatoryFields();
        checkOPI();
        checkSMask();
        checkReferenceXObject();
        checkPostscriptXObject();
    }
}<|MERGE_RESOLUTION|>--- conflicted
+++ resolved
@@ -61,11 +61,7 @@
      */
     protected void checkSMask()
     {
-<<<<<<< HEAD
-        COSBase smask = xobject.getCOSDictionary(COSName.SMASK);
-=======
         COSBase smask = xobject.getDictionaryObject(COSName.SMASK);
->>>>>>> 4d77b4fe
         if (smask != null && !COSName.NONE.equals(smask))
         {
             context.addValidationError(new ValidationError(ERROR_GRAPHIC_TRANSPARENCY_SMASK,
