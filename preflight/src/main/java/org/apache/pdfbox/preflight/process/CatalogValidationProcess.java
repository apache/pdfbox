/*****************************************************************************
 * 
 * Licensed to the Apache Software Foundation (ASF) under one
 * or more contributor license agreements.  See the NOTICE file
 * distributed with this work for additional information
 * regarding copyright ownership.  The ASF licenses this file
 * to you under the Apache License, Version 2.0 (the
 * "License"); you may not use this file except in compliance
 * with the License.  You may obtain a copy of the License at
 * 
 * http://www.apache.org/licenses/LICENSE-2.0
 * 
 * Unless required by applicable law or agreed to in writing,
 * software distributed under the License is distributed on an
 * "AS IS" BASIS, WITHOUT WARRANTIES OR CONDITIONS OF ANY
 * KIND, either express or implied.  See the License for the
 * specific language governing permissions and limitations
 * under the License.
 * 
 ****************************************************************************/

package org.apache.pdfbox.preflight.process;

import java.awt.color.ICC_Profile;
import java.io.IOException;
import java.io.InputStream;
import java.util.Arrays;
import java.util.HashMap;
import java.util.List;
import java.util.Map;
import org.apache.pdfbox.cos.COSArray;
import org.apache.pdfbox.cos.COSBase;
import org.apache.pdfbox.cos.COSDictionary;
import org.apache.pdfbox.cos.COSName;
import org.apache.pdfbox.cos.COSObject;
import org.apache.pdfbox.cos.COSObjectKey;
import org.apache.pdfbox.cos.COSStream;
import org.apache.pdfbox.pdmodel.PDDocument;
import org.apache.pdfbox.pdmodel.PDDocumentCatalog;
import org.apache.pdfbox.pdmodel.PDDocumentNameDictionary;
import org.apache.pdfbox.pdmodel.graphics.color.PDICCBased;
import org.apache.pdfbox.preflight.PreflightConfiguration;
import static org.apache.pdfbox.preflight.PreflightConfiguration.ACTIONS_PROCESS;
import static org.apache.pdfbox.preflight.PreflightConstants.ERROR_ACTION_FORBIDDEN_ACTIONS_NAMED;
import static org.apache.pdfbox.preflight.PreflightConstants.ERROR_ACTION_FORBIDDEN_ADDITIONAL_ACTION;
import static org.apache.pdfbox.preflight.PreflightConstants.ERROR_GRAPHIC_OUTPUT_INTENT_INVALID_ENTRY;
import static org.apache.pdfbox.preflight.PreflightConstants.ERROR_GRAPHIC_OUTPUT_INTENT_ICC_PROFILE_INVALID;
import static org.apache.pdfbox.preflight.PreflightConstants.ERROR_GRAPHIC_OUTPUT_INTENT_ICC_PROFILE_MULTIPLE;
import static org.apache.pdfbox.preflight.PreflightConstants.ERROR_GRAPHIC_OUTPUT_INTENT_S_VALUE_INVALID;
import static org.apache.pdfbox.preflight.PreflightConstants.ERROR_SYNTAX_LANG_NOT_RFC1766;
import static org.apache.pdfbox.preflight.PreflightConstants.ERROR_SYNTAX_NOCATALOG;
import static org.apache.pdfbox.preflight.PreflightConstants.ERROR_SYNTAX_TRAILER_CATALOG_EMBEDDEDFILES;
import static org.apache.pdfbox.preflight.PreflightConstants.ERROR_SYNTAX_TRAILER_CATALOG_OCPROPERTIES;
import org.apache.pdfbox.preflight.PreflightContext;
import org.apache.pdfbox.preflight.ValidationResult.ValidationError;
import org.apache.pdfbox.preflight.exception.ValidationException;
import org.apache.pdfbox.preflight.graphic.ColorSpaceHelper;
import org.apache.pdfbox.preflight.graphic.ColorSpaceHelperFactory;
import org.apache.pdfbox.preflight.graphic.ColorSpaceHelperFactory.ColorSpaceRestriction;
import org.apache.pdfbox.preflight.graphic.ICCProfileWrapper;
import org.apache.pdfbox.preflight.utils.ContextHelper;

/**
 * This ValidationProcess check if the Catalog entries are confirming with the PDF/A-1b specification.
 */
public class CatalogValidationProcess extends AbstractProcess
{

    private static final List<String> listICC = Arrays.asList(//
            "FOGRA43", "CGATS TR 006", "CGATS TR006", "FOGRA39", "JC200103", "FOGRA27", "EUROSB104",
            "FOGRA45", "FOGRA46", "FOGRA41", "CGATS TR 001", "CGATS TR001", "CGATS TR 003",
            "CGATS TR003", "CGATS TR 005", "CGATS TR005", "FOGRA28", "JCW2003", "EUROSB204",
            "FOGRA47", "FOGRA44", "FOGRA29", "JC200104", "FOGRA40", "FOGRA30", "FOGRA42", "IFRA26",
            "JCN2002", "CGATS TR 002", "CGATS TR002", "FOGRA33", "FOGRA37", "FOGRA31", "FOGRA35",
            "FOGRA32", "FOGRA34", "FOGRA36", "FOGRA38", "sRGB", "sRGB IEC61966-2.1",
            "Adobe RGB (1998)", "bg-sRGB", "sYCC", "scRGB", "scRGB-nl", "scYCC-nl", "ROMM RGB",
            "RIMM RGB", "ERIMM RGB", "eciRGB", "opRGB");

    private PDDocumentCatalog catalog;

    public CatalogValidationProcess()
    {
    }

    private boolean isStandardICCCharacterization(String name)
    {
        return listICC.stream().anyMatch(i -> i.contains(name));
    }

    @Override
    public void validate(PreflightContext ctx) throws ValidationException
    {
        PDDocument pdfbox = ctx.getDocument();
        catalog = pdfbox.getDocumentCatalog();

        if (catalog == null)
        {
            ctx.addValidationError(new ValidationError(ERROR_SYNTAX_NOCATALOG, "There are no Catalog entry in the Document"));
        } 
        else 
        {
            validateActions(ctx);
            validateLang(ctx);
            validateNames(ctx);
            validateOCProperties(ctx);
            validateOutputIntent(ctx);
        }
    }

    /**
     * This method validates if OpenAction entry contains forbidden action type. It checks too if an Additional Action
     * is present.
     * 
     * @param ctx
     * @throws ValidationException Propagate the ActionManager exception
     */
    private void validateActions(PreflightContext ctx) throws ValidationException
    {
        ContextHelper.validateElement(ctx, catalog.getCOSObject(), ACTIONS_PROCESS);
        // AA entry if forbidden in PDF/A-1
        if (catalog.getCOSObject().containsKey(COSName.AA))
        {
            addValidationError(ctx, new ValidationError(ERROR_ACTION_FORBIDDEN_ADDITIONAL_ACTION,
                    "The AA field is forbidden for the Catalog  when the PDF is a PDF/A"));
        }
    }

    /**
     * The Lang element is optional but it is recommended. This method check the Syntax of the Lang if this entry is
     * present.
     * 
     * @param ctx
     */
    private void validateLang(PreflightContext ctx)
    {
        String lang = catalog.getLanguage();
        if (lang != null && !lang.isEmpty() && !lang.matches("[A-Za-z]{1,8}(-[A-Za-z]{1,8})*"))
        {
            addValidationError(ctx, new ValidationError(ERROR_SYNTAX_LANG_NOT_RFC1766));
        }
    }

    /**
     * A Catalog shall not contain the EmbeddedFiles entry.
     * 
     * @param ctx
     */
    private void validateNames(PreflightContext ctx)
    {
        PDDocumentNameDictionary names = catalog.getNames();
        if (names != null)
        {
            if (names.getEmbeddedFiles() != null)
            {
                addValidationError(ctx, new ValidationError(ERROR_SYNTAX_TRAILER_CATALOG_EMBEDDEDFILES,
                        "EmbeddedFile entry is present in the Names dictionary"));
            }
            if (names.getJavaScript() != null)
            {
                addValidationError(ctx, new ValidationError(ERROR_ACTION_FORBIDDEN_ACTIONS_NAMED,
                        "Javascript entry is present in the Names dictionary"));
            }
        }
    }

    /**
     * A Catalog shall not contain the OCPProperties (Optional Content Properties) entry.
     * 
     * @param ctx
     */
    private void validateOCProperties(PreflightContext ctx)
    {
        if (catalog.getOCProperties() != null)
        {
            addValidationError(ctx, new ValidationError(ERROR_SYNTAX_TRAILER_CATALOG_OCPROPERTIES,
                    "A Catalog shall not contain the OCPProperties entry"));
        }
    }

    /**
     * This method checks the content of each OutputIntent. The S entry must contain GTS_PDFA1. The DestOutputProfile
     * must contain a valid ICC Profile Stream.
     * 
     * If there are more than one OutputIntent, they have to use the same ICC Profile.
     * 
     * This method returns a list of ValidationError. It is empty if no errors have been found.
     * 
     * @param ctx
     * @throws ValidationException
     */
    private void validateOutputIntent(PreflightContext ctx) throws ValidationException
    {
        COSArray outputIntents = catalog.getCOSObject().getCOSArray(COSName.OUTPUT_INTENTS);

        if (outputIntents == null)
        {
            return;
        }

        Map<COSObjectKey, Boolean> tmpDestOutputProfile = new HashMap<>();
<<<<<<< HEAD

=======
        if (outputIntents == null)
        {
            return;
        }
>>>>>>> cf772d81
        for (int i = 0; i < outputIntents.size(); ++i)
        {
            COSDictionary outputIntentDict = (COSDictionary) outputIntents.getObject(i);

            if (outputIntentDict == null)
            {
                addValidationError(ctx, new ValidationError(ERROR_GRAPHIC_OUTPUT_INTENT_INVALID_ENTRY,
                        "OutputIntent object is null or isn't a dictionary"));
            }
            else
            {
                // S entry is mandatory and must be equals to GTS_PDFA1
                COSName sValue = outputIntentDict.getCOSName(COSName.S);
                if (!COSName.GTS_PDFA1.equals(sValue))
                {
                    addValidationError(ctx, new ValidationError(ERROR_GRAPHIC_OUTPUT_INTENT_S_VALUE_INVALID,
                            "The S entry of the OutputIntent isn't GTS_PDFA1"));
                    continue;
                }

                // OutputConditionIdentifier is a mandatory field
                String outputConditionIdentifier = outputIntentDict
                        .getString(COSName.OUTPUT_CONDITION_IDENTIFIER);
                if (outputConditionIdentifier == null)
                {
                    // empty string is authorized (it may be an application specific value)
                    addValidationError(ctx, new ValidationError(ERROR_GRAPHIC_OUTPUT_INTENT_INVALID_ENTRY,
                            "The OutputIntentCondition is missing"));
                    continue;
                }

                /*
                 * If OutputConditionIdentifier is "Custom" or a non Standard ICC Characterization : DestOutputProfile
                 * and Info are mandatory DestOutputProfile must be a ICC Profile
                 *
                 * Because of PDF/A conforming file needs to specify the color characteristics, the DestOutputProfile is
                 * checked even if the OutputConditionIdentifier isn't "Custom"
                 */
                COSBase destOutputProfile = outputIntentDict.getItem(COSName.DEST_OUTPUT_PROFILE);
                validateICCProfile(destOutputProfile, tmpDestOutputProfile, ctx);

                PreflightConfiguration config = ctx.getConfig();
                if (config.isLazyValidation() && !isStandardICCCharacterization(outputConditionIdentifier))
                {
                    String info = outputIntentDict.getString(COSName.INFO);
                    if (info == null || info.isEmpty())
                    {
                        ValidationError error = new ValidationError(ERROR_GRAPHIC_OUTPUT_INTENT_INVALID_ENTRY,
                                "The Info entry of a OutputIntent dictionary is missing");
                        error.setWarning(true);
                        addValidationError(ctx, error);
                    }
                }
            }
        }
    }

    /**
     * This method checks the destOutputProfile which must be a valid ICCProfile.
     * 
     * If another ICCProfile exists in the mapDestOutputProfile, a ValidationError
     * (ERROR_GRAPHIC_OUTPUT_INTENT_ICC_PROFILE_MULTIPLE) is returned because only one profile is authorized. If the
     * ICCProfile already exists in the mapDestOutputProfile, the method returns null. If the destOutputProfile contains
     * an invalid ICCProfile, a ValidationError (ERROR_GRAPHIC_OUTPUT_INTENT_ICC_PROFILE_INVALID) is returned. If the
     * destOutputProfile is an empty stream, a ValidationError(ERROR_GRAPHIC_OUTPUT_INTENT_INVALID_ENTRY) is returned.
     * 
     * If the destOutputFile is valid, mapDestOutputProfile is updated, the ICCProfile is added to the document ctx and
     * null is returned.
     * 
     * @param destOutputProfile
     * @param mapDestOutputProfile
     * @param ctx the preflight context.
     * @throws ValidationException
     */
    private void validateICCProfile(COSBase destOutputProfile,
            Map<COSObjectKey, Boolean> mapDestOutputProfile,
            PreflightContext ctx) throws ValidationException
    {
        try
        {
            // destOutputProfile should be an instance of COSObject because of this is a object reference
            if (destOutputProfile instanceof COSObject)
            {
                if (mapDestOutputProfile.containsKey(new COSObjectKey((COSObject) destOutputProfile)))
                {
                    // the profile is already checked. continue
                    return;
                }
                else if (!mapDestOutputProfile.isEmpty())
                {
                    // A DestOutputProfile exits but it isn't the same, error
                    addValidationError(ctx, new ValidationError(ERROR_GRAPHIC_OUTPUT_INTENT_ICC_PROFILE_MULTIPLE,
                            "More than one ICCProfile is defined: " + destOutputProfile));
                    return;
                }
                // else the profile will be kept in the mapDestOutputProfile if it is valid
            }
            else
            {
                addValidationError(ctx, new ValidationError(ERROR_GRAPHIC_OUTPUT_INTENT_INVALID_ENTRY,
                        "OutputIntent object should be a reference: " + destOutputProfile));
                return;
            }

            // keep reference to avoid multiple profile definition
            mapDestOutputProfile.put(new COSObjectKey((COSObject) destOutputProfile), true);

            COSBase localDestOutputProfile = ((COSObject) destOutputProfile).getObject();
            if (!(localDestOutputProfile instanceof COSStream))
            {
                addValidationError(ctx, new ValidationError(ERROR_GRAPHIC_OUTPUT_INTENT_INVALID_ENTRY,
                        "OutputIntent object must be a stream"));
                return;
            }
            COSStream stream = (COSStream) localDestOutputProfile;

            COSArray array = new COSArray();
            array.add(COSName.ICCBASED);
            array.add(stream);
            PDICCBased iccBased = PDICCBased.create(array, null);
            PreflightConfiguration cfg = ctx.getConfig();
            ColorSpaceHelperFactory csFact = cfg.getColorSpaceHelperFact();
            ColorSpaceHelper csHelper =
                    csFact.getColorSpaceHelper(ctx, iccBased, ColorSpaceRestriction.NO_RESTRICTION);
            csHelper.validate();

            if (ctx.getIccProfileWrapper() == null)
            {
                try (InputStream is = stream.createInputStream())
                {
                    ctx.setIccProfileWrapper(new ICCProfileWrapper(ICC_Profile.getInstance(is)));
                }
            }
        }
        catch (IllegalArgumentException | ArrayIndexOutOfBoundsException e)
        {
            // this is not a ICC_Profile
            addValidationError(ctx, new ValidationError(ERROR_GRAPHIC_OUTPUT_INTENT_ICC_PROFILE_INVALID,
                    "DestOutputProfile isn't a valid ICCProfile: " + e.getMessage(), e));
        }
        catch (IOException e)
        {
            throw new ValidationException("Unable to parse the ICC Profile.", e);
        }
    }
}<|MERGE_RESOLUTION|>--- conflicted
+++ resolved
@@ -191,21 +191,12 @@
     private void validateOutputIntent(PreflightContext ctx) throws ValidationException
     {
         COSArray outputIntents = catalog.getCOSObject().getCOSArray(COSName.OUTPUT_INTENTS);
-
         if (outputIntents == null)
         {
             return;
         }
 
         Map<COSObjectKey, Boolean> tmpDestOutputProfile = new HashMap<>();
-<<<<<<< HEAD
-
-=======
-        if (outputIntents == null)
-        {
-            return;
-        }
->>>>>>> cf772d81
         for (int i = 0; i < outputIntents.size(); ++i)
         {
             COSDictionary outputIntentDict = (COSDictionary) outputIntents.getObject(i);
