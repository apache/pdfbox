/*
 * Licensed to the Apache Software Foundation (ASF) under one or more
 * contributor license agreements.  See the NOTICE file distributed with
 * this work for additional information regarding copyright ownership.
 * The ASF licenses this file to You under the Apache License, Version 2.0
 * (the "License"); you may not use this file except in compliance with
 * the License.  You may obtain a copy of the License at
 *
 *      http://www.apache.org/licenses/LICENSE-2.0
 *
 * Unless required by applicable law or agreed to in writing, software
 * distributed under the License is distributed on an "AS IS" BASIS,
 * WITHOUT WARRANTIES OR CONDITIONS OF ANY KIND, either express or implied.
 * See the License for the specific language governing permissions and
 * limitations under the License.
 */
package org.apache.fontbox.ttf;

import java.io.ByteArrayOutputStream;
import java.io.DataOutputStream;
import java.io.EOFException;
import java.io.IOException;
import java.io.InputStream;
import java.io.OutputStream;
import java.nio.charset.Charset;
import java.nio.charset.StandardCharsets;
import java.util.Calendar;
import java.util.HashMap;
import java.util.Iterator;
import java.util.LinkedHashMap;
import java.util.List;
import java.util.Map;
import java.util.Map.Entry;
import java.util.Set;
import java.util.SortedMap;
import java.util.SortedSet;
import java.util.TimeZone;
import java.util.TreeMap;
import java.util.TreeSet;
import org.apache.commons.logging.Log;
import org.apache.commons.logging.LogFactory;

/**
 * Subsetter for TrueType (TTF) fonts.
 *
 * <p>Originally developed by Wolfgang Glas for
 * <a href="https://clazzes.org/display/SKETCH/Clazzes.org+Sketch+Home">Sketch</a>.
 *
 * @author Wolfgang Glas
 */
public final class TTFSubsetter
{
    private static final Log LOG = LogFactory.getLog(TTFSubsetter.class);
    
    private static final byte[] PAD_BUF = new byte[] { 0, 0, 0 };

    private final TrueTypeFont ttf;
    private final CmapLookup unicodeCmap;
    private final SortedMap<Integer, Integer> uniToGID;

    private final List<String> keepTables;
    private final SortedSet<Integer> glyphIds; // new glyph ids
    private String prefix;
    private boolean hasAddedCompoundReferences;

    /**
     * Creates a subsetter for the given font.
     *
     * @param ttf the font to be subset
     * 
     * @throws IOException if there is an error reading the font data
     */
    public TTFSubsetter(TrueTypeFont ttf) throws IOException
    {
        this(ttf, null);
    }

    /**
     * Creates a subsetter for the given font.
     * 
     * @param ttf the font to be subset
     * @param tables optional tables to keep if present
     * 
     * @throws IOException if there is an error reading the font data
     */
    public TTFSubsetter(TrueTypeFont ttf, List<String> tables) throws IOException
    {
        this.ttf = ttf;
        this.keepTables = tables;

        uniToGID = new TreeMap<>();
        glyphIds = new TreeSet<>();

        // find the best Unicode cmap
        this.unicodeCmap = ttf.getUnicodeCmapLookup();

        // always copy GID 0
        glyphIds.add(0);
    }

    /**
     * Sets the prefix to add to the font's PostScript name.
     *
     * @param prefix to be used as prefix for the PostScript name of the font
     */
    public void setPrefix(String prefix)
    {
        this.prefix = prefix;
    }
    
    /**
     * Add the given character code to the subset.
     * 
     * @param unicode character code
     */
    public void add(int unicode)
    {
        int gid = unicodeCmap.getGlyphId(unicode);
        if (gid != 0)
        {
            uniToGID.put(unicode, gid);
            glyphIds.add(gid);
        }
    }

    /**
     * Add the given character codes to the subset.
     *
     * @param unicodeSet character code set
     */
    public void addAll(Set<Integer> unicodeSet)
    {
        unicodeSet.forEach(this::add);
    }

    /**
     * Returns the map of new -&gt; old GIDs.
     * 
     * @return the GID map
     * 
     * @throws IOException if the font data could not be read
     */
    public Map<Integer, Integer> getGIDMap() throws IOException
    {
        addCompoundReferences();

        Map<Integer, Integer> newToOld = new HashMap<>();
        int newGID = 0;
        for (int oldGID : glyphIds)
        {
            newToOld.put(newGID, oldGID);
            newGID++;
        }
        return newToOld;
    }

    /**
     * @param out The data output stream.
     * @param nTables The number of table.
     * @return The file offset of the first TTF table to write.
     * @throws IOException Upon errors.
     */
    private long writeFileHeader(DataOutputStream out, int nTables) throws IOException
    {
        out.writeInt(0x00010000);
        out.writeShort(nTables);
        
        int mask = Integer.highestOneBit(nTables);
        int searchRange = mask * 16;
        out.writeShort(searchRange);
        
        int entrySelector = log2(mask);
    
        out.writeShort(entrySelector);
        
        // numTables * 16 - searchRange
        int last = 16 * nTables - searchRange;
        out.writeShort(last);
        
        return 0x00010000L + toUInt32(nTables, searchRange) + toUInt32(entrySelector, last);
    }
        
    private long writeTableHeader(DataOutputStream out, String tag, long offset, byte[] bytes)
            throws IOException 
    {
        long checksum = 0;
        for (int nup = 0, n = bytes.length; nup < n; nup++)
        {
            checksum += (bytes[nup] & 0xffL) << 24 - nup % 4 * 8;
        }
        checksum &= 0xffffffffL;

        byte[] tagbytes = tag.getBytes(StandardCharsets.US_ASCII);

        out.write(tagbytes, 0, 4);
        out.writeInt((int)checksum);
        out.writeInt((int)offset);
        out.writeInt(bytes.length);

        // account for the checksum twice, once for the header field, once for the content itself
        return toUInt32(tagbytes) + checksum + checksum + offset + bytes.length;
    }

    private void writeTableBody(OutputStream os, byte[] bytes) throws IOException
    {
        int n = bytes.length;
        os.write(bytes);
        if (n % 4 != 0)
        {
            os.write(PAD_BUF, 0, 4 - n % 4);
        }
    }

    private byte[] buildHeadTable() throws IOException
    {
        ByteArrayOutputStream bos = new ByteArrayOutputStream();
        DataOutputStream out = new DataOutputStream(bos);

        HeaderTable h = ttf.getHeader();
        writeFixed(out, h.getVersion());
        writeFixed(out, h.getFontRevision());
        writeUint32(out, 0); // h.getCheckSumAdjustment()
        writeUint32(out, h.getMagicNumber());
        writeUint16(out, h.getFlags());
        writeUint16(out, h.getUnitsPerEm());
        writeLongDateTime(out, h.getCreated());
        writeLongDateTime(out, h.getModified());
        writeSInt16(out, h.getXMin());
        writeSInt16(out, h.getYMin());
        writeSInt16(out, h.getXMax());
        writeSInt16(out, h.getYMax());
        writeUint16(out, h.getMacStyle());
        writeUint16(out, h.getLowestRecPPEM());
        writeSInt16(out, h.getFontDirectionHint());
        // force long format of 'loca' table
        writeSInt16(out, (short)1); // h.getIndexToLocFormat()
        writeSInt16(out, h.getGlyphDataFormat());
        out.flush();

        return bos.toByteArray();
    }

    private byte[] buildHheaTable() throws IOException
    {
        ByteArrayOutputStream bos = new ByteArrayOutputStream();
        DataOutputStream out = new DataOutputStream(bos);

        HorizontalHeaderTable h = ttf.getHorizontalHeader();
        writeFixed(out, h.getVersion());
        writeSInt16(out, h.getAscender());
        writeSInt16(out, h.getDescender());
        writeSInt16(out, h.getLineGap());
        writeUint16(out, h.getAdvanceWidthMax());
        writeSInt16(out, h.getMinLeftSideBearing());
        writeSInt16(out, h.getMinRightSideBearing());
        writeSInt16(out, h.getXMaxExtent());
        writeSInt16(out, h.getCaretSlopeRise());
        writeSInt16(out, h.getCaretSlopeRun());
        writeSInt16(out, h.getReserved1()); // caretOffset
        writeSInt16(out, h.getReserved2());
        writeSInt16(out, h.getReserved3());
        writeSInt16(out, h.getReserved4());
        writeSInt16(out, h.getReserved5());
        writeSInt16(out, h.getMetricDataFormat());

        // is there a GID >= numberOfHMetrics ? Then keep the last entry of original hmtx table,
        // (add if it isn't in our set of GIDs), see also in buildHmtxTable()
        int hmetrics = glyphIds.subSet(0, h.getNumberOfHMetrics()).size();
        if (glyphIds.last() >= h.getNumberOfHMetrics() && !glyphIds.contains(h.getNumberOfHMetrics()-1))
        {
            ++hmetrics;
        }
        writeUint16(out, hmetrics);

        out.flush();
        return bos.toByteArray();
    }

    private boolean shouldCopyNameRecord(NameRecord nr)
    {
        return nr.getPlatformId() == NameRecord.PLATFORM_WINDOWS
                && nr.getPlatformEncodingId() == NameRecord.ENCODING_WINDOWS_UNICODE_BMP
                && nr.getLanguageId() == NameRecord.LANGUAGE_WINDOWS_EN_US
                && nr.getNameId() >= 0 && nr.getNameId() < 7;
    }

    private byte[] buildNameTable() throws IOException
    {
        ByteArrayOutputStream bos = new ByteArrayOutputStream();
        DataOutputStream out = new DataOutputStream(bos);

        NamingTable name = ttf.getNaming();
        if (name == null || keepTables != null && !keepTables.contains(NamingTable.TAG))
        {
            return null;
        }

        List<NameRecord> nameRecords = name.getNameRecords();
        int numRecords = (int) nameRecords.stream().filter(this::shouldCopyNameRecord).count();
        writeUint16(out, 0);
        writeUint16(out, numRecords);
        writeUint16(out, 2*3 + 2*6 * numRecords);

        if (numRecords == 0)
        {
            return null;
        }

        byte[][] names = new byte[numRecords][];
        int j = 0;
        for (NameRecord nameRecord : nameRecords)
        {
            if (shouldCopyNameRecord(nameRecord))
            {
                int platform = nameRecord.getPlatformId();
                int encoding = nameRecord.getPlatformEncodingId();
                Charset charset = StandardCharsets.ISO_8859_1;

                if (platform == CmapTable.PLATFORM_WINDOWS &&
                    encoding == CmapTable.ENCODING_WIN_UNICODE_BMP)
                {
                    charset = StandardCharsets.UTF_16BE;
                }
                else if (platform == 2) // ISO [deprecated]=
                {
                    if (encoding == 0) // 7-bit ASCII
                    {
                        charset = StandardCharsets.US_ASCII;
                    }
                    else if (encoding == 1) // ISO 10646=
                    {
                        //not sure is this is correct??
                        charset = StandardCharsets.UTF_16BE;
                    }
                }
                String value = nameRecord.getString();
                if (nameRecord.getNameId() == 6 && prefix != null)
                {
                    value = prefix + value;
                }
                names[j] = value.getBytes(charset);
                j++;
            }
        }

        int offset = 0;
        j = 0;
        for (NameRecord nr : nameRecords)
        {
            if (shouldCopyNameRecord(nr))
            {
                writeUint16(out, nr.getPlatformId());
                writeUint16(out, nr.getPlatformEncodingId());
                writeUint16(out, nr.getLanguageId());
                writeUint16(out, nr.getNameId());
                writeUint16(out, names[j].length);
                writeUint16(out, offset);
                offset += names[j].length;
                j++;
            }
        }

        for (int i = 0; i < numRecords; i++)
        {
            out.write(names[i]);
        }

        out.flush();
        return bos.toByteArray();
    }

    private byte[] buildMaxpTable() throws IOException
    {
        ByteArrayOutputStream bos = new ByteArrayOutputStream();
        DataOutputStream out = new DataOutputStream(bos);

        MaximumProfileTable p = ttf.getMaximumProfile();
        writeFixed(out, 1.0);
        writeUint16(out, glyphIds.size());
        writeUint16(out, p.getMaxPoints());
        writeUint16(out, p.getMaxContours());
        writeUint16(out, p.getMaxCompositePoints());
        writeUint16(out, p.getMaxCompositeContours());
        writeUint16(out, p.getMaxZones());
        writeUint16(out, p.getMaxTwilightPoints());
        writeUint16(out, p.getMaxStorage());
        writeUint16(out, p.getMaxFunctionDefs());
        writeUint16(out, p.getMaxInstructionDefs());
        writeUint16(out, p.getMaxStackElements());
        writeUint16(out, p.getMaxSizeOfInstructions());
        writeUint16(out, p.getMaxComponentElements());
        writeUint16(out, p.getMaxComponentDepth());

        out.flush();
        return bos.toByteArray();
    }

    private byte[] buildOS2Table() throws IOException
    {
        OS2WindowsMetricsTable os2 = ttf.getOS2Windows();
        if (os2 == null || uniToGID.isEmpty()
                || keepTables != null && !keepTables.contains(OS2WindowsMetricsTable.TAG))
        {
            return null;
        }

        ByteArrayOutputStream bos = new ByteArrayOutputStream();
        DataOutputStream out = new DataOutputStream(bos);

        writeUint16(out, os2.getVersion());
        writeSInt16(out, os2.getAverageCharWidth());
        writeUint16(out, os2.getWeightClass());
        writeUint16(out, os2.getWidthClass());

        writeSInt16(out, os2.getFsType());

        writeSInt16(out, os2.getSubscriptXSize());
        writeSInt16(out, os2.getSubscriptYSize());
        writeSInt16(out, os2.getSubscriptXOffset());
        writeSInt16(out, os2.getSubscriptYOffset());

        writeSInt16(out, os2.getSuperscriptXSize());
        writeSInt16(out, os2.getSuperscriptYSize());
        writeSInt16(out, os2.getSuperscriptXOffset());
        writeSInt16(out, os2.getSuperscriptYOffset());

        writeSInt16(out, os2.getStrikeoutSize());
        writeSInt16(out, os2.getStrikeoutPosition());
        writeSInt16(out, (short)os2.getFamilyClass());
        out.write(os2.getPanose());

        writeUint32(out, 0);
        writeUint32(out, 0);
        writeUint32(out, 0);
        writeUint32(out, 0);

        out.write(os2.getAchVendId().getBytes(StandardCharsets.US_ASCII));

        writeUint16(out, os2.getFsSelection());
        writeUint16(out, uniToGID.firstKey());
        writeUint16(out, uniToGID.lastKey());
        writeUint16(out, os2.getTypoAscender());
        writeUint16(out, os2.getTypoDescender());
        writeUint16(out, os2.getTypoLineGap());
        writeUint16(out, os2.getWinAscent());
        writeUint16(out, os2.getWinDescent());

        out.flush();
        return bos.toByteArray();
    }

    // never returns null
    private byte[] buildLocaTable(long[] newOffsets) throws IOException
    {
        ByteArrayOutputStream bos = new ByteArrayOutputStream();
        DataOutputStream out = new DataOutputStream(bos);

        for (long offset : newOffsets)
        {
            writeUint32(out, offset);
        }

        out.flush();
        return bos.toByteArray();
    }

    /**
     * Resolve compound glyph references.
     */
    private void addCompoundReferences() throws IOException
    {
        if (hasAddedCompoundReferences)
        {
            return;
        }
        hasAddedCompoundReferences = true;

        boolean hasNested;
        GlyphTable g = ttf.getGlyph();
        long[] offsets = ttf.getIndexToLocation().getOffsets();
        do
        {
            Set<Integer> glyphIdsToAdd = null;
            try (InputStream is = ttf.getOriginalData())
            {
                long isResult = is.skip(g.getOffset());
<<<<<<< HEAD
                
                if (isResult != g.getOffset())
=======

                if (Long.compare(isResult, g.getOffset()) != 0)
>>>>>>> 94b3d15f
                {
                    LOG.debug("Tried skipping " + g.getOffset() + " bytes but skipped only " + isResult + " bytes");
                }

                long lastOff = 0L;
                for (Integer glyphId : glyphIds)
                {
                    long offset = offsets[glyphId];
                    long len = offsets[glyphId + 1] - offset;
                    isResult = is.skip(offset - lastOff);
                    
                    if (isResult != offset - lastOff)
                    {
                        LOG.debug("Tried skipping " + (offset - lastOff) + " bytes but skipped only " + isResult + " bytes");
                    }

                    byte[] buf = new byte[(int)len];
                    isResult = is.read(buf);

                    if (isResult != len)
                    {
                        LOG.debug("Tried reading " + len + " bytes but only " + isResult + " bytes read");
                    }
                    
                    // rewrite glyphIds for compound glyphs
                    if (buf.length >= 2 && buf[0] == -1 && buf[1] == -1)
                    {
                        int off = 2*5;
                        int flags;
                        do
                        {
                            flags = (buf[off] & 0xff) << 8 | buf[off + 1] & 0xff;
                            off +=2;
                            int ogid = (buf[off] & 0xff) << 8 | buf[off + 1] & 0xff;
                            if (!glyphIds.contains(ogid))
                            {
                                if (glyphIdsToAdd == null)
                                {
                                    glyphIdsToAdd = new TreeSet<>();
                                }
                                glyphIdsToAdd.add(ogid);
                            }
                            off += 2;
                            // ARG_1_AND_2_ARE_WORDS
                            if ((flags & 1 << 0) != 0)
                            {
                                off += 2 * 2;
                            }
                            else
                            {
                                off += 2;
                            }
                            // WE_HAVE_A_TWO_BY_TWO
                            if ((flags & 1 << 7) != 0)
                            {
                                off += 2 * 4;
                            }
                            // WE_HAVE_AN_X_AND_Y_SCALE
                            else if ((flags & 1 << 6) != 0)
                            {
                                off += 2 * 2;
                            }
                            // WE_HAVE_A_SCALE
                            else if ((flags & 1 << 3) != 0)
                            {
                                off += 2;
                            }
                        }
                        while ((flags & 1 << 5) != 0); // MORE_COMPONENTS

                    }
                    lastOff = offsets[glyphId + 1];
                }
            }
<<<<<<< HEAD
            finally
            {
                is.close();
            }
=======
>>>>>>> 94b3d15f
            hasNested = glyphIdsToAdd != null;
            if (hasNested)
            {
                glyphIds.addAll(glyphIdsToAdd);
            }
        }
        while (hasNested);
    }

    // never returns null
    private byte[] buildGlyfTable(long[] newOffsets) throws IOException
    {
        ByteArrayOutputStream bos = new ByteArrayOutputStream();

        GlyphTable g = ttf.getGlyph();
        long[] offsets = ttf.getIndexToLocation().getOffsets();
        try (InputStream is = ttf.getOriginalData())
        {
            long isResult = is.skip(g.getOffset());

            if (isResult != g.getOffset())
            {
                LOG.debug("Tried skipping " + g.getOffset() + " bytes but skipped only " + isResult + " bytes");
            }

            long prevEnd = 0;    // previously read glyph offset
            long newOffset = 0;  // new offset for the glyph in the subset font
            int newGid = 0;      // new GID in subset font

            // for each glyph in the subset
            for (Integer gid : glyphIds)
            {
                long offset = offsets[gid];
                long length = offsets[gid + 1] - offset;

                newOffsets[newGid++] = newOffset;
                isResult = is.skip(offset - prevEnd);

                if (isResult != offset - prevEnd)
                {
                    LOG.debug("Tried skipping " + (offset - prevEnd) + " bytes but skipped only " + isResult + " bytes");
                }

                byte[] buf = new byte[(int)length];
                isResult = is.read(buf);

                if (isResult != length)
                {
                    LOG.debug("Tried reading " + length + " bytes but only " + isResult + " bytes read");
                }

                // detect glyph type
                if (buf.length >= 2 && buf[0] == -1 && buf[1] == -1)
                {
                    // compound glyph
                    int off = 2*5;
                    int flags;
                    do
                    {
                        // flags
                        flags = (buf[off] & 0xff) << 8 | buf[off + 1] & 0xff;
                        off += 2;

                        // glyphIndex
                        int componentGid = (buf[off] & 0xff) << 8 | buf[off + 1] & 0xff;
                        glyphIds.add(componentGid);

                        int newComponentGid = getNewGlyphId(componentGid);
                        buf[off]   = (byte)(newComponentGid >>> 8);
                        buf[off + 1] = (byte)newComponentGid;
                        off += 2;

                        // ARG_1_AND_2_ARE_WORDS
                        if ((flags & 1 << 0) != 0)
                        {
                            off += 2 * 2;
                        }
                        else
                        {
                            off += 2;
                        }
                        // WE_HAVE_A_TWO_BY_TWO
                        if ((flags & 1 << 7) != 0)
                        {
                            off += 2 * 4;
                        }
                        // WE_HAVE_AN_X_AND_Y_SCALE
                        else if ((flags & 1 << 6) != 0)
                        {
                            off += 2 * 2;
                        }
                        // WE_HAVE_A_SCALE
                        else if ((flags & 1 << 3) != 0)
                        {
                            off += 2;
                        }
                    }
                    while ((flags & 1 << 5) != 0); // MORE_COMPONENTS

                    // WE_HAVE_INSTRUCTIONS
                    if ((flags & 0x0100) == 0x0100)
                    {
                        // USHORT numInstr
                        int numInstr = (buf[off] & 0xff) << 8 | buf[off + 1] & 0xff;
                        off += 2;

                        // BYTE instr[numInstr]
                        off += numInstr;
                    }

                    // write the compound glyph
                    bos.write(buf, 0, off);

                    // offset to start next glyph
                    newOffset += off;
                }
                else if (buf.length > 0)
                {
                    // copy the entire glyph
                    bos.write(buf, 0, buf.length);

                    // offset to start next glyph
                    newOffset += buf.length;
                }

                // 4-byte alignment
                if (newOffset % 4 != 0)
                {
                    int len = 4 - (int)(newOffset % 4);
                    bos.write(PAD_BUF, 0, len);
                    newOffset += len;
                }

                prevEnd = offset + length;
            }
            newOffsets[newGid++] = newOffset;
        }

        return bos.toByteArray();
    }

    private int getNewGlyphId(Integer oldGid)
    {
        return glyphIds.headSet(oldGid).size();
    }

    private byte[] buildCmapTable() throws IOException
    {
        if (ttf.getCmap() == null || uniToGID.isEmpty()
                || keepTables != null && !keepTables.contains(CmapTable.TAG))
        {
            return null;
        }

        ByteArrayOutputStream bos = new ByteArrayOutputStream();
        DataOutputStream out = new DataOutputStream(bos);

        // cmap header
        writeUint16(out, 0); // version
        writeUint16(out, 1); // numberSubtables

        // encoding record
        writeUint16(out, CmapTable.PLATFORM_WINDOWS); // platformID
        writeUint16(out, CmapTable.ENCODING_WIN_UNICODE_BMP); // platformSpecificID
        writeUint32(out, 12); // offset 4 * 2 + 4

        // build Format 4 subtable (Unicode BMP)
        Iterator<Entry<Integer, Integer>> it = uniToGID.entrySet().iterator();
        Entry<Integer, Integer> lastChar = it.next();
        Entry<Integer, Integer> prevChar = lastChar;
        int lastGid = getNewGlyphId(lastChar.getValue());

        // +1 because .notdef is missing in uniToGID
        int[] startCode = new int[uniToGID.size()+1];
        int[] endCode = new int[startCode.length];
        int[] idDelta = new int[startCode.length];
        int segCount = 0;
        while(it.hasNext())
        {
            Entry<Integer, Integer> curChar2Gid = it.next();
            int curGid = getNewGlyphId(curChar2Gid.getValue());

            // todo: need format Format 12 for non-BMP
            if (curChar2Gid.getKey() > 0xFFFF)
            {
                throw new UnsupportedOperationException("non-BMP Unicode character");
            }

            if (curChar2Gid.getKey() != prevChar.getKey()+1 ||
                curGid - lastGid != curChar2Gid.getKey() - lastChar.getKey())
            {
                if (lastGid != 0)
                {
                    // don't emit ranges, which map to GID 0, the
                    // undef glyph is emitted a the very last segment
                    startCode[segCount] = lastChar.getKey();
                    endCode[segCount] = prevChar.getKey();
                    idDelta[segCount] = lastGid - lastChar.getKey();
                    segCount++;
                }
                else if (!lastChar.getKey().equals(prevChar.getKey()))
                {
                    // shorten ranges which start with GID 0 by one
                    startCode[segCount] = lastChar.getKey() + 1;
                    endCode[segCount] = prevChar.getKey();
                    idDelta[segCount] = lastGid - lastChar.getKey();
                    segCount++;
                }
                lastGid = curGid;
                lastChar = curChar2Gid;
            }
            prevChar = curChar2Gid;
        }

        // trailing segment
        startCode[segCount] = lastChar.getKey();
        endCode[segCount] = prevChar.getKey();
        idDelta[segCount] = lastGid -lastChar.getKey();
        segCount++;

        // GID 0
        startCode[segCount] = 0xffff;
        endCode[segCount] = 0xffff;
        idDelta[segCount] = 1;
        segCount++;

        // write format 4 subtable
        int searchRange = 2 * (int)Math.pow(2, log2(segCount));
        writeUint16(out, 4); // format
        writeUint16(out, 8 * 2 + segCount * 4*2); // length
        writeUint16(out, 0); // language
        writeUint16(out, segCount * 2); // segCountX2
        writeUint16(out, searchRange); // searchRange
        writeUint16(out, log2(searchRange / 2)); // entrySelector
        writeUint16(out, 2 * segCount - searchRange); // rangeShift

        // endCode[segCount]
        for (int i = 0; i < segCount; i++)
        {
            writeUint16(out, endCode[i]);
        }

        // reservedPad
        writeUint16(out, 0);

        // startCode[segCount]
        for (int i = 0; i < segCount; i++)
        {
            writeUint16(out, startCode[i]);
        }

        // idDelta[segCount]
        for (int i = 0; i < segCount; i++)
        {
            writeUint16(out, idDelta[i]);
        }

        for (int i = 0; i < segCount; i++)
        {
            writeUint16(out, 0);
        }

        return bos.toByteArray();
    }

    private byte[] buildPostTable() throws IOException
    {
        PostScriptTable post = ttf.getPostScript();
        if (post == null || keepTables != null && !keepTables.contains(PostScriptTable.TAG))
        {
            return null;
        }

        ByteArrayOutputStream bos = new ByteArrayOutputStream();
        DataOutputStream out = new DataOutputStream(bos);

        writeFixed(out, 2.0); // version
        writeFixed(out, post.getItalicAngle());
        writeSInt16(out, post.getUnderlinePosition());
        writeSInt16(out, post.getUnderlineThickness());
        writeUint32(out, post.getIsFixedPitch());
        writeUint32(out, post.getMinMemType42());
        writeUint32(out, post.getMaxMemType42());
        writeUint32(out, post.getMinMemType1());
        writeUint32(out, post.getMaxMemType1());

        // version 2.0

        // numberOfGlyphs
        writeUint16(out, glyphIds.size());

        // glyphNameIndex[numGlyphs]
        Map<String, Integer> names = new LinkedHashMap<>();
        for (int gid : glyphIds)
        {
            String name = post.getName(gid);
            Integer macId = WGL4Names.getGlyphIndex(name);
            if (macId != null)
            {
                // the name is implicit, as it's from MacRoman
                writeUint16(out, macId);
            }
            else
            {
                // the name will be written explicitly
                Integer ordinal = names.computeIfAbsent(name, dummy -> names.size());
                writeUint16(out, 258 + ordinal);
            }
        }

        // names[numberNewGlyphs]
        for (String name : names.keySet())
        {
            byte[] buf = name.getBytes(StandardCharsets.US_ASCII);
            writeUint8(out, buf.length);
            out.write(buf);
        }

        out.flush();
        return bos.toByteArray();
    }

    private byte[] buildHmtxTable() throws IOException
    {
        ByteArrayOutputStream bos = new ByteArrayOutputStream();

        HorizontalHeaderTable h = ttf.getHorizontalHeader();
        HorizontalMetricsTable hm = ttf.getHorizontalMetrics();
        InputStream is = ttf.getOriginalData();
        
        // more info: https://developer.apple.com/fonts/TrueType-Reference-Manual/RM06/Chap6hmtx.html
        int lastgid = h.getNumberOfHMetrics() - 1;
        // true if lastgid is not in the set: we'll need its width (but not its left side bearing) later
        boolean needLastGidWidth = glyphIds.last() > lastgid && !glyphIds.contains(lastgid);

        try
        {
            long isResult = is.skip(hm.getOffset());

            if (isResult != hm.getOffset())
            {
                LOG.debug("Tried skipping " + hm.getOffset() + " bytes but only " + isResult + " bytes skipped");
            }

            long lastOffset = 0;
            for (Integer glyphId : glyphIds)
            {
                // offset in original file
                long offset;
                if (glyphId <= lastgid)
                {
                    // copy width and lsb
                    offset = glyphId * 4l;
                    lastOffset = copyBytes(is, bos, offset, lastOffset, 4);
                }
                else 
                {
                    if (needLastGidWidth)
                    {
                        // one time only: copy width from lastgid, whose width applies
                        // to all later glyphs
                        needLastGidWidth = false;
                        offset = lastgid * 4l;
                        lastOffset = copyBytes(is, bos, offset, lastOffset, 2);

                        // then go on with lsb from actual glyph (lsb are individual even in monotype fonts)
                    }

                    // copy lsb only, as we are beyond numOfHMetrics
                    offset = h.getNumberOfHMetrics() * 4l + (glyphId - h.getNumberOfHMetrics()) * 2l;
                    lastOffset = copyBytes(is, bos, offset, lastOffset, 2);
                }
            }

            return bos.toByteArray();
        }
        finally
        {
            is.close();
        }
    }

    private long copyBytes(InputStream is, OutputStream os, long newOffset, long lastOffset, int count)
            throws IOException
    {
        // skip over from last original offset
        long nskip = newOffset - lastOffset;
        if (nskip != is.skip(nskip))
        {
            throw new EOFException("Unexpected EOF exception parsing glyphId of hmtx table.");
        }
        byte[] buf = new byte[count];
        if (count != is.read(buf, 0, count))
        {
            throw new EOFException("Unexpected EOF exception parsing glyphId of hmtx table.");
        }
        os.write(buf, 0, count);
        return newOffset + count; 
    }

    /**
     * Write the subfont to the given output stream.
     *
     * @param os the stream used for writing. It will be closed by this method.
     * @throws IOException if something went wrong.
     * @throws IllegalStateException if the subset is empty.
     */
    public void writeToStream(OutputStream os) throws IOException
    {
        if (glyphIds.isEmpty() && uniToGID.isEmpty())
        {
            LOG.info("font subset is empty");
        }
        
        addCompoundReferences();

        try (DataOutputStream out = new DataOutputStream(os))
        {
            long[] newLoca = new long[glyphIds.size() + 1];

            // generate tables in dependency order
            byte[] head = buildHeadTable();
            byte[] hhea = buildHheaTable();
            byte[] maxp = buildMaxpTable();
            byte[] name = buildNameTable();
            byte[] os2  = buildOS2Table();
            byte[] glyf = buildGlyfTable(newLoca);
            byte[] loca = buildLocaTable(newLoca);
            byte[] cmap = buildCmapTable();
            byte[] hmtx = buildHmtxTable();
            byte[] post = buildPostTable();

            // save to TTF in optimized order
            Map<String, byte[]> tables = new TreeMap<>();
            if (os2 != null)
            {
                tables.put(OS2WindowsMetricsTable.TAG, os2);
            }
            if (cmap != null)
            {
                tables.put(CmapTable.TAG, cmap);
            }
            tables.put(GlyphTable.TAG, glyf);
            tables.put(HeaderTable.TAG, head);
            tables.put(HorizontalHeaderTable.TAG, hhea);
            tables.put(HorizontalMetricsTable.TAG, hmtx);
            tables.put(IndexToLocationTable.TAG, loca);
            tables.put(MaximumProfileTable.TAG, maxp);
            if (name != null)
            {
                tables.put(NamingTable.TAG, name);
            }
            if (post != null)
            {
                tables.put(PostScriptTable.TAG, post);
            }

            // copy all other tables
            for (Map.Entry<String, TTFTable> entry : ttf.getTableMap().entrySet())
            {
                String tag = entry.getKey();
                TTFTable table = entry.getValue();

                if (!tables.containsKey(tag) && (keepTables == null || keepTables.contains(tag)))
                {
                    tables.put(tag, ttf.getTableBytes(table));
                }
            }

            // calculate checksum
            long checksum = writeFileHeader(out, tables.size());
            long offset = 12L + 16L * tables.size();
            for (Map.Entry<String, byte[]> entry : tables.entrySet())
            {
                checksum += writeTableHeader(out, entry.getKey(), offset, entry.getValue());
                offset += (entry.getValue().length + 3L) / 4 * 4;
            }
            checksum = 0xB1B0AFBAL - (checksum & 0xffffffffL);

            // update checksumAdjustment in 'head' table
            head[8] = (byte)(checksum >>> 24);
            head[9] = (byte)(checksum >>> 16);
            head[10] = (byte)(checksum >>> 8);
            head[11] = (byte)checksum;
            for (byte[] bytes : tables.values())
            {
                writeTableBody(out, bytes);
            }
        }
    }

    private void writeFixed(DataOutputStream out, double f) throws IOException
    {
        double ip = Math.floor(f);
        double fp = (f-ip) * 65536.0;
        out.writeShort((int)ip);
        out.writeShort((int)fp);
    }

    private void writeUint32(DataOutputStream out, long l) throws IOException
    {
        out.writeInt((int)l);
    }

    private void writeUint16(DataOutputStream out, int i) throws IOException
    {
        out.writeShort(i);
    }

    private void writeSInt16(DataOutputStream out, short i) throws IOException
    {
        out.writeShort(i);
    }

    private void writeUint8(DataOutputStream out, int i) throws IOException
    {
        out.writeByte(i);
    }

    private void writeLongDateTime(DataOutputStream out, Calendar calendar) throws IOException
    {
        // inverse operation of TTFDataStream.readInternationalDate()
        Calendar cal = Calendar.getInstance(TimeZone.getTimeZone("UTC"));
        cal.set(1904, 0, 1, 0, 0, 0);
        cal.set(Calendar.MILLISECOND, 0);
        long millisFor1904 = cal.getTimeInMillis();
        long secondsSince1904 = (calendar.getTimeInMillis() - millisFor1904) / 1000L;
        out.writeLong(secondsSince1904);
    }

    private long toUInt32(int high, int low)
    {
        return (high & 0xffffL) << 16 | low & 0xffffL;
    }

    private long toUInt32(byte[] bytes)
    {
        return (bytes[0] & 0xffL) << 24
                | (bytes[1] & 0xffL) << 16
                | (bytes[2] & 0xffL) << 8
                | bytes[3] & 0xffL;
    }

    private int log2(int num)
    {
        return (int) Math.floor(Math.log(num) / Math.log(2));
    }

    public void addGlyphIds(Set<Integer> allGlyphIds)
    {
        glyphIds.addAll(allGlyphIds);
    }

}<|MERGE_RESOLUTION|>--- conflicted
+++ resolved
@@ -484,13 +484,8 @@
             try (InputStream is = ttf.getOriginalData())
             {
                 long isResult = is.skip(g.getOffset());
-<<<<<<< HEAD
-                
-                if (isResult != g.getOffset())
-=======
 
                 if (Long.compare(isResult, g.getOffset()) != 0)
->>>>>>> 94b3d15f
                 {
                     LOG.debug("Tried skipping " + g.getOffset() + " bytes but skipped only " + isResult + " bytes");
                 }
@@ -565,13 +560,6 @@
                     lastOff = offsets[glyphId + 1];
                 }
             }
-<<<<<<< HEAD
-            finally
-            {
-                is.close();
-            }
-=======
->>>>>>> 94b3d15f
             hasNested = glyphIdsToAdd != null;
             if (hasNested)
             {
