--- conflicted
+++ resolved
@@ -83,8 +83,6 @@
         return tables.containsKey(CFFTable.TAG);
     }
 
-<<<<<<< HEAD
-=======
     /**
      * Returns true if this font uses OpenType Layout (Advanced Typographic) tables.
      */
@@ -96,5 +94,4 @@
                 || tables.containsKey(GlyphSubstitutionTable.TAG) //
                 || tables.containsKey(OTLTable.TAG);
     }
->>>>>>> b56cfb98
 }