/*
 * Licensed to the Apache Software Foundation (ASF) under one or more
 * contributor license agreements.  See the NOTICE file distributed with
 * this work for additional information regarding copyright ownership.
 * The ASF licenses this file to You under the Apache License, Version 2.0
 * (the "License"); you may not use this file except in compliance with
 * the License.  You may obtain a copy of the License at
 *
 *      http://www.apache.org/licenses/LICENSE-2.0
 *
 * Unless required by applicable law or agreed to in writing, software
 * distributed under the License is distributed on an "AS IS" BASIS,
 * WITHOUT WARRANTIES OR CONDITIONS OF ANY KIND, either express or implied.
 * See the License for the specific language governing permissions and
 * limitations under the License.
 */

package org.apache.fontbox.ttf;

import java.io.IOException;
import java.util.ArrayList;
import java.util.Collection;
import java.util.Collections;
import java.util.HashMap;
import java.util.Iterator;
import java.util.LinkedHashMap;
import java.util.List;
import java.util.Map;

import org.apache.commons.logging.Log;
import org.apache.commons.logging.LogFactory;
import org.apache.fontbox.ttf.gsub.GlyphSubstitutionDataExtractor;
import org.apache.fontbox.ttf.model.GsubData;
import org.apache.fontbox.ttf.table.common.CoverageTable;
import org.apache.fontbox.ttf.table.common.CoverageTableFormat1;
import org.apache.fontbox.ttf.table.common.CoverageTableFormat2;
import org.apache.fontbox.ttf.table.common.FeatureListTable;
import org.apache.fontbox.ttf.table.common.FeatureRecord;
import org.apache.fontbox.ttf.table.common.FeatureTable;
import org.apache.fontbox.ttf.table.common.LangSysRecord;
import org.apache.fontbox.ttf.table.common.LangSysTable;
import org.apache.fontbox.ttf.table.common.LookupListTable;
import org.apache.fontbox.ttf.table.common.LookupSubTable;
import org.apache.fontbox.ttf.table.common.LookupTable;
import org.apache.fontbox.ttf.table.common.RangeRecord;
import org.apache.fontbox.ttf.table.common.ScriptRecord;
import org.apache.fontbox.ttf.table.common.ScriptTable;
import org.apache.fontbox.ttf.table.gsub.LigatureSetTable;
import org.apache.fontbox.ttf.table.gsub.LigatureTable;
import org.apache.fontbox.ttf.table.gsub.LookupTypeLigatureSubstitutionSubstFormat1;
import org.apache.fontbox.ttf.table.gsub.LookupTypeSingleSubstFormat1;
import org.apache.fontbox.ttf.table.gsub.LookupTypeSingleSubstFormat2;

/**
 * A glyph substitution 'GSUB' table in a TrueType or OpenType font.
 *
 * @author Aaron Madlon-Kay
 */
public class GlyphSubstitutionTable extends TTFTable
{
    private static final Log LOG = LogFactory.getLog(GlyphSubstitutionTable.class);

    public static final String TAG = "GSUB";

    private Map<String, ScriptTable> scriptList;
    // featureList and lookupList are not maps because we need to index into them
    private FeatureListTable featureListTable;
    private LookupListTable lookupListTable;

    private final Map<Integer, Integer> lookupCache = new HashMap<>();
    private final Map<Integer, Integer> reverseLookup = new HashMap<>();

    private String lastUsedSupportedScript;

    private GsubData gsubData;

    GlyphSubstitutionTable(TrueTypeFont font)
    {
        super(font);
    }

    @Override
    @SuppressWarnings({"squid:S1854"})
    void read(TrueTypeFont ttf, TTFDataStream data) throws IOException
    {
        long start = data.getCurrentPosition();
        @SuppressWarnings({"unused"})
        int majorVersion = data.readUnsignedShort();
        int minorVersion = data.readUnsignedShort();
        int scriptListOffset = data.readUnsignedShort();
        int featureListOffset = data.readUnsignedShort();
        int lookupListOffset = data.readUnsignedShort();
        @SuppressWarnings({"unused"})
        long featureVariationsOffset = -1L;
        if (minorVersion == 1L)
        {
            featureVariationsOffset = data.readUnsignedInt();
        }

        scriptList = readScriptList(data, start + scriptListOffset);
        featureListTable = readFeatureList(data, start + featureListOffset);
        lookupListTable = readLookupList(data, start + lookupListOffset);

        GlyphSubstitutionDataExtractor glyphSubstitutionDataExtractor = new GlyphSubstitutionDataExtractor();

        gsubData = glyphSubstitutionDataExtractor
                .getGsubData(scriptList, featureListTable, lookupListTable);
    }

    private Map<String, ScriptTable> readScriptList(TTFDataStream data, long offset)
            throws IOException
    {
        data.seek(offset);
        int scriptCount = data.readUnsignedShort();
        ScriptTable[] scriptTables= new ScriptTable[scriptCount];
        int[] scriptOffsets = new int[scriptCount];
        String[] scriptTags = new String[scriptCount];
        for (int i = 0; i < scriptCount; i++)
        {
            scriptTags[i] = data.readString(4);
            scriptOffsets[i] = data.readUnsignedShort();
        }
        for (int i = 0; i < scriptCount; i++)
        {
            scriptTables[i] = readScriptTable(data, offset + scriptOffsets[i]);
        }
        Map<String, ScriptTable> resultScriptList = new LinkedHashMap<>(scriptCount);
        for (int i = 0; i < scriptCount; i++)
        {
            ScriptRecord scriptRecord = new ScriptRecord(scriptTags[i], scriptTables[i]);
            resultScriptList.put(scriptRecord.getScriptTag(), scriptRecord.getScriptTable());
        }
        return Collections.unmodifiableMap(resultScriptList);
    }

    private ScriptTable readScriptTable(TTFDataStream data, long offset) throws IOException
    {
        data.seek(offset);
        int defaultLangSys = data.readUnsignedShort();
        int langSysCount = data.readUnsignedShort();
        LangSysRecord[] langSysRecords = new LangSysRecord[langSysCount];
        String[] langSysTags = new String[langSysCount];
        int[] langSysOffsets = new int[langSysCount];
        for (int i = 0; i < langSysCount; i++)
        {
            langSysTags[i] = data.readString(4);
            if (i > 0 && langSysTags[i].compareTo(langSysTags[i-1]) <= 0)
            {
                // PDFBOX-4489: catch corrupt file
                // https://docs.microsoft.com/en-us/typography/opentype/spec/chapter2#slTbl_sRec
                LOG.error("LangSysRecords not alphabetically sorted by LangSys tag: " +
                          langSysTags[i] + " <= " + langSysTags[i - 1]);
                return new ScriptTable(null, new LinkedHashMap<>());
            }
            langSysOffsets[i] = data.readUnsignedShort();
        }

        LangSysTable defaultLangSysTable = null;

        if (defaultLangSys != 0)
        {
            defaultLangSysTable = readLangSysTable(data, offset + defaultLangSys);
        }
        for (int i = 0; i < langSysCount; i++)
        {
            LangSysTable langSysTable = readLangSysTable(data, offset + langSysOffsets[i]);
            langSysRecords[i] = new LangSysRecord(langSysTags[i], langSysTable);
        }
        Map<String, LangSysTable> langSysTables = new LinkedHashMap<>(langSysCount);
        for (LangSysRecord langSysRecord : langSysRecords)
        {
            langSysTables.put(langSysRecord.getLangSysTag(),
                    langSysRecord.getLangSysTable());
        }
        return new ScriptTable(defaultLangSysTable, Collections.unmodifiableMap(langSysTables));
    }

    private LangSysTable readLangSysTable(TTFDataStream data, long offset) throws IOException
    {
        data.seek(offset);
        int lookupOrder = data.readUnsignedShort();
        int requiredFeatureIndex = data.readUnsignedShort();
        int featureIndexCount = data.readUnsignedShort();
        int[] featureIndices = new int[featureIndexCount];
        for (int i = 0; i < featureIndexCount; i++)
        {
            featureIndices[i] = data.readUnsignedShort();
        }
        return new LangSysTable(lookupOrder, requiredFeatureIndex, featureIndexCount,
                featureIndices);
    }

    private FeatureListTable readFeatureList(TTFDataStream data, long offset) throws IOException
    {
        data.seek(offset);
        int featureCount = data.readUnsignedShort();
        FeatureRecord[] featureRecords = new FeatureRecord[featureCount];
        int[] featureOffsets = new int[featureCount];
        String[] featureTags = new String[featureCount];
        for (int i = 0; i < featureCount; i++)
        {
            featureTags[i] = data.readString(4);
            if (i > 0 && featureTags[i].compareTo(featureTags[i-1]) < 0)
            {
                // catch corrupt file
                // https://docs.microsoft.com/en-us/typography/opentype/spec/chapter2#flTbl
                if (featureTags[i].matches("\\w{4}") && featureTags[i-1].matches("\\w{4}"))
                {
                    // ArialUni.ttf has many warnings but isn't corrupt, so we assume that only
                    // strings with trash characters indicate real corruption
                    LOG.debug("FeatureRecord array not alphabetically sorted by FeatureTag: " +
                              featureTags[i] + " < " + featureTags[i - 1]);
                }
                else
                {
                    LOG.warn("FeatureRecord array not alphabetically sorted by FeatureTag: " +
                              featureTags[i] + " < " + featureTags[i - 1]);
                    return new FeatureListTable(0, new FeatureRecord[0]);
                }
            }
            featureOffsets[i] = data.readUnsignedShort();
        }
        for (int i = 0; i < featureCount; i++)
        {
            FeatureTable featureTable = readFeatureTable(data, offset + featureOffsets[i]);
            featureRecords[i] = new FeatureRecord(featureTags[i], featureTable);
        }
        return new FeatureListTable(featureCount, featureRecords);
    }

    private FeatureTable readFeatureTable(TTFDataStream data, long offset) throws IOException
    {
        data.seek(offset);
        int featureParams = data.readUnsignedShort();
        int lookupIndexCount = data.readUnsignedShort();
        int[] lookupListIndices = new int[lookupIndexCount];
        for (int i = 0; i < lookupIndexCount; i++)
        {
            lookupListIndices[i] = data.readUnsignedShort();
        }
        return new FeatureTable(featureParams, lookupIndexCount, lookupListIndices);
    }

    private LookupListTable readLookupList(TTFDataStream data, long offset) throws IOException
    {
        data.seek(offset);
        int lookupCount = data.readUnsignedShort();
        int[] lookups = new int[lookupCount];
        for (int i = 0; i < lookupCount; i++)
        {
            lookups[i] = data.readUnsignedShort();
        }
        LookupTable[] lookupTables = new LookupTable[lookupCount];
        for (int i = 0; i < lookupCount; i++)
        {
            lookupTables[i] = readLookupTable(data, offset + lookups[i]);
        }
        return new LookupListTable(lookupCount, lookupTables);
    }

    private LookupTable readLookupTable(TTFDataStream data, long offset) throws IOException
    {
        data.seek(offset);
        int lookupType = data.readUnsignedShort();
        int lookupFlag = data.readUnsignedShort();
        int subTableCount = data.readUnsignedShort();
        int[] subTableOffets = new int[subTableCount];
        for (int i = 0; i < subTableCount; i++)
        {
            subTableOffets[i] = data.readUnsignedShort();
        }

        int markFilteringSet;
        if ((lookupFlag & 0x0010) != 0)
        {
            markFilteringSet = data.readUnsignedShort();
        }
        else
        {
            markFilteringSet = 0;
        }
        LookupSubTable[] subTables = new LookupSubTable[subTableCount];
        switch (lookupType)
        {
        case 1:
            // Single
            // https://docs.microsoft.com/en-us/typography/opentype/spec/gsub#SS
            for (int i = 0; i < subTableCount; i++)
            {
                subTables[i] = readLookupSubTable(data, offset + subTableOffets[i]);
            }
            break;
        case 4:
            // Ligature Substitution Subtable
            // https://docs.microsoft.com/en-us/typography/opentype/spec/gsub#LS
            for (int i = 0; i < subTableCount; i++)
            {
                subTables[i] = readLigatureSubstitutionSubtable(data, offset + subTableOffets[i]);
            }
            break;
        default:
            // Other lookup types are not supported
            LOG.debug("Type " + lookupType
                    + " GSUB lookup table is not supported and will be ignored");
        }
        return new LookupTable(lookupType, lookupFlag, markFilteringSet, subTables);
    }

    private LookupSubTable readLookupSubTable(TTFDataStream data, long offset) throws IOException
    {
        data.seek(offset);
        int substFormat = data.readUnsignedShort();
        switch (substFormat)
        {
        case 1:
        {
            // LookupType 1: Single Substitution Subtable
            // https://docs.microsoft.com/en-us/typography/opentype/spec/gsub#11-single-substitution-format-1
            int coverageOffset = data.readUnsignedShort();
            short deltaGlyphID = data.readSignedShort();
            CoverageTable coverageTable = readCoverageTable(data, offset + coverageOffset);
            return new LookupTypeSingleSubstFormat1(substFormat, coverageTable, deltaGlyphID);
        }
        case 2:
        {
            // Single Substitution Format 2
            // https://docs.microsoft.com/en-us/typography/opentype/spec/gsub#12-single-substitution-format-2
            int coverageOffset = data.readUnsignedShort();
            int glyphCount = data.readUnsignedShort();
            int[] substituteGlyphIDs = new int[glyphCount];
            for (int i = 0; i < glyphCount; i++)
            {
                substituteGlyphIDs[i] = data.readUnsignedShort();
            }
            CoverageTable coverageTable = readCoverageTable(data, offset + coverageOffset);
            return new LookupTypeSingleSubstFormat2(substFormat, coverageTable, substituteGlyphIDs);
        }
        default:
            throw new IOException("Unknown substFormat: " + substFormat);
        }
    }

    private LookupSubTable readLigatureSubstitutionSubtable(TTFDataStream data, long offset)
            throws IOException
    {
        data.seek(offset);
        int substFormat = data.readUnsignedShort();

        if (substFormat != 1)
        {
            throw new IOException(
                    "The expected SubstFormat for LigatureSubstitutionTable is 1");
        }

        int coverage = data.readUnsignedShort();
        int ligSetCount = data.readUnsignedShort();

        int[] ligatureOffsets = new int[ligSetCount];

        for (int i = 0; i < ligSetCount; i++)
        {
            ligatureOffsets[i] = data.readUnsignedShort();
        }

        CoverageTable coverageTable = readCoverageTable(data, offset + coverage);

        if (ligSetCount != coverageTable.getSize())
        {
            throw new IOException(
                    "According to the OpenTypeFont specifications, the coverage count should be equal to the no. of LigatureSetTables");
        }

        LigatureSetTable[] ligatureSetTables = new LigatureSetTable[ligSetCount];

        for (int i = 0; i < ligSetCount; i++)
        {

            int coverageGlyphId = coverageTable.getGlyphId(i);

            ligatureSetTables[i] = readLigatureSetTable(data,
                    offset + ligatureOffsets[i], coverageGlyphId);
        }

        return new LookupTypeLigatureSubstitutionSubstFormat1(substFormat, coverageTable,
                ligatureSetTables);
    }

    private LigatureSetTable readLigatureSetTable(TTFDataStream data, long ligatureSetTableLocation,
            int coverageGlyphId) throws IOException
    {
        data.seek(ligatureSetTableLocation);

        int ligatureCount = data.readUnsignedShort();
        LOG.debug("ligatureCount=" + ligatureCount);

        int[] ligatureOffsets = new int[ligatureCount];
        LigatureTable[] ligatureTables = new LigatureTable[ligatureCount];

        for (int i = 0; i < ligatureOffsets.length; i++)
        {
            ligatureOffsets[i] = data.readUnsignedShort();
        }

        for (int i = 0; i < ligatureOffsets.length; i++)
        {
            int ligatureOffset = ligatureOffsets[i];
            ligatureTables[i] = readLigatureTable(data,
                    ligatureSetTableLocation + ligatureOffset, coverageGlyphId);
        }

        return new LigatureSetTable(ligatureCount, ligatureTables);
    }

    private LigatureTable readLigatureTable(TTFDataStream data, long ligatureTableLocation,
            int coverageGlyphId) throws IOException
    {
        data.seek(ligatureTableLocation);

        int ligatureGlyph = data.readUnsignedShort();

        int componentCount = data.readUnsignedShort();

        int[] componentGlyphIDs = new int[componentCount];

        if (componentCount > 0)
        {
            componentGlyphIDs[0] = coverageGlyphId;
        }

        for (int i = 1; i <= componentCount - 1; i++)
        {
            componentGlyphIDs[i] = data.readUnsignedShort();
        }

        return new LigatureTable(ligatureGlyph, componentCount, componentGlyphIDs);

    }

    private CoverageTable readCoverageTable(TTFDataStream data, long offset) throws IOException
    {
        data.seek(offset);
        int coverageFormat = data.readUnsignedShort();
        switch (coverageFormat)
        {
        case 1:
        {
            int glyphCount = data.readUnsignedShort();
            int[] glyphArray = new int[glyphCount];
            for (int i = 0; i < glyphCount; i++)
            {
                glyphArray[i] = data.readUnsignedShort();
            }
            return new CoverageTableFormat1(coverageFormat, glyphArray);
        }
        case 2:
        {
            int rangeCount = data.readUnsignedShort();
            RangeRecord[] rangeRecords = new RangeRecord[rangeCount];


            for (int i = 0; i < rangeCount; i++)
            {
                rangeRecords[i] = readRangeRecord(data);
            }

            return new CoverageTableFormat2(coverageFormat, rangeRecords);
        }
        default:
            // Should not happen (the spec indicates only format 1 and format 2)
            throw new IOException("Unknown coverage format: " + coverageFormat);
        }
    }

    /**
     * Choose from one of the supplied OpenType script tags, depending on what the font supports and potentially on
     * context.
     *
     * @param tags
     * @return The best OpenType script tag
     */
    private String selectScriptTag(String[] tags)
    {
        if (tags.length == 1)
        {
            String tag = tags[0];
            if (OpenTypeScript.INHERITED.equals(tag)
                    || (OpenTypeScript.TAG_DEFAULT.equals(tag) && !scriptList.containsKey(tag)))
            {
                // We don't know what script this should be.
                if (lastUsedSupportedScript == null)
                {
                    // We have no past context and (currently) no way to get future context so we guess.
                    lastUsedSupportedScript = scriptList.keySet().iterator().next();
                }
                // else use past context

                return lastUsedSupportedScript;
            }
        }
        for (String tag : tags)
        {
            if (scriptList.containsKey(tag))
            {
                // Use the first recognized tag. We assume a single font only recognizes one version ("ver. 2")
                // of a single script, or if it recognizes more than one that it prefers the latest one.
                lastUsedSupportedScript = tag;
                return lastUsedSupportedScript;
            }
        }
        return tags[0];
    }

    private Collection<LangSysTable> getLangSysTables(String scriptTag)
    {
        Collection<LangSysTable> result = Collections.emptyList();
        ScriptTable scriptTable = scriptList.get(scriptTag);
        if (scriptTable != null)
        {
            if (scriptTable.getDefaultLangSysTable() == null)
            {
                result = scriptTable.getLangSysTables().values();
            }
            else
            {
                result = new ArrayList<>(scriptTable.getLangSysTables().values());
                result.add(scriptTable.getDefaultLangSysTable());
            }
        }
        return result;
    }

    /**
     * Get a list of {@code FeatureRecord}s from a collection of {@code LangSysTable}s. Optionally
     * filter the returned features by supplying a list of allowed feature tags in
     * {@code enabledFeatures}.
     *
     * Note that features listed as required ({@code LangSysTable#requiredFeatureIndex}) will be
     * included even if not explicitly enabled.
     *
     * @param langSysTables The {@code LangSysTable}s indicating {@code FeatureRecord}s to search
     * for
     * @param enabledFeatures An optional list of feature tags ({@code null} to allow all)
     * @return The indicated {@code FeatureRecord}s
     */
    private List<FeatureRecord> getFeatureRecords(Collection<LangSysTable> langSysTables,
            final List<String> enabledFeatures)
    {
        if (langSysTables.isEmpty())
        {
            return Collections.emptyList();
        }
        List<FeatureRecord> result = new ArrayList<>();
        langSysTables.forEach(langSysTable ->
        {
            int required = langSysTable.getRequiredFeatureIndex();
            FeatureRecord[] featureRecords = featureListTable.getFeatureRecords();
            if (required != 0xffff && required < featureRecords.length) // if no required features = 0xFFFF
            {
                result.add(featureRecords[required]);
            }
            for (int featureIndex : langSysTable.getFeatureIndices())
            {
                if (featureIndex < featureRecords.length &&
                        (enabledFeatures == null ||
                         enabledFeatures.contains(featureRecords[featureIndex].getFeatureTag())))
                {
                    result.add(featureRecords[featureIndex]);
                }
            }
        });

        // 'vrt2' supersedes 'vert' and they should not be used together
        // https://www.microsoft.com/typography/otspec/features_uz.htm
        if (containsFeature(result, "vrt2"))
        {
            removeFeature(result, "vert");
        }

        if (enabledFeatures != null && result.size() > 1)
        {
<<<<<<< HEAD
            result.sort((o1, o2) -> Integer.compare(
                    enabledFeatures.indexOf(o1.getFeatureTag()),
                    enabledFeatures.indexOf(o2.getFeatureTag())));
=======
            result.sort((o1, o2) -> Integer.compare(enabledFeatures.indexOf(o1.getFeatureTag()),
                                                    enabledFeatures.indexOf(o2.getFeatureTag())));
>>>>>>> c04050d0
        }

        return result;
    }

    private boolean containsFeature(List<FeatureRecord> featureRecords, String featureTag)
    {
        return featureRecords.stream().anyMatch(
                   featureRecord -> featureRecord.getFeatureTag().equals(featureTag));
    }

    private void removeFeature(List<FeatureRecord> featureRecords, String featureTag)
    {
        Iterator<FeatureRecord> iter = featureRecords.iterator();
        while (iter.hasNext())
        {
            if (iter.next().getFeatureTag().equals(featureTag))
            {
                iter.remove();
            }
        }
    }

    private int applyFeature(FeatureRecord featureRecord, int gid)
    {
        int lookupResult = gid;
        for (int lookupListIndex : featureRecord.getFeatureTable().getLookupListIndices())
        {
            LookupTable lookupTable = lookupListTable.getLookups()[lookupListIndex];
            if (lookupTable.getLookupType() != 1)
            {
                LOG.debug("Skipping GSUB feature '" + featureRecord.getFeatureTag()
                        + "' because it requires unsupported lookup table type "
                        + lookupTable.getLookupType());
                continue;
            }
            lookupResult = doLookup(lookupTable, lookupResult);
        }
        return lookupResult;
    }

    private int doLookup(LookupTable lookupTable, int gid)
    {
        for (LookupSubTable lookupSubtable : lookupTable.getSubTables())
        {
            int coverageIndex = lookupSubtable.getCoverageTable().getCoverageIndex(gid);
            if (coverageIndex >= 0)
            {
                return lookupSubtable.doSubstitution(gid, coverageIndex);
            }
        }
        return gid;
    }

    /**
     * Apply glyph substitutions to the supplied gid. The applicable substitutions are determined by
     * the {@code scriptTags} which indicate the language of the gid, and by the list of
     * {@code enabledFeatures}.
     *
     * To ensure that a single gid isn't mapped to multiple substitutions, subsequent invocations
     * with the same gid will return the same result as the first, regardless of script or enabled
     * features.
     *
     * @param gid GID
     * @param scriptTags Script tags applicable to the gid (see {@link OpenTypeScript})
     * @param enabledFeatures list of features to apply
     */
    public int getSubstitution(int gid, String[] scriptTags, List<String> enabledFeatures)
    {
        if (gid == -1)
        {
            return -1;
        }
        Integer cached = lookupCache.get(gid);
        if (cached != null)
        {
            // Because script detection for indeterminate scripts (COMMON, INHERIT, etc.) depends on context,
            // it is possible to return a different substitution for the same input. However we don't want that,
            // as we need a one-to-one mapping.
            return cached;
        }
        String scriptTag = selectScriptTag(scriptTags);
        Collection<LangSysTable> langSysTables = getLangSysTables(scriptTag);
        List<FeatureRecord> featureRecords = getFeatureRecords(langSysTables, enabledFeatures);
        int sgid = gid;
        for (FeatureRecord featureRecord : featureRecords)
        {
            sgid = applyFeature(featureRecord, sgid);
        }
        lookupCache.put(gid, sgid);
        reverseLookup.put(sgid, gid);
        return sgid;
    }

    /**
     * For a substitute-gid (obtained from {@link #getSubstitution(int, String[], List)}), retrieve
     * the original gid.
     *
     * Only gids previously substituted by this instance can be un-substituted. If you are trying to
     * unsubstitute before you substitute, something is wrong.
     *
     * @param sgid Substitute GID
     */
    public int getUnsubstitution(int sgid)
    {
        Integer gid = reverseLookup.get(sgid);
        if (gid == null)
        {
            LOG.warn("Trying to un-substitute a never-before-seen gid: " + sgid);
            return sgid;
        }
        return gid;
    }

    public GsubData getGsubData()
    {
        return gsubData;
    }

    private RangeRecord readRangeRecord(TTFDataStream data) throws IOException
    {
        int startGlyphID = data.readUnsignedShort();
        int endGlyphID = data.readUnsignedShort();
        int startCoverageIndex = data.readUnsignedShort();
        return new RangeRecord(startGlyphID, endGlyphID, startCoverageIndex);
    }

}<|MERGE_RESOLUTION|>--- conflicted
+++ resolved
@@ -578,14 +578,8 @@
 
         if (enabledFeatures != null && result.size() > 1)
         {
-<<<<<<< HEAD
-            result.sort((o1, o2) -> Integer.compare(
-                    enabledFeatures.indexOf(o1.getFeatureTag()),
-                    enabledFeatures.indexOf(o2.getFeatureTag())));
-=======
             result.sort((o1, o2) -> Integer.compare(enabledFeatures.indexOf(o1.getFeatureTag()),
                                                     enabledFeatures.indexOf(o2.getFeatureTag())));
->>>>>>> c04050d0
         }
 
         return result;
