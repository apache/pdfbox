--- conflicted
+++ resolved
@@ -112,10 +112,6 @@
     {
         data.seek(offset);
         int scriptCount = data.readUnsignedShort();
-<<<<<<< HEAD
-        ScriptTable[] scriptTables = new ScriptTable[scriptCount];
-=======
->>>>>>> ef88f37b
         int[] scriptOffsets = new int[scriptCount];
         String[] scriptTags = new String[scriptCount];
         Map<String, ScriptTable> resultScriptList = new LinkedHashMap<>(scriptCount);
@@ -126,17 +122,8 @@
         }
         for (int i = 0; i < scriptCount; i++)
         {
-<<<<<<< HEAD
-            scriptTables[i] = readScriptTable(data, offset + scriptOffsets[i]);
-        }
-        Map<String, ScriptTable> resultScriptList = new LinkedHashMap<>(scriptCount);
-        for (int i = 0; i < scriptCount; i++)
-        {
-            resultScriptList.put(scriptTags[i], scriptTables[i]);
-=======
             ScriptTable scriptTable = readScriptTable(data, offset + scriptOffsets[i]);
             resultScriptList.put(scriptTags[i], scriptTable);
->>>>>>> ef88f37b
         }
         return resultScriptList;
     }
