--- conflicted
+++ resolved
@@ -169,11 +169,7 @@
             {
                 if ((flags[i] & X_SHORT_VECTOR) != 0)
                 {
-<<<<<<< HEAD
-                    x += -(short) bais.readUnsignedByte();
-=======
                     x -= (short) bais.readUnsignedByte();
->>>>>>> 385dee55
                 }
                 else
                 {
@@ -196,11 +192,7 @@
             {
                 if ((flags[i] & Y_SHORT_VECTOR) != 0)
                 {
-<<<<<<< HEAD
-                    y += -(short) bais.readUnsignedByte();
-=======
                     y -= (short) bais.readUnsignedByte();
->>>>>>> 385dee55
                 }
                 else
                 {
@@ -235,4 +227,4 @@
             }
         }
     }
-}
+}