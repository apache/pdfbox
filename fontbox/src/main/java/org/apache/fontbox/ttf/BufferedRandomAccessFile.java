--- conflicted
+++ resolved
@@ -44,11 +44,7 @@
      * The position inside the actual file.
      */
     private long realpos = 0;
-<<<<<<< HEAD
-
-=======
     
->>>>>>> c04050d0
     /**
      * Creates a new instance of the BufferedRandomAccessFile.
      *
