/*
 * Licensed to the Apache Software Foundation (ASF) under one or more
 * contributor license agreements.  See the NOTICE file distributed with
 * this work for additional information regarding copyright ownership.
 * The ASF licenses this file to You under the Apache License, Version 2.0
 * (the "License"); you may not use this file except in compliance with
 * the License.  You may obtain a copy of the License at
 *
 *      http://www.apache.org/licenses/LICENSE-2.0
 *
 * Unless required by applicable law or agreed to in writing, software
 * distributed under the License is distributed on an "AS IS" BASIS,
 * WITHOUT WARRANTIES OR CONDITIONS OF ANY KIND, either express or implied.
 * See the License for the specific language governing permissions and
 * limitations under the License.
 */

package org.apache.fontbox.ttf.gsub;

import java.util.ArrayList;
import java.util.HashSet;
import java.util.List;
import java.util.Set;

/**
 * This is an in-efficient implementation based on regex, which helps split the array.
 * 
 * @author Palash Ray
 *
 */
public class GlyphArraySplitterRegexImpl implements GlyphArraySplitter
{
    private static final String GLYPH_ID_SEPARATOR = "_";

    private final CompoundCharacterTokenizer compoundCharacterTokenizer;

    public GlyphArraySplitterRegexImpl(Set<List<Integer>> matchers)
    {
        compoundCharacterTokenizer = new CompoundCharacterTokenizer(getMatchersAsStrings(matchers));
    }

    @Override
    public List<List<Integer>> split(List<Integer> glyphIds)
    {
        String originalGlyphsAsText = convertGlyphIdsToString(glyphIds);
        List<String> tokens = compoundCharacterTokenizer.tokenize(originalGlyphsAsText);

        List<List<Integer>> modifiedGlyphs = new ArrayList<>(tokens.size());
        tokens.forEach(token -> modifiedGlyphs.add(convertGlyphIdsToList(token)));
        return modifiedGlyphs;
    }

    private Set<String> getMatchersAsStrings(Set<List<Integer>> matchers)
    {
        Set<String> stringMatchers = new HashSet<>(matchers.size());
        matchers.forEach(glyphIds -> stringMatchers.add(convertGlyphIdsToString(glyphIds)));
        return stringMatchers;
    }

    private String convertGlyphIdsToString(List<Integer> glyphIds)
    {
        StringBuilder sb = new StringBuilder(20);
        sb.append(GLYPH_ID_SEPARATOR);
        glyphIds.forEach(glyphId -> sb.append(glyphId).append(GLYPH_ID_SEPARATOR));
        return sb.toString();
    }

    private List<Integer> convertGlyphIdsToList(String glyphIdsAsString)
    {
        List<Integer> gsubProcessedGlyphsIds = new ArrayList<>();

        for (String glyphId : glyphIdsAsString.split(GLYPH_ID_SEPARATOR))
        {
            glyphId = glyphId.trim();
<<<<<<< HEAD
            if (glyphId.length() == 0)
=======
            if (glyphId.isEmpty())
>>>>>>> 41cf40e7
            {
                continue;
            }
            gsubProcessedGlyphsIds.add(Integer.valueOf(glyphId));
        }

        return gsubProcessedGlyphsIds;
    }
}<|MERGE_RESOLUTION|>--- conflicted
+++ resolved
@@ -72,11 +72,7 @@
         for (String glyphId : glyphIdsAsString.split(GLYPH_ID_SEPARATOR))
         {
             glyphId = glyphId.trim();
-<<<<<<< HEAD
-            if (glyphId.length() == 0)
-=======
             if (glyphId.isEmpty())
->>>>>>> 41cf40e7
             {
                 continue;
             }
