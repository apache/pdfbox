--- conflicted
+++ resolved
@@ -444,11 +444,7 @@
                         try
                         {
                             int code = Integer.parseInt(num, 8);
-<<<<<<< HEAD
-                            sb.append((char)code);
-=======
                             sb.append((char) code);
->>>>>>> c5ca6616
                         }
                         catch (NumberFormatException ex)
                         {
