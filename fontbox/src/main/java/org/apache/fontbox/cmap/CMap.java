--- conflicted
+++ resolved
@@ -384,11 +384,7 @@
     /**
      * Get the code bytes for an unicode string.
      *
-<<<<<<< HEAD
-     * @param unicode The unicode string
-=======
      * @param unicode The unicode string.
->>>>>>> 4d77b4fe
      * @return the code bytes or null if there is none.
      */
     public byte[] getCodesFromUnicode(String unicode)
