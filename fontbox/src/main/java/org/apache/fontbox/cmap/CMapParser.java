/*
 * Licensed to the Apache Software Foundation (ASF) under one or more
 * contributor license agreements.  See the NOTICE file distributed with
 * this work for additional information regarding copyright ownership.
 * The ASF licenses this file to You under the Apache License, Version 2.0
 * (the "License"); you may not use this file except in compliance with
 * the License.  You may obtain a copy of the License at
 *
 *      http://www.apache.org/licenses/LICENSE-2.0
 *
 * Unless required by applicable law or agreed to in writing, software
 * distributed under the License is distributed on an "AS IS" BASIS,
 * WITHOUT WARRANTIES OR CONDITIONS OF ANY KIND, either express or implied.
 * See the License for the specific language governing permissions and
 * limitations under the License.
 */
package org.apache.fontbox.cmap;

import java.io.BufferedInputStream;
import java.io.File;
import java.io.FileInputStream;
import java.io.IOException;
import java.io.InputStream;
import java.io.PushbackInputStream;
import java.nio.charset.StandardCharsets;
import java.util.ArrayList;
import java.util.Arrays;
import java.util.HashMap;
import java.util.List;
import java.util.Map;


/**
 * Parses a CMap stream.
 *
 * @author Ben Litchfield
 */
public class CMapParser
{
    private static final String MARK_END_OF_DICTIONARY = ">>";
    private static final String MARK_END_OF_ARRAY = "]";

    private final byte[] tokenParserByteBuffer = new byte[512];

    private boolean strictMode = false;

    /**
     * Creates a new instance of CMapParser.
     */
    public CMapParser()
    {
    }

    /**
     * Creates a new instance of CMapParser.
     * 
     * @param strictMode activates the strict mode used for inline CMaps
     */
    public CMapParser(boolean strictMode)
    {
        this.strictMode = strictMode;
    }

    /**
     * Parse a CMAP file on the file system.
     * 
     * @param file The file to parse.
     * @return A parsed CMAP file.
     * @throws IOException If there is an issue while parsing the CMAP.
     */
    public CMap parse(File file) throws IOException
    {
        try (FileInputStream input = new FileInputStream(file))
        {
            return parse(input);
        }
    }

    /**
     * Parses a predefined CMap.
     *
     * @param name CMap name.
     * @return The parsed predefined CMap as a java object, never null.
     * @throws IOException If the CMap could not be parsed.
     */
    public CMap parsePredefined(String name) throws IOException
    {
        try (InputStream input = new BufferedInputStream(getExternalCMap(name)))
        {
            // deactivate strict mode
            strictMode = false;
            return parse(input);
        }
    }

    /**
     * This will parse the stream and create a cmap object.
     *
     * @param input The CMAP stream to parse.
     * @return The parsed stream as a java object, never null.
     * @throws IOException If there is an error parsing the stream.
     */
    public CMap parse(InputStream input) throws IOException
    {
        PushbackInputStream cmapStream = new PushbackInputStream(input);
        CMap result = new CMap();
        Object previousToken = null;
        Object token;
        while ((token = parseNextToken(cmapStream)) != null)
        {
            if (token instanceof Operator)
            {
                Operator op = (Operator) token;
                if (op.op.equals("endcmap"))
                {
                    // end of CMap reached, stop reading as there isn't any interesting info anymore
                    break;
                }

                if (previousToken != null)
                {
                    if (op.op.equals("usecmap") && previousToken instanceof LiteralName)
                    {
                        parseUsecmap((LiteralName) previousToken, result);
                    }
<<<<<<< HEAD
                    else
                    if (previousToken instanceof Number)
=======
                    else if (previousToken instanceof Number)
>>>>>>> 4f14dee4
                    {
                        if (op.op.equals("begincodespacerange"))
                        {
                            parseBegincodespacerange((Number) previousToken, cmapStream, result);
                        }
                        else if (op.op.equals("beginbfchar"))
                        {
                            parseBeginbfchar((Number) previousToken, cmapStream, result);
                        }
                        else if (op.op.equals("beginbfrange"))
                        {
                            parseBeginbfrange((Number) previousToken, cmapStream, result);
                        }
                        else if (op.op.equals("begincidchar"))
                        {
                            parseBegincidchar((Number) previousToken, cmapStream, result);
                        }
                        else if (op.op.equals("begincidrange") && previousToken instanceof Integer)
                        {
                            parseBegincidrange((Integer) previousToken, cmapStream, result);
                        }
                    }
                }
            }
            else if (token instanceof LiteralName)
            {
                parseLiteralName((LiteralName) token, cmapStream, result);
            }
            previousToken = token;
        }
        return result;
    }

    private void parseUsecmap(LiteralName useCmapName, CMap result) throws IOException
    {
        try (InputStream useStream = new BufferedInputStream(getExternalCMap(useCmapName.name)))
        {
            CMap useCMap = parse(useStream);
            result.useCmap(useCMap);
        }
    }

    private void parseLiteralName(LiteralName literal, PushbackInputStream cmapStream, CMap result) throws IOException
    {
        switch (literal.name)
        {
            case "WMode":
            {
                Object next = parseNextToken(cmapStream);
                if (next instanceof Integer)
                {
                    result.setWMode((Integer) next);
                }
                break;
            }
            case "CMapName":
            {
                Object next = parseNextToken(cmapStream);
                if (next instanceof LiteralName)
                {
                    result.setName(((LiteralName) next).name);
                }
                break;
            }
            case "CMapVersion":
            {
                Object next = parseNextToken(cmapStream);
                if (next instanceof Number)
                {
                    result.setVersion(next.toString());
                }
                else if (next instanceof String)
                {
                    result.setVersion((String) next);
                }
                break;
            }
            case "CMapType":
            {
                Object next = parseNextToken(cmapStream);
                if (next instanceof Integer)
                {
                    result.setType((Integer) next);
                }
                break;
            }
            case "Registry":
            {
                Object next = parseNextToken(cmapStream);
                if (next instanceof String)
                {
                    result.setRegistry((String) next);
                }
                break;
            }
            case "Ordering":
            {
                Object next = parseNextToken(cmapStream);
                if (next instanceof String)
                {
                    result.setOrdering((String) next);
                }
                break;
            }
            case "Supplement":
            {
                Object next = parseNextToken(cmapStream);
                if (next instanceof Integer)
                {
                    result.setSupplement((Integer) next);
                }
                break;
            }
            default:
                break;
        }
    }

    private void parseBegincodespacerange(Number cosCount, PushbackInputStream cmapStream, CMap result) throws IOException
    {
        for (int j = 0; j < cosCount.intValue(); j++)
        {
            Object nextToken = parseNextToken(cmapStream);
            if (nextToken instanceof Operator)
            {
                if (!((Operator) nextToken).op.equals("endcodespacerange"))
                {
                    throw new IOException("Error : ~codespacerange contains an unexpected operator : "
                            + ((Operator) nextToken).op);
                }
                break;
            }
            byte[] startRange = (byte[]) nextToken;
            byte[] endRange = (byte[]) parseNextToken(cmapStream);
            try
            {
                result.addCodespaceRange(new CodespaceRange(startRange, endRange));
            }
            catch (IllegalArgumentException ex)
            {
                throw new IOException(ex);
            }
        }
    }

    private void parseBeginbfchar(Number cosCount, PushbackInputStream cmapStream, CMap result) throws IOException
    {
        for (int j = 0; j < cosCount.intValue(); j++)
        {
            Object nextToken = parseNextToken(cmapStream);
            if (nextToken instanceof Operator)
            {
                if (!((Operator) nextToken).op.equals("endbfchar"))
                {
                    throw new IOException("Error : ~bfchar contains an unexpected operator : "
                            + ((Operator) nextToken).op);
                }
                break;
            }
            byte[] inputCode = (byte[]) nextToken;
            nextToken = parseNextToken(cmapStream);
            if (nextToken instanceof byte[])
            {
                byte[] bytes = (byte[]) nextToken;
                String value = createStringFromBytes(bytes);
                result.addCharMapping(inputCode, value);
            }
            else if (nextToken instanceof LiteralName)
            {
                result.addCharMapping(inputCode, ((LiteralName) nextToken).name);
            }
            else
            {
                throw new IOException("Error parsing CMap beginbfchar, expected{COSString "
                        + "or COSName} and not " + nextToken);
            }
        }
    }

    private void parseBegincidrange(int numberOfLines, PushbackInputStream cmapStream, CMap result) throws IOException
    {
        for (int n = 0; n < numberOfLines; n++)
        {
            Object nextToken = parseNextToken(cmapStream);
            if (nextToken instanceof Operator)
            {
                if (!((Operator) nextToken).op.equals("endcidrange"))
                {
                    throw new IOException("Error : ~cidrange contains an unexpected operator : "
                            + ((Operator) nextToken).op);
                }
                break;
            }
            byte[] startCode = (byte[]) nextToken;
            byte[] endCode = (byte[]) parseNextToken(cmapStream);
            int mappedCode = (Integer) parseNextToken(cmapStream);
            if (startCode.length == endCode.length)
            {
                // some CMaps are using CID ranges to map single values
                if (Arrays.equals(startCode, endCode))
                {
                    result.addCIDMapping(startCode, mappedCode);
                }
                else
                {
                    result.addCIDRange(startCode, endCode, mappedCode);
                }
            }
            else
            {
                throw new IOException(
                        "Error : ~cidrange values must not have different byte lengths");
            }
        }
    }

    private void parseBegincidchar(Number cosCount, PushbackInputStream cmapStream, CMap result) throws IOException
    {
        for (int j = 0; j < cosCount.intValue(); j++)
        {
            Object nextToken = parseNextToken(cmapStream);
            if (nextToken instanceof Operator)
            {
                if (!((Operator) nextToken).op.equals("endcidchar"))
                {
                    throw new IOException("Error : ~cidchar contains an unexpected operator : "
                            + ((Operator) nextToken).op);
                }
                break;
            }
            byte[] inputCode = (byte[]) nextToken;
            int mappedCID = (Integer) parseNextToken(cmapStream);
            result.addCIDMapping(inputCode, mappedCID);
        }
    }

    private void parseBeginbfrange(Number cosCount, PushbackInputStream cmapStream, CMap result) throws IOException
    {
        for (int j = 0; j < cosCount.intValue(); j++)
        {
            Object nextToken = parseNextToken(cmapStream);
            if (nextToken instanceof Operator)
            {
                if (!((Operator) nextToken).op.equals("endbfrange"))
                {
                    throw new IOException("Error : ~bfrange contains an unexpected operator : "
                            + ((Operator) nextToken).op);
                }
                break;
            }
            byte[] startCode = (byte[]) nextToken;
            byte[] endCode = (byte[]) parseNextToken(cmapStream);
            int start = CMap.toInt(startCode);
            int end = CMap.toInt(endCode);
            // end has to be bigger than start or equal
            if (end < start)
            {
                // PDFBOX-4550: likely corrupt stream
                break;
            }
            nextToken = parseNextToken(cmapStream);
            if (nextToken instanceof List<?>)
            {
                List<byte[]> array = (List<byte[]>) nextToken;
                // ignore empty and malformed arrays
                if (!array.isEmpty() && array.size() >= end - start)
                {
                    addMappingFrombfrange(result, startCode, array);
                }
            }
            // PDFBOX-3807: ignore null
            else if (nextToken instanceof byte[])
            {
                byte[] tokenBytes = (byte[]) nextToken;
                // PDFBOX-3450: ignore <>
                if (tokenBytes.length > 0)
                {
                    // PDFBOX-4720:
                    // some pdfs use the malformed bfrange <0000> <FFFF> <0000>. Add support by adding a identity
                    // mapping for the whole range instead of cutting it after 255 entries
                    // TODO find a more efficient method to represent all values for a identity mapping
                    if (tokenBytes.length == 2 && start == 0 && end == 0xffff
                            && tokenBytes[0] == 0 && tokenBytes[1] == 0)
                    {
                        for (int i = 0; i < 256; i++)
                        {
                            startCode[0] = (byte) i;
                            startCode[1] = 0;
                            tokenBytes[0] = (byte) i;
                            tokenBytes[1] = 0;
                            addMappingFrombfrange(result, startCode, 256, tokenBytes);
                        }
                    }
                    else
                    {
                        addMappingFrombfrange(result, startCode, end - start + 1, tokenBytes);
                    }
                }
            }
        }
    }

    private void addMappingFrombfrange(CMap cmap, byte[] startCode, List<byte[]> tokenBytesList)
    {
        for (byte[] tokenBytes : tokenBytesList)
        {
            String value = createStringFromBytes(tokenBytes);
            cmap.addCharMapping(startCode, value);
            increment(startCode, startCode.length - 1, false);
        }
    }

    private void addMappingFrombfrange(CMap cmap, byte[] startCode, int values,
            byte[] tokenBytes)
    {
        for (int i = 0; i < values; i++)
        {
            String value = createStringFromBytes(tokenBytes);
            cmap.addCharMapping(startCode, value);
            if (!increment(tokenBytes, tokenBytes.length - 1, strictMode))
            {
                // overflow detected -> stop adding further mappings
                break;
            }
            increment(startCode, startCode.length - 1, false);
        }
    }

    /**
     * Returns an input stream containing the given "use" CMap.
     *
     * @param name Name of the given "use" CMap resource.
     * @throws IOException if the CMap resource doesn't exist or if there is an error opening its
     * stream.
     */
    protected InputStream getExternalCMap(String name) throws IOException
    {
        InputStream is = getClass().getResourceAsStream(name);
        if (is == null)
        {
            throw new IOException("Error: Could not find referenced cmap stream " + name);
        }
        return is;
    }

    private Object parseNextToken(PushbackInputStream is) throws IOException
    {
        Object retval = null;
        int nextByte = is.read();
        // skip whitespace
        while (nextByte == 0x09 || nextByte == 0x20 || nextByte == 0x0D || nextByte == 0x0A)
        {
            nextByte = is.read();
        }
        switch (nextByte)
        {
        case '%':
        {
            // header operations, for now return the entire line
            // may need to smarter in the future
            StringBuilder buffer = new StringBuilder();
            buffer.append((char) nextByte);
            readUntilEndOfLine(is, buffer);
            retval = buffer.toString();
            break;
        }
        case '(':
        {
            StringBuilder buffer = new StringBuilder();
            int stringByte = is.read();

            while (stringByte != -1 && stringByte != ')')
            {
                buffer.append((char) stringByte);
                stringByte = is.read();
            }
            retval = buffer.toString();
            break;
        }
        case '>':
        {
            int secondCloseBrace = is.read();
            if (secondCloseBrace == '>')
            {
                retval = MARK_END_OF_DICTIONARY;
            }
            else
            {
                throw new IOException("Error: expected the end of a dictionary.");
            }
            break;
        }
        case ']':
        {
            retval = MARK_END_OF_ARRAY;
            break;
        }
        case '[':
        {
            List<Object> list = new ArrayList<>();

            Object nextToken = parseNextToken(is);
            while (nextToken != null && !MARK_END_OF_ARRAY.equals(nextToken))
            {
                list.add(nextToken);
                nextToken = parseNextToken(is);
            }
            retval = list;
            break;
        }
        case '<':
        {
            int theNextByte = is.read();
            if (theNextByte == '<')
            {
                Map<String, Object> result = new HashMap<>();
                // we are reading a dictionary
                Object key = parseNextToken(is);
                while (key instanceof LiteralName && !MARK_END_OF_DICTIONARY.equals(key))
                {
                    Object value = parseNextToken(is);
                    result.put(((LiteralName) key).name, value);
                    key = parseNextToken(is);
                }
                retval = result;
            }
            else
            {
                // won't read more than 512 bytes

                int multiplyer = 16;
                int bufferIndex = -1;
                while (theNextByte != -1 && theNextByte != '>')
                {
                    int intValue = 0;
                    if (theNextByte >= '0' && theNextByte <= '9')
                    {
                        intValue = theNextByte - '0';
                    }
                    else if (theNextByte >= 'A' && theNextByte <= 'F')
                    {
                        intValue = 10 + theNextByte - 'A';
                    }
                    else if (theNextByte >= 'a' && theNextByte <= 'f')
                    {
                        intValue = 10 + theNextByte - 'a';
                    }
                    // all kind of whitespaces may occur in malformed CMap files
                    // see PDFBOX-2035
                    else if (isWhitespaceOrEOF(theNextByte))
                    {
                        // skipping whitespaces
                        theNextByte = is.read();
                        continue;
                    }
                    else
                    {
                        throw new IOException("Error: expected hex character and not " + (char) theNextByte + ":"
                                + theNextByte);
                    }
                    intValue *= multiplyer;
                    if (multiplyer == 16)
                    {
                        bufferIndex++;
                        if (bufferIndex >= tokenParserByteBuffer.length)
                        {
                            throw new IOException("cmap token ist larger than buffer size " +
                                    tokenParserByteBuffer.length);
                        }
                        tokenParserByteBuffer[bufferIndex] = 0;
                        multiplyer = 1;
                    }
                    else
                    {
                        multiplyer = 16;
                    }
                    tokenParserByteBuffer[bufferIndex] += intValue;
                    theNextByte = is.read();
                }
                byte[] finalResult = new byte[bufferIndex + 1];
                System.arraycopy(tokenParserByteBuffer, 0, finalResult, 0, bufferIndex + 1);
                retval = finalResult;
            }
            break;
        }
        case '/':
        {
            StringBuilder buffer = new StringBuilder();
            int stringByte = is.read();

            while (!isWhitespaceOrEOF(stringByte) && !isDelimiter(stringByte))
            {
                buffer.append((char) stringByte);
                stringByte = is.read();
            }
            if (isDelimiter( stringByte)) 
            {
                is.unread(stringByte);
            }
            retval = new LiteralName(buffer.toString());
            break;
        }
        case -1:
        {
            // EOF returning null
            break;
        }
        case '0':
        case '1':
        case '2':
        case '3':
        case '4':
        case '5':
        case '6':
        case '7':
        case '8':
        case '9':
        {
            StringBuilder buffer = new StringBuilder();
            buffer.append((char) nextByte);
            nextByte = is.read();

            while (!isWhitespaceOrEOF(nextByte) && (Character.isDigit((char) nextByte) || nextByte == '.'))
            {
                buffer.append((char) nextByte);
                nextByte = is.read();
            }
            is.unread(nextByte);
            String value = buffer.toString();
            if (value.indexOf('.') >= 0)
            {
                retval = Double.valueOf(value);
            }
            else
            {
                retval = Integer.valueOf(value);
            }
            break;
        }
        default:
        {
            StringBuilder buffer = new StringBuilder();
            buffer.append((char) nextByte);
            nextByte = is.read();

            // newline separator may be missing in malformed CMap files
            // see PDFBOX-2035
            while (!isWhitespaceOrEOF(nextByte) && !isDelimiter(nextByte) && !Character.isDigit(nextByte))
            {
                buffer.append((char) nextByte);
                nextByte = is.read();
            }
            if (isDelimiter(nextByte) || Character.isDigit(nextByte))
            {
                is.unread(nextByte);
            }
            retval = new Operator(buffer.toString());

            break;
        }
        }
        return retval;
    }

    private void readUntilEndOfLine(InputStream is, StringBuilder buf) throws IOException
    {
        int nextByte = is.read();
        while (nextByte != -1 && nextByte != 0x0D && nextByte != 0x0A)
        {
            buf.append((char) nextByte);
            nextByte = is.read();
        }
    }

    private boolean isWhitespaceOrEOF(int aByte)
    {
        return aByte == -1 || aByte == 0x20 || aByte == 0x0D || aByte == 0x0A;
    }

    /** Is this a standard PDF delimiter character? */
    private boolean isDelimiter(int aByte) 
    {
        switch (aByte) 
        {
            case '(':
            case ')':
            case '<':
            case '>':
            case '[':
            case ']':
            case '{':
            case '}':
            case '/':
            case '%':
                return true;
            default:
                return false;
        }
    }

    private boolean increment(byte[] data, int position, boolean useStrictMode)
    {
        if (position > 0 && (data[position] & 0xFF) == 255)
        {
            // PDFBOX-4661: avoid overflow of the last byte, all following values are undefined
            // PDFBOX-5090: strict mode has to be used for CMaps within pdfs
            if (useStrictMode)
            {
                return false;
            }
            data[position] = 0;
            increment(data, position - 1, useStrictMode);
        }
        else
        {
            data[position] = (byte) (data[position] + 1);
        }
        return true;
    }

    private String createStringFromBytes(byte[] bytes)
    {
        return new String(bytes, bytes.length == 1 ? StandardCharsets.ISO_8859_1 : StandardCharsets.UTF_16BE);
    }

    /**
     * Internal class.
     */
    private static final class LiteralName
    {
        private final String name;

        private LiteralName(String theName)
        {
            name = theName;
        }
    }

    /**
     * Internal class.
     */
    private static final class Operator
    {
        private final String op;

        private Operator(String theOp)
        {
            op = theOp;
        }
    }
}<|MERGE_RESOLUTION|>--- conflicted
+++ resolved
@@ -123,12 +123,7 @@
                     {
                         parseUsecmap((LiteralName) previousToken, result);
                     }
-<<<<<<< HEAD
-                    else
-                    if (previousToken instanceof Number)
-=======
                     else if (previousToken instanceof Number)
->>>>>>> 4f14dee4
                     {
                         if (op.op.equals("begincodespacerange"))
                         {
