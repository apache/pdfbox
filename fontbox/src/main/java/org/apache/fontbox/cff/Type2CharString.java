/*
 * Licensed to the Apache Software Foundation (ASF) under one or more
 * contributor license agreements.  See the NOTICE file distributed with
 * this work for additional information regarding copyright ownership.
 * The ASF licenses this file to You under the Apache License, Version 2.0
 * (the "License"); you may not use this file except in compliance with
 * the License.  You may obtain a copy of the License at
 *
 *      http://www.apache.org/licenses/LICENSE-2.0
 *
 * Unless required by applicable law or agreed to in writing, software
 * distributed under the License is distributed on an "AS IS" BASIS,
 * WITHOUT WARRANTIES OR CONDITIONS OF ANY KIND, either express or implied.
 * See the License for the specific language governing permissions and
 * limitations under the License.
 */
package org.apache.fontbox.cff;

import java.util.ArrayList;
import java.util.Arrays;
import java.util.Collections;
import java.util.List;

import org.apache.fontbox.cff.CharStringCommand.Type1KeyWord;
import org.apache.fontbox.cff.CharStringCommand.Type2KeyWord;
import org.apache.fontbox.type1.Type1CharStringReader;

/**
 * Represents a Type 2 CharString by converting it into an equivalent Type 1 CharString.
 * 
 * @author Villu Ruusmann
 * @author John Hewson
 */
public class Type2CharString extends Type1CharString
{
    private float defWidthX = 0;
    private float nominalWidthX = 0;
    private int pathCount = 0;
    private final int gid;

    /**
     * Constructor.
     * @param font Parent CFF font
     * @param fontName font name
     * @param glyphName glyph name (or CID as hex string)
     * @param gid GID
     * @param sequence Type 2 char string sequence
     * @param defaultWidthX default width
     * @param nomWidthX nominal width
     */
    public Type2CharString(Type1CharStringReader font, String fontName, String glyphName, int gid, List<Object> sequence,
                           int defaultWidthX, int nomWidthX)
    {
        super(font, fontName, glyphName);
        this.gid = gid;
        defWidthX = defaultWidthX;
        nominalWidthX = nomWidthX;
        convertType1ToType2(sequence);
    }

    /**
     * Return the GID (glyph id) of this charstring.
     * 
     * @return the GID of this charstring
     */
    public int getGID()
    {
        return gid;
    }

    /**
     * Converts a sequence of Type 2 commands into a sequence of Type 1 commands.
     * @param sequence the Type 2 char string sequence
     */
    private void convertType1ToType2(List<Object> sequence)
    {
        pathCount = 0;
        List<Number> numbers = new ArrayList<>();
        sequence.forEach(obj -> {
            if (obj instanceof CharStringCommand)
            {
                List<Number> results = convertType2Command(numbers, (CharStringCommand) obj);
                numbers.clear();
                numbers.addAll(results);
            }
            else
            {
                numbers.add((Number) obj);
            }
        });
    }

    private List<Number> convertType2Command(List<Number> numbers, CharStringCommand command)
    {
        Type2KeyWord type2KeyWord = command.getType2KeyWord();
        if (type2KeyWord == null)
        {
            addCommand(numbers, command);
            return Collections.emptyList();
        }
        switch (type2KeyWord)
        {
        case HSTEM:
        case HSTEMHM:
        case VSTEM:
        case VSTEMHM:
        case HINTMASK:
        case CNTRMASK:
            clearStack(numbers, numbers.size() % 2 != 0);
            expandStemHints(numbers,
                    type2KeyWord == Type2KeyWord.HSTEM || type2KeyWord == Type2KeyWord.HSTEMHM);
            break;
        case HMOVETO:
        case VMOVETO:
            clearStack(numbers, numbers.size() > 1);
            markPath();
            addCommand(numbers, command);
            break;
        case RLINETO:
            addCommandsList(numbers, 2, command);
            break;
        case HLINETO:
        case VLINETO:
            addAlternatingLine(numbers, type2KeyWord == Type2KeyWord.HLINETO);
            break;
        case RRCURVETO:
            addCommandsList(numbers, 6, command);
            break;
        case ENDCHAR:
            clearStack(numbers, numbers.size() == 5 || numbers.size() == 1);
            closeCharString2Path();
            if (numbers.size() == 4)
            {
                // deprecated "seac" operator
                numbers.add(0, 0);
                addCommand(numbers, CharStringCommand.getInstance(12, 6));
            }
            else
            {
                addCommand(numbers, command);
            }
            break;
        case RMOVETO:
            clearStack(numbers, numbers.size() > 2);
            markPath();
            addCommand(numbers, command);
            break;
        case HVCURVETO:
        case VHCURVETO:
            addAlternatingCurve(numbers, type2KeyWord == Type2KeyWord.HVCURVETO);
            break;
        case HFLEX:
            if (numbers.size() >= 7)
            {
                List<Number> first = Arrays.asList(numbers.get(0), 0, numbers.get(1), numbers.get(2),
                        numbers.get(3), 0);
                List<Number> second = Arrays.asList(numbers.get(4), 0, numbers.get(5),
                        -(numbers.get(2).floatValue()), numbers.get(6), 0);
                addCommand(first, CharStringCommand.COMMAND_RRCURVETO);
                addCommand(second, CharStringCommand.COMMAND_RRCURVETO);
            }
            break;
        case FLEX:
        {
            Number[] first = subArray(numbers,0, 6);
            Number[] second = subArray(numbers,6, 12);
            addCommand(first, CharStringCommand.COMMAND_RRCURVETO);
            addCommand(second, CharStringCommand.COMMAND_RRCURVETO);
            break;
        }
        case HFLEX1:
            if (numbers.size() >= 9)
            {
                List<Number> first = Arrays.asList(numbers.get(0), numbers.get(1), numbers.get(2),
                        numbers.get(3), numbers.get(4), 0);
                List<Number> second = Arrays.asList(numbers.get(5), 0, numbers.get(6), numbers.get(7),
                        numbers.get(8), 0);
                addCommand(first, CharStringCommand.COMMAND_RRCURVETO);
                addCommand(second, CharStringCommand.COMMAND_RRCURVETO);
            }
            break;
        case FLEX1:
        {
            int dx = 0;
            int dy = 0;
            for (int i = 0; i < 5; i++)
            {
                int i2 = i * 2;
                dx += numbers.get(i2).intValue();
                dy += numbers.get(i2 + 1).intValue();
            }
<<<<<<< HEAD
            Number[] first = subArray(numbers,0, 6);
            boolean dxIsBigger = Math.abs(dx) > Math.abs(dy);
            Number[] second = new Number[]{numbers.get(6), numbers.get(7), numbers.get(8),
                    numbers.get(9), dxIsBigger ? numbers.get(10) : -dx,
                    dxIsBigger ? -dy : numbers.get(10)};
            addCommand(first, CharStringCommand.COMMAND_RRCURVETO);
            addCommand(second, CharStringCommand.COMMAND_RRCURVETO);
=======
            List<Number> first = numbers.subList(0, 6);
            boolean dxIsBigger = Math.abs(dx) > Math.abs(dy);
            List<Number> second = Arrays.asList(
                    numbers.get(6),
                    numbers.get(7),
                    numbers.get(8),
                    numbers.get(9),
                    (dxIsBigger ? numbers.get(10) : -dx),
                    (dxIsBigger ? -dy : numbers.get(10)));
            addCommandList(Arrays.asList(first, second),
                    CharStringCommand.COMMAND_RRCURVETO);
>>>>>>> 94b3d15f
            break;
        }
        case RCURVELINE:
            if (numbers.size() >= 2)
            {
                addCommandsList(numbers.subList(0, numbers.size() - 2), 6,
                        CharStringCommand.COMMAND_RRCURVETO);
                addCommand(subArray(numbers,numbers.size() - 2, numbers.size()),
                        CharStringCommand.COMMAND_RLINETO);
            }
            break;
        case RLINECURVE:
            if (numbers.size() >= 6)
            {
                addCommandsList(numbers.subList(0, numbers.size() - 6), 2,
                        CharStringCommand.COMMAND_RLINETO);
                addCommand(subArray(numbers, numbers.size() - 6, numbers.size()),
                        CharStringCommand.COMMAND_RRCURVETO);
            }
            break;
        case HHCURVETO:
        case VVCURVETO:
            addCurve(numbers, type2KeyWord == Type2KeyWord.HHCURVETO);
            break;
        default:
            addCommand(numbers, command);
            break;
        }
        return Collections.emptyList();
    }

    private void clearStack(List<Number> numbers, boolean flag)
    {
        if (isSequenceEmpty())
        {
            if (flag)
            {
                addCommand(new Number[]{0, numbers.get(0).floatValue() + nominalWidthX},
                        CharStringCommand.COMMAND_HSBW);
                numbers.remove(0);
            }
            else
            {
                addCommand(new Number[]{0, defWidthX}, CharStringCommand.COMMAND_HSBW);
            }
        }
    }

    /**
     * @param numbers
     * @param horizontal 
     */
    private void expandStemHints(List<Number> numbers, boolean horizontal)
    {
        // TODO
    }

    private void markPath()
    {
        if (pathCount > 0)
        {
            closeCharString2Path();
        }
        pathCount++;
    }

    private void closeCharString2Path()
    {
        CharStringCommand command = pathCount > 0 ? (CharStringCommand) getLastSequenceEntry()
                : null;
        if (command != null && command.getType1KeyWord() != Type1KeyWord.CLOSEPATH)
        {
            addCommand(Collections.<Number> emptyList(), CharStringCommand.COMMAND_CLOSEPATH);
        }
    }

    private void addAlternatingLine(List<Number> numbers, boolean horizontal)
    {
        int i = 0;
        while (i < numbers.size())
        {
            addCommand(numbers.get(i), horizontal ? CharStringCommand.COMMAND_HLINETO
                    : CharStringCommand.COMMAND_VLINETO);
            horizontal = !horizontal;
            ++i;
        }
    }

    private void addAlternatingCurve(List<Number> numbers, boolean horizontal)
    {
        int startIndex = 0;
        int numbersCount = numbers.size();
        while (numbersCount >= 4)
        {
            boolean last = numbersCount == 5;
            if (horizontal)
            {
                addCommand(new Number[]{numbers.get(startIndex), 0,
                        numbers.get(startIndex + 1), numbers.get(startIndex + 2),
                        last ? numbers.get(startIndex + 4) : 0, numbers.get(startIndex + 3)},
                        CharStringCommand.COMMAND_RRCURVETO);
            } 
            else
            {
                addCommand(new Number[]{0, numbers.get(startIndex),
                        numbers.get(startIndex + 1), numbers.get(startIndex + 2), numbers.get(startIndex + 3),
                        last ? numbers.get(startIndex + 4) : 0},
                        CharStringCommand.COMMAND_RRCURVETO);
            }

            if (last)
            {
                startIndex += 5;
                numbersCount -= 5;
            }
            else
            {
                startIndex += 4;
                numbersCount -= 4;
            }

            horizontal = !horizontal;
        }
    }

    private void addCurve(List<Number> numbers, boolean horizontal)
    {
        int startIndex = 0;
        int numbersCount = numbers.size();
        if (horizontal)
        {
            while (numbersCount >= 4)
            {
                //is first?
                if (numbersCount % 4 == 1)
                {
                    addCommand(new Number[]{numbers.get(startIndex + 1),
                            numbers.get(startIndex), numbers.get(startIndex + 2),
                            numbers.get(startIndex + 3), numbers.get(startIndex + 4),
                            0}, CharStringCommand.COMMAND_RRCURVETO);

                    startIndex += 5;
                    numbersCount -= 5;
                }
                else
                {
                    addCommand(new Number[]{numbers.get(startIndex),
                            0, numbers.get(startIndex + 1),
                            numbers.get(startIndex + 2), numbers.get(startIndex + 3),
                            0}, CharStringCommand.COMMAND_RRCURVETO);

                    startIndex += 4;
                    numbersCount -= 4;
                }
            }
        }
        else
        {
            while (numbersCount >= 4)
            {
                //is first?
                if (numbersCount % 4 == 1)
                {
                    addCommand(new Number[]{numbers.get(startIndex), numbers.get(startIndex + 1),
                                numbers.get(startIndex + 2), numbers.get(startIndex + 3),
                                0, numbers.get(startIndex + 4)},
                                CharStringCommand.COMMAND_RRCURVETO);

                    startIndex += 5;
                    numbersCount -= 5;
                }
                else
                {
                    addCommand(new Number[]{0, numbers.get(startIndex),
                                numbers.get(startIndex + 1), numbers.get(startIndex + 2),
                                0, numbers.get(startIndex + 3)},
                                CharStringCommand.COMMAND_RRCURVETO);

                    startIndex += 4;
                    numbersCount -= 4;
                }
            }
        }
    }

    private void addCommandsList(List<Number> list, int size, CharStringCommand command)
    {
        int listSize = list.size() / size;
        for (int i = 0; i < listSize; i++)
        {
            addCommand(list.subList(i * size, (i + 1) * size), command);
        }
    }

    private Number[] subArray(List<Number> numbers, int startIndex, int endIndex)
    {
        Number[] arr = new Number[endIndex - startIndex];

        for (int i = 0; i < arr.length; ++i)
        {
            arr[i] = numbers.get(i);
        }

        return arr;
    }
}<|MERGE_RESOLUTION|>--- conflicted
+++ resolved
@@ -189,27 +189,17 @@
                 dx += numbers.get(i2).intValue();
                 dy += numbers.get(i2 + 1).intValue();
             }
-<<<<<<< HEAD
             Number[] first = subArray(numbers,0, 6);
             boolean dxIsBigger = Math.abs(dx) > Math.abs(dy);
-            Number[] second = new Number[]{numbers.get(6), numbers.get(7), numbers.get(8),
-                    numbers.get(9), dxIsBigger ? numbers.get(10) : -dx,
-                    dxIsBigger ? -dy : numbers.get(10)};
-            addCommand(first, CharStringCommand.COMMAND_RRCURVETO);
-            addCommand(second, CharStringCommand.COMMAND_RRCURVETO);
-=======
-            List<Number> first = numbers.subList(0, 6);
-            boolean dxIsBigger = Math.abs(dx) > Math.abs(dy);
-            List<Number> second = Arrays.asList(
+            Number[] second = new Number[]{
                     numbers.get(6),
                     numbers.get(7),
                     numbers.get(8),
                     numbers.get(9),
                     (dxIsBigger ? numbers.get(10) : -dx),
-                    (dxIsBigger ? -dy : numbers.get(10)));
-            addCommandList(Arrays.asList(first, second),
-                    CharStringCommand.COMMAND_RRCURVETO);
->>>>>>> 94b3d15f
+                    (dxIsBigger ? -dy : numbers.get(10))};
+            addCommand(first, CharStringCommand.COMMAND_RRCURVETO);
+            addCommand(second, CharStringCommand.COMMAND_RRCURVETO);
             break;
         }
         case RCURVELINE:
