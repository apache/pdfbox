--- conflicted
+++ resolved
@@ -353,14 +353,9 @@
 
     private static <E> List<List<E>> split(List<E> list, int size)
     {
-<<<<<<< HEAD
-        List<List<E>> result = new ArrayList<>(list.size() / size);
-        for (int i = 0; i < list.size() / size; i++)
-=======
         int listSize = list.size() / size;
         List<List<E>> result = new ArrayList<>(listSize);
         for (int i = 0; i < listSize; i++)
->>>>>>> 0b06a6d1
         {
             result.add(list.subList(i * size, (i + 1) * size));
         }
