/*
 * Licensed to the Apache Software Foundation (ASF) under one or more
 * contributor license agreements.  See the NOTICE file distributed with
 * this work for additional information regarding copyright ownership.
 * The ASF licenses this file to You under the Apache License, Version 2.0
 * (the "License"); you may not use this file except in compliance with
 * the License.  You may obtain a copy of the License at
 *
 *      http://www.apache.org/licenses/LICENSE-2.0
 *
 * Unless required by applicable law or agreed to in writing, software
 * distributed under the License is distributed on an "AS IS" BASIS,
 * WITHOUT WARRANTIES OR CONDITIONS OF ANY KIND, either express or implied.
 * See the License for the specific language governing permissions and
 * limitations under the License.
 */
package org.apache.fontbox.cff;

import java.util.ArrayList;
import java.util.Arrays;
import java.util.Collections;
import java.util.List;

import org.apache.fontbox.cff.CharStringCommand.Type1KeyWord;
import org.apache.fontbox.cff.CharStringCommand.Type2KeyWord;
import org.apache.fontbox.type1.Type1CharStringReader;

/**
 * Represents a Type 2 CharString by converting it into an equivalent Type 1 CharString.
 * 
 * @author Villu Ruusmann
 * @author John Hewson
 */
public class Type2CharString extends Type1CharString
{
    private float defWidthX = 0;
    private float nominalWidthX = 0;
    private int pathCount = 0;
    private final int gid;
    //todo think about to use an CharStringCommand(8) as static final field
    /**
     * Constructor.
     * @param font Parent CFF font
     * @param fontName font name
     * @param glyphName glyph name (or CID as hex string)
     * @param gid GID
     * @param sequence Type 2 char string sequence
     * @param defaultWidthX default width
     * @param nomWidthX nominal width
     */
    public Type2CharString(Type1CharStringReader font, String fontName, String glyphName, int gid, List<Object> sequence,
                           int defaultWidthX, int nomWidthX)
    {
        super(font, fontName, glyphName);
        this.gid = gid;
        defWidthX = defaultWidthX;
        nominalWidthX = nomWidthX;
        convertType1ToType2(sequence);
    }

    /**
     * Return the GID (glyph id) of this charstring.
     */
    public int getGID()
    {
        return gid;
    }

    /**
     * Converts a sequence of Type 2 commands into a sequence of Type 1 commands.
     * @param sequence the Type 2 char string sequence
     */
    private void convertType1ToType2(List<Object> sequence)
    {
        pathCount = 0;
        List<Number> numbers = new ArrayList<>();
        sequence.forEach(obj -> {
            if (obj instanceof CharStringCommand)
            {
                List<Number> results = convertType2Command(numbers, (CharStringCommand) obj);
                numbers.clear();
                numbers.addAll(results);
            }
            else
            {
                numbers.add((Number) obj);
            }
        });
    }

    private List<Number> convertType2Command(List<Number> numbers, CharStringCommand command)
    {
        Type2KeyWord type2KeyWord = command.getType2KeyWord();
        if (type2KeyWord == null)
        {
            addCommand(numbers, command);
            return Collections.emptyList();
        }
        switch (type2KeyWord)
        {
        case HSTEM:
        case HSTEMHM:
<<<<<<< HEAD
            clearStack(numbers, numbers.size() % 2 != 0);
            expandStemHints(numbers, true);
            break;
        case VSTEM:
        case VSTEMHM:
            clearStack(numbers, numbers.size() % 2 != 0);
            expandStemHints(numbers, false);
=======
        case VSTEM:
        case VSTEMHM:
        case HINTMASK:
        case CNTRMASK:
            numbers = clearStack(numbers, numbers.size() % 2 != 0);
            expandStemHints(numbers,
                    type2KeyWord == Type2KeyWord.HSTEM || type2KeyWord == Type2KeyWord.HSTEMHM);
>>>>>>> 72c750a4
            break;
        case HMOVETO:
<<<<<<< HEAD
            clearStack(numbers, numbers.size() > 1);
=======
        case VMOVETO:
            numbers = clearStack(numbers, numbers.size() > 1);
>>>>>>> 72c750a4
            markPath();
            addCommand(numbers, command);
            break;
        case RLINETO:
            addCommandsList(numbers, 2, command);
            break;
        case HLINETO:
        case VLINETO:
            addAlternatingLine(numbers, type2KeyWord == Type2KeyWord.HLINETO);
            break;
        case RRCURVETO:
            addCommandsList(numbers, 6, command);
            break;
        case ENDCHAR:
            clearStack(numbers, numbers.size() == 5 || numbers.size() == 1);
            closeCharString2Path();
            if (numbers.size() == 4)
            {
                // deprecated "seac" operator
                numbers.add(0, 0);
                addCommand(numbers, CharStringCommand.getInstance(12, 6));
            }
            else
            {
                addCommand(numbers, command);
            }
            break;
        case RMOVETO:
            clearStack(numbers, numbers.size() > 2);
            markPath();
            addCommand(numbers, command);
            break;
        case HVCURVETO:
        case VHCURVETO:
            addAlternatingCurve(numbers, type2KeyWord == Type2KeyWord.HVCURVETO);
            break;
        case HFLEX:
            if (numbers.size() >= 7)
            {
                List<Number> first = Arrays.asList(numbers.get(0), 0, numbers.get(1), numbers.get(2),
                        numbers.get(3), 0);
                List<Number> second = Arrays.asList(numbers.get(4), 0, numbers.get(5),
                        -(numbers.get(2).floatValue()), numbers.get(6), 0);
<<<<<<< HEAD
                CharStringCommand command8 = new CharStringCommand(8);
                addCommand(first, command8);
                addCommand(second, command8);
=======
                addCommandList(Arrays.asList(first, second), CharStringCommand.COMMAND_RRCURVETO);
>>>>>>> 72c750a4
            }
            break;
        case FLEX:
        {
<<<<<<< HEAD
            Number[] first = subArray(numbers,0, 6);
            Number[] second = subArray(numbers,6, 12);
            CharStringCommand command8 = new CharStringCommand(8);
            addCommand(first, command8);
            addCommand(second, command8);
=======
            List<Number> first = numbers.subList(0, 6);
            List<Number> second = numbers.subList(6, 12);
            addCommandList(Arrays.asList(first, second), CharStringCommand.COMMAND_RRCURVETO);
>>>>>>> 72c750a4
            break;
        }
        case HFLEX1:
            if (numbers.size() >= 9)
            {
                List<Number> first = Arrays.asList(numbers.get(0), numbers.get(1), numbers.get(2),
                        numbers.get(3), numbers.get(4), 0);
                List<Number> second = Arrays.asList(numbers.get(5), 0, numbers.get(6), numbers.get(7),
                        numbers.get(8), 0);
<<<<<<< HEAD
                CharStringCommand command8 = new CharStringCommand(8);
                addCommand(first, command8);
                addCommand(second, command8);
=======
                addCommandList(Arrays.asList(first, second), CharStringCommand.COMMAND_RRCURVETO);
>>>>>>> 72c750a4
            }
            break;
        case FLEX1:
        {
            int dx = 0;
            int dy = 0;
            for (int i = 0; i < 5; i++)
            {
                dx += numbers.get(i * 2).intValue();
                dy += numbers.get(i * 2 + 1).intValue();
            }
<<<<<<< HEAD
            Number[] first = subArray(numbers,0, 6);
            Number[] second = new Number[]{numbers.get(6), numbers.get(7), numbers.get(8),
                    numbers.get(9), Math.abs(dx) > Math.abs(dy) ? numbers.get(10) : -dx,
                    Math.abs(dx) > Math.abs(dy) ? -dy : numbers.get(10)};
            CharStringCommand command8 = new CharStringCommand(8);
            addCommand(first, command8);
            addCommand(second, command8);
            break;
        }
        case HINTMASK:
        case CNTRMASK:
            clearStack(numbers, numbers.size() % 2 != 0);
            if (!numbers.isEmpty())
            {
                expandStemHints(numbers, false);
            }
            break;
        case RCURVELINE:
            if (numbers.size() >= 2)
            {
                addCommandsList(numbers.subList(0, numbers.size() - 2), 6,
                        new CharStringCommand(8));
                addCommand(subArray(numbers,numbers.size() - 2, numbers.size()),
                        new CharStringCommand(5));
=======
            List<Number> first = numbers.subList(0, 6);
            List<Number> second = Arrays.asList(numbers.get(6), numbers.get(7), numbers.get(8),
                    numbers.get(9), (Math.abs(dx) > Math.abs(dy) ? numbers.get(10) : -dx),
                    (Math.abs(dx) > Math.abs(dy) ? -dy : numbers.get(10)));
            addCommandList(Arrays.asList(first, second),
                    CharStringCommand.COMMAND_RRCURVETO);
            break;
        }
        case RCURVELINE:
            if (numbers.size() >= 2)
            {
                addCommandList(split(numbers.subList(0, numbers.size() - 2), 6),
                        CharStringCommand.COMMAND_RRCURVETO);
                addCommand(numbers.subList(numbers.size() - 2, numbers.size()),
                        CharStringCommand.COMMAND_RLINETO);
>>>>>>> 72c750a4
            }
            break;
        case RLINECURVE:
            if (numbers.size() >= 6)
            {
<<<<<<< HEAD
                addCommandsList(numbers.subList(0, numbers.size() - 6), 2,
                        new CharStringCommand(5));
                addCommand(subArray(numbers, numbers.size() - 6, numbers.size()),
                        new CharStringCommand(8));
=======
                addCommandList(split(numbers.subList(0, numbers.size() - 6), 2),
                        CharStringCommand.COMMAND_RLINETO);
                addCommand(numbers.subList(numbers.size() - 6, numbers.size()),
                        CharStringCommand.COMMAND_RRCURVETO);
>>>>>>> 72c750a4
            }
            break;
        case HHCURVETO:
        case VVCURVETO:
            addCurve(numbers, type2KeyWord == Type2KeyWord.HHCURVETO);
            break;
        default:
            addCommand(numbers, command);
            break;
        }
        return Collections.emptyList();
    }

    private void clearStack(List<Number> numbers, boolean flag)
    {
        if (isSequenceEmpty())
        {
            if (flag)
            {
<<<<<<< HEAD
                addCommand(new Number[]{0, numbers.get(0).floatValue() + nominalWidthX},
                        new CharStringCommand(13));
                numbers.remove(0);
            }
            else
            {
                addCommand(new Number[]{0, defWidthX}, new CharStringCommand(13));
=======
                addCommand(Arrays.asList(0, numbers.get(0).floatValue() + nominalWidthX),
                        CharStringCommand.COMMAND_HSBW);
                numbers = numbers.subList(1, numbers.size());
            }
            else
            {
                addCommand(Arrays.asList(0, defWidthX), CharStringCommand.COMMAND_HSBW);
>>>>>>> 72c750a4
            }
        }
    }

    /**
     * @param numbers
     * @param horizontal 
     */
    private void expandStemHints(List<Number> numbers, boolean horizontal)
    {
        // TODO
    }

    private void markPath()
    {
        if (pathCount > 0)
        {
            closeCharString2Path();
        }
        pathCount++;
    }

    private void closeCharString2Path()
    {
<<<<<<< HEAD
        if (pathCount > 0)
        {
            CharStringCommand command = (CharStringCommand) type1Sequence
                    .get(type1Sequence.size() - 1);

            CharStringCommand closepathCommand = new CharStringCommand(9);
            if (!closepathCommand.equals(command))
            {
                addCommand(0, closepathCommand);
            }
=======
        CharStringCommand command = pathCount > 0 ? (CharStringCommand) getLastSequenceEntry()
                : null;
        if (command != null && command.getType1KeyWord() != Type1KeyWord.CLOSEPATH)
        {
            addCommand(Collections.<Number> emptyList(), CharStringCommand.COMMAND_CLOSEPATH);
>>>>>>> 72c750a4
        }
    }

    private void addAlternatingLine(List<Number> numbers, boolean horizontal)
    {
        int i = 0;
        CharStringCommand command6 = new CharStringCommand(6);
        CharStringCommand command7 = new CharStringCommand(7);
        while (i < numbers.size())
        {
<<<<<<< HEAD
            addCommand(numbers.get(i), horizontal ? command6 : command7);
=======
            addCommand(numbers.subList(0, 1), horizontal ? CharStringCommand.COMMAND_HLINETO
                    : CharStringCommand.COMMAND_VLINETO);
            numbers = numbers.subList(1, numbers.size());
>>>>>>> 72c750a4
            horizontal = !horizontal;
            ++i;
        }
    }

    private void addAlternatingCurve(List<Number> numbers, boolean horizontal)
    {
        int startIndex = 0;
        int numbersCount = numbers.size();
        CharStringCommand command8 = new CharStringCommand(8);
        while (numbersCount >= 4)
        {
            boolean last = numbersCount == 5;
            if (horizontal)
            {
<<<<<<< HEAD
                addCommand(new Number[]{numbers.get(startIndex), 0,
                        numbers.get(startIndex + 1), numbers.get(startIndex + 2),
                        last ? numbers.get(startIndex + 4) : 0, numbers.get(startIndex + 3)},
                        command8);
            } 
            else
            {
                addCommand(new Number[]{0, numbers.get(startIndex),
                        numbers.get(startIndex + 1), numbers.get(startIndex + 2), numbers.get(startIndex + 3),
                        last ? numbers.get(startIndex + 4) : 0},
                        command8);
            }

            if (last)
            {
                startIndex += 5;
                numbersCount -= 5;
=======
                addCommand(Arrays.asList(numbers.get(0), 0,
                        numbers.get(1), numbers.get(2), last ? numbers.get(4)
                                : 0, numbers.get(3)),
                        CharStringCommand.COMMAND_RRCURVETO);
            } 
            else
            {
                addCommand(Arrays.asList(0, numbers.get(0),
                        numbers.get(1), numbers.get(2), numbers.get(3),
                        last ? numbers.get(4) : 0),
                        CharStringCommand.COMMAND_RRCURVETO);
>>>>>>> 72c750a4
            }
            else
            {
                startIndex += 4;
                numbersCount -= 4;
            }

            horizontal = !horizontal;
        }
    }

    private void addCurve(List<Number> numbers, boolean horizontal)
    {
        int startIndex = 0;
        int numbersCount = numbers.size();
        CharStringCommand command8 = new CharStringCommand(8);
        if (horizontal)
        {
            while (numbersCount >= 4)
            {
<<<<<<< HEAD
                //is first?
                if (numbersCount % 4 == 1)
                {
                    addCommand(new Number[]{numbers.get(startIndex + 1),
                            numbers.get(startIndex), numbers.get(startIndex + 2),
                            numbers.get(startIndex + 3), numbers.get(startIndex + 4),
                            0}, command8);

                    startIndex += 5;
                    numbersCount -= 5;
                }
                else
                {
                    addCommand(new Number[]{numbers.get(startIndex),
                            0, numbers.get(startIndex + 1),
                            numbers.get(startIndex + 2), numbers.get(startIndex + 3),
                            0}, command8);

                    startIndex += 4;
                    numbersCount -= 4;
                }
            }
        }
        else
        {
            while (numbersCount >= 4)
            {
                //is first?
                if (numbersCount % 4 == 1)
                {
                    addCommand(new Number[]{numbers.get(startIndex), numbers.get(startIndex + 1),
                                numbers.get(startIndex + 2), numbers.get(startIndex + 3),
                                0, numbers.get(startIndex + 4)},
                                command8);

                    startIndex += 5;
                    numbersCount -= 5;
                }
                else
                {
                    addCommand(new Number[]{0, numbers.get(startIndex),
                                numbers.get(startIndex + 1), numbers.get(startIndex + 2),
                                0, numbers.get(startIndex + 3)},
                                command8);

                    startIndex += 4;
                    numbersCount -= 4;
                }
=======
                addCommand(Arrays.asList(numbers.get(first ? 1 : 0),
                        first ? numbers.get(0) : 0, numbers
                                .get(first ? 2 : 1),
                        numbers.get(first ? 3 : 2), numbers.get(first ? 4 : 3),
                        0), CharStringCommand.COMMAND_RRCURVETO);
            } 
            else
            {
                addCommand(Arrays.asList(first ? numbers.get(0) : 0, numbers.get(first ? 1 : 0), numbers
                        .get(first ? 2 : 1), numbers.get(first ? 3 : 2),
                        0, numbers.get(first ? 4 : 3)),
                        CharStringCommand.COMMAND_RRCURVETO);
>>>>>>> 72c750a4
            }
        }
    }

    private void addCommandsList(List<Number> list, int size, CharStringCommand command)
    {
        int listSize = list.size() / size;
        for (int i = 0; i < listSize; i++)
        {
            addCommand(list.subList(i * size, (i + 1) * size), command);
        }
    }

    private void addCommand(Number number, CharStringCommand command)
    {
        type1Sequence.add(number);
        type1Sequence.add(command);
    }

<<<<<<< HEAD
    private void addCommand(List<Number> numbers, CharStringCommand command)
    {
        type1Sequence.addAll(numbers);
        type1Sequence.add(command);
    }

    private void addCommand(Number[] numbers, CharStringCommand command)
=======
    private static <E> List<List<E>> split(List<E> list, int size)
>>>>>>> 72c750a4
    {
        for (int i = 0; i < numbers.length; ++i)
        {
            type1Sequence.add(numbers[i]);
        }
        type1Sequence.add(command);
    }

    private Number[] subArray(List<Number> numbers, int startIndex, int endIndex)
    {
        Number[] arr = new Number[endIndex - startIndex];

        for (int i = 0; i < arr.length; ++i)
        {
            arr[i] = numbers.get(i);
        }

        return arr;
    }
}<|MERGE_RESOLUTION|>--- conflicted
+++ resolved
@@ -100,15 +100,6 @@
         {
         case HSTEM:
         case HSTEMHM:
-<<<<<<< HEAD
-            clearStack(numbers, numbers.size() % 2 != 0);
-            expandStemHints(numbers, true);
-            break;
-        case VSTEM:
-        case VSTEMHM:
-            clearStack(numbers, numbers.size() % 2 != 0);
-            expandStemHints(numbers, false);
-=======
         case VSTEM:
         case VSTEMHM:
         case HINTMASK:
@@ -116,15 +107,10 @@
             numbers = clearStack(numbers, numbers.size() % 2 != 0);
             expandStemHints(numbers,
                     type2KeyWord == Type2KeyWord.HSTEM || type2KeyWord == Type2KeyWord.HSTEMHM);
->>>>>>> 72c750a4
             break;
         case HMOVETO:
-<<<<<<< HEAD
-            clearStack(numbers, numbers.size() > 1);
-=======
         case VMOVETO:
             numbers = clearStack(numbers, numbers.size() > 1);
->>>>>>> 72c750a4
             markPath();
             addCommand(numbers, command);
             break;
@@ -168,28 +154,16 @@
                         numbers.get(3), 0);
                 List<Number> second = Arrays.asList(numbers.get(4), 0, numbers.get(5),
                         -(numbers.get(2).floatValue()), numbers.get(6), 0);
-<<<<<<< HEAD
-                CharStringCommand command8 = new CharStringCommand(8);
-                addCommand(first, command8);
-                addCommand(second, command8);
-=======
-                addCommandList(Arrays.asList(first, second), CharStringCommand.COMMAND_RRCURVETO);
->>>>>>> 72c750a4
+                addCommand(first, CharStringCommand.COMMAND_RRCURVETO);
+                addCommand(second, CharStringCommand.COMMAND_RRCURVETO);
             }
             break;
         case FLEX:
         {
-<<<<<<< HEAD
             Number[] first = subArray(numbers,0, 6);
             Number[] second = subArray(numbers,6, 12);
-            CharStringCommand command8 = new CharStringCommand(8);
-            addCommand(first, command8);
-            addCommand(second, command8);
-=======
-            List<Number> first = numbers.subList(0, 6);
-            List<Number> second = numbers.subList(6, 12);
-            addCommandList(Arrays.asList(first, second), CharStringCommand.COMMAND_RRCURVETO);
->>>>>>> 72c750a4
+            addCommand(first, CharStringCommand.COMMAND_RRCURVETO);
+            addCommand(second, CharStringCommand.COMMAND_RRCURVETO);
             break;
         }
         case HFLEX1:
@@ -199,13 +173,8 @@
                         numbers.get(3), numbers.get(4), 0);
                 List<Number> second = Arrays.asList(numbers.get(5), 0, numbers.get(6), numbers.get(7),
                         numbers.get(8), 0);
-<<<<<<< HEAD
-                CharStringCommand command8 = new CharStringCommand(8);
-                addCommand(first, command8);
-                addCommand(second, command8);
-=======
-                addCommandList(Arrays.asList(first, second), CharStringCommand.COMMAND_RRCURVETO);
->>>>>>> 72c750a4
+                addCommand(first, CharStringCommand.COMMAND_RRCURVETO);
+                addCommand(second, CharStringCommand.COMMAND_RRCURVETO);
             }
             break;
         case FLEX1:
@@ -217,64 +186,30 @@
                 dx += numbers.get(i * 2).intValue();
                 dy += numbers.get(i * 2 + 1).intValue();
             }
-<<<<<<< HEAD
             Number[] first = subArray(numbers,0, 6);
             Number[] second = new Number[]{numbers.get(6), numbers.get(7), numbers.get(8),
                     numbers.get(9), Math.abs(dx) > Math.abs(dy) ? numbers.get(10) : -dx,
                     Math.abs(dx) > Math.abs(dy) ? -dy : numbers.get(10)};
-            CharStringCommand command8 = new CharStringCommand(8);
-            addCommand(first, command8);
-            addCommand(second, command8);
-            break;
-        }
-        case HINTMASK:
-        case CNTRMASK:
-            clearStack(numbers, numbers.size() % 2 != 0);
-            if (!numbers.isEmpty())
-            {
-                expandStemHints(numbers, false);
-            }
-            break;
+            addCommand(first, CharStringCommand.COMMAND_RRCURVETO);
+            addCommand(second, CharStringCommand.COMMAND_RRCURVETO);
+            break;
+        }
         case RCURVELINE:
             if (numbers.size() >= 2)
             {
                 addCommandsList(numbers.subList(0, numbers.size() - 2), 6,
-                        new CharStringCommand(8));
+                        CharStringCommand.COMMAND_RRCURVETO);
                 addCommand(subArray(numbers,numbers.size() - 2, numbers.size()),
-                        new CharStringCommand(5));
-=======
-            List<Number> first = numbers.subList(0, 6);
-            List<Number> second = Arrays.asList(numbers.get(6), numbers.get(7), numbers.get(8),
-                    numbers.get(9), (Math.abs(dx) > Math.abs(dy) ? numbers.get(10) : -dx),
-                    (Math.abs(dx) > Math.abs(dy) ? -dy : numbers.get(10)));
-            addCommandList(Arrays.asList(first, second),
-                    CharStringCommand.COMMAND_RRCURVETO);
-            break;
-        }
-        case RCURVELINE:
-            if (numbers.size() >= 2)
-            {
-                addCommandList(split(numbers.subList(0, numbers.size() - 2), 6),
-                        CharStringCommand.COMMAND_RRCURVETO);
-                addCommand(numbers.subList(numbers.size() - 2, numbers.size()),
                         CharStringCommand.COMMAND_RLINETO);
->>>>>>> 72c750a4
             }
             break;
         case RLINECURVE:
             if (numbers.size() >= 6)
             {
-<<<<<<< HEAD
                 addCommandsList(numbers.subList(0, numbers.size() - 6), 2,
-                        new CharStringCommand(5));
+                        CharStringCommand.COMMAND_RLINETO);
                 addCommand(subArray(numbers, numbers.size() - 6, numbers.size()),
-                        new CharStringCommand(8));
-=======
-                addCommandList(split(numbers.subList(0, numbers.size() - 6), 2),
-                        CharStringCommand.COMMAND_RLINETO);
-                addCommand(numbers.subList(numbers.size() - 6, numbers.size()),
                         CharStringCommand.COMMAND_RRCURVETO);
->>>>>>> 72c750a4
             }
             break;
         case HHCURVETO:
@@ -294,23 +229,13 @@
         {
             if (flag)
             {
-<<<<<<< HEAD
                 addCommand(new Number[]{0, numbers.get(0).floatValue() + nominalWidthX},
-                        new CharStringCommand(13));
+                        CharStringCommand.COMMAND_HSBW);
                 numbers.remove(0);
             }
             else
             {
-                addCommand(new Number[]{0, defWidthX}, new CharStringCommand(13));
-=======
-                addCommand(Arrays.asList(0, numbers.get(0).floatValue() + nominalWidthX),
-                        CharStringCommand.COMMAND_HSBW);
-                numbers = numbers.subList(1, numbers.size());
-            }
-            else
-            {
-                addCommand(Arrays.asList(0, defWidthX), CharStringCommand.COMMAND_HSBW);
->>>>>>> 72c750a4
+                addCommand(new Number[]{0, defWidthX}, CharStringCommand.COMMAND_HSBW);
             }
         }
     }
@@ -335,41 +260,21 @@
 
     private void closeCharString2Path()
     {
-<<<<<<< HEAD
-        if (pathCount > 0)
-        {
-            CharStringCommand command = (CharStringCommand) type1Sequence
-                    .get(type1Sequence.size() - 1);
-
-            CharStringCommand closepathCommand = new CharStringCommand(9);
-            if (!closepathCommand.equals(command))
-            {
-                addCommand(0, closepathCommand);
-            }
-=======
         CharStringCommand command = pathCount > 0 ? (CharStringCommand) getLastSequenceEntry()
                 : null;
         if (command != null && command.getType1KeyWord() != Type1KeyWord.CLOSEPATH)
         {
             addCommand(Collections.<Number> emptyList(), CharStringCommand.COMMAND_CLOSEPATH);
->>>>>>> 72c750a4
         }
     }
 
     private void addAlternatingLine(List<Number> numbers, boolean horizontal)
     {
         int i = 0;
-        CharStringCommand command6 = new CharStringCommand(6);
-        CharStringCommand command7 = new CharStringCommand(7);
         while (i < numbers.size())
         {
-<<<<<<< HEAD
-            addCommand(numbers.get(i), horizontal ? command6 : command7);
-=======
-            addCommand(numbers.subList(0, 1), horizontal ? CharStringCommand.COMMAND_HLINETO
+            addCommand(numbers.get(i), horizontal ? CharStringCommand.COMMAND_HLINETO
                     : CharStringCommand.COMMAND_VLINETO);
-            numbers = numbers.subList(1, numbers.size());
->>>>>>> 72c750a4
             horizontal = !horizontal;
             ++i;
         }
@@ -379,43 +284,28 @@
     {
         int startIndex = 0;
         int numbersCount = numbers.size();
-        CharStringCommand command8 = new CharStringCommand(8);
         while (numbersCount >= 4)
         {
             boolean last = numbersCount == 5;
             if (horizontal)
             {
-<<<<<<< HEAD
                 addCommand(new Number[]{numbers.get(startIndex), 0,
                         numbers.get(startIndex + 1), numbers.get(startIndex + 2),
                         last ? numbers.get(startIndex + 4) : 0, numbers.get(startIndex + 3)},
-                        command8);
+                        CharStringCommand.COMMAND_RRCURVETO);
             } 
             else
             {
                 addCommand(new Number[]{0, numbers.get(startIndex),
                         numbers.get(startIndex + 1), numbers.get(startIndex + 2), numbers.get(startIndex + 3),
                         last ? numbers.get(startIndex + 4) : 0},
-                        command8);
+                        CharStringCommand.COMMAND_RRCURVETO);
             }
 
             if (last)
             {
                 startIndex += 5;
                 numbersCount -= 5;
-=======
-                addCommand(Arrays.asList(numbers.get(0), 0,
-                        numbers.get(1), numbers.get(2), last ? numbers.get(4)
-                                : 0, numbers.get(3)),
-                        CharStringCommand.COMMAND_RRCURVETO);
-            } 
-            else
-            {
-                addCommand(Arrays.asList(0, numbers.get(0),
-                        numbers.get(1), numbers.get(2), numbers.get(3),
-                        last ? numbers.get(4) : 0),
-                        CharStringCommand.COMMAND_RRCURVETO);
->>>>>>> 72c750a4
             }
             else
             {
@@ -431,19 +321,17 @@
     {
         int startIndex = 0;
         int numbersCount = numbers.size();
-        CharStringCommand command8 = new CharStringCommand(8);
         if (horizontal)
         {
             while (numbersCount >= 4)
             {
-<<<<<<< HEAD
                 //is first?
                 if (numbersCount % 4 == 1)
                 {
                     addCommand(new Number[]{numbers.get(startIndex + 1),
                             numbers.get(startIndex), numbers.get(startIndex + 2),
                             numbers.get(startIndex + 3), numbers.get(startIndex + 4),
-                            0}, command8);
+                            0}, CharStringCommand.COMMAND_RRCURVETO);
 
                     startIndex += 5;
                     numbersCount -= 5;
@@ -453,7 +341,7 @@
                     addCommand(new Number[]{numbers.get(startIndex),
                             0, numbers.get(startIndex + 1),
                             numbers.get(startIndex + 2), numbers.get(startIndex + 3),
-                            0}, command8);
+                            0}, CharStringCommand.COMMAND_RRCURVETO);
 
                     startIndex += 4;
                     numbersCount -= 4;
@@ -470,7 +358,7 @@
                     addCommand(new Number[]{numbers.get(startIndex), numbers.get(startIndex + 1),
                                 numbers.get(startIndex + 2), numbers.get(startIndex + 3),
                                 0, numbers.get(startIndex + 4)},
-                                command8);
+                                CharStringCommand.COMMAND_RRCURVETO);
 
                     startIndex += 5;
                     numbersCount -= 5;
@@ -480,25 +368,11 @@
                     addCommand(new Number[]{0, numbers.get(startIndex),
                                 numbers.get(startIndex + 1), numbers.get(startIndex + 2),
                                 0, numbers.get(startIndex + 3)},
-                                command8);
+                                CharStringCommand.COMMAND_RRCURVETO);
 
                     startIndex += 4;
                     numbersCount -= 4;
                 }
-=======
-                addCommand(Arrays.asList(numbers.get(first ? 1 : 0),
-                        first ? numbers.get(0) : 0, numbers
-                                .get(first ? 2 : 1),
-                        numbers.get(first ? 3 : 2), numbers.get(first ? 4 : 3),
-                        0), CharStringCommand.COMMAND_RRCURVETO);
-            } 
-            else
-            {
-                addCommand(Arrays.asList(first ? numbers.get(0) : 0, numbers.get(first ? 1 : 0), numbers
-                        .get(first ? 2 : 1), numbers.get(first ? 3 : 2),
-                        0, numbers.get(first ? 4 : 3)),
-                        CharStringCommand.COMMAND_RRCURVETO);
->>>>>>> 72c750a4
             }
         }
     }
@@ -518,7 +392,6 @@
         type1Sequence.add(command);
     }
 
-<<<<<<< HEAD
     private void addCommand(List<Number> numbers, CharStringCommand command)
     {
         type1Sequence.addAll(numbers);
@@ -526,9 +399,6 @@
     }
 
     private void addCommand(Number[] numbers, CharStringCommand command)
-=======
-    private static <E> List<List<E>> split(List<E> list, int size)
->>>>>>> 72c750a4
     {
         for (int i = 0; i < numbers.length; ++i)
         {
