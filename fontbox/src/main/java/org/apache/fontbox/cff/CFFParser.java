<<<<<<< HEAD
/*
 * Licensed to the Apache Software Foundation (ASF) under one or more
 * contributor license agreements.  See the NOTICE file distributed with
 * this work for additional information regarding copyright ownership.
 * The ASF licenses this file to You under the Apache License, Version 2.0
 * (the "License"); you may not use this file except in compliance with
 * the License.  You may obtain a copy of the License at
 *
 *      http://www.apache.org/licenses/LICENSE-2.0
 *
 * Unless required by applicable law or agreed to in writing, software
 * distributed under the License is distributed on an "AS IS" BASIS,
 * WITHOUT WARRANTIES OR CONDITIONS OF ANY KIND, either express or implied.
 * See the License for the specific language governing permissions and
 * limitations under the License.
 */
package org.apache.fontbox.cff;

import java.io.IOException;
import java.nio.charset.StandardCharsets;
import java.util.ArrayList;
import java.util.Arrays;
import java.util.HashMap;
import java.util.LinkedHashMap;
import java.util.LinkedList;
import java.util.List;
import java.util.Map;

import org.apache.commons.logging.Log;
import org.apache.commons.logging.LogFactory;


/**
 * This class represents a parser for a CFF font. 
 * @author Villu Ruusmann
 */
public class CFFParser
{
    /**
     * Log instance.
     */
    private static final Log LOG = LogFactory.getLog(CFFParser.class);

    private static final String TAG_OTTO = "OTTO";
    private static final String TAG_TTCF = "ttcf";
    private static final String TAG_TTFONLY = "\u0000\u0001\u0000\u0000";

    private String[] stringIndex = null;
    private ByteSource source;
    
    // for debugging only
    private String debugFontName;

    /**
     * Source from which bytes may be read in the future.
     */
    public interface ByteSource
    {
        /**
         * Returns the source bytes. May be called more than once.
         */
        byte[] getBytes() throws IOException;
    }

    /**
     * Parse CFF font using byte array, also passing in a byte source for future use.
     * 
     * @param bytes source bytes
     * @param source source to re-read bytes from in the future
     * @return the parsed CFF fonts
     * @throws IOException If there is an error reading from the stream
     */
    public List<CFFFont> parse(byte[] bytes, ByteSource source) throws IOException
    {
        this.source = source;
        return parse(bytes);
    }
    
    /**
     * Parse CFF font using a byte array as input.
     * 
     * @param bytes the given byte array
     * @return the parsed CFF fonts
     * @throws IOException If there is an error reading from the stream
     */
    public List<CFFFont> parse(byte[] bytes) throws IOException
    {
        CFFDataInput input = new CFFDataInput(bytes);

        String firstTag = readTagName(input);
        // try to determine which kind of font we have
        switch (firstTag)
        {
            case TAG_OTTO:
                input = createTaggedCFFDataInput(input, bytes);
                break;
            case TAG_TTCF:
                throw new IOException("True Type Collection fonts are not supported.");
            case TAG_TTFONLY:
                throw new IOException("OpenType fonts containing a true type font are not supported.");
            default:
                input.setPosition(0);
                break;
        }

        @SuppressWarnings("unused")
        Header header = readHeader(input);
        String[] nameIndex = readStringIndexData(input);
        if (nameIndex == null)
        {
            throw new IOException("Name index missing in CFF font");
        }
        byte[][] topDictIndex = readIndexData(input);
        if (topDictIndex == null)
        {
            throw new IOException("Top DICT INDEX missing in CFF font");
        }
        
        stringIndex = readStringIndexData(input);
        byte[][] globalSubrIndex = readIndexData(input);

        List<CFFFont> fonts = new ArrayList<>(nameIndex.length);
        for (int i = 0; i < nameIndex.length; i++)
        {
            CFFFont font = parseFont(input, nameIndex[i], topDictIndex[i]);
            font.setGlobalSubrIndex(globalSubrIndex);
            font.setData(source);
            fonts.add(font);
        }
        return fonts;
    }

    private CFFDataInput createTaggedCFFDataInput(CFFDataInput input, byte[] bytes) throws IOException
    {
        // this is OpenType font containing CFF data
        // so find CFF tag
        short numTables = input.readShort();
        @SuppressWarnings({"unused", "squid:S1854"})
        short searchRange = input.readShort();
        @SuppressWarnings({"unused", "squid:S1854"})
        short entrySelector = input.readShort();
        @SuppressWarnings({"unused", "squid:S1854"})
        short rangeShift = input.readShort();
        for (int q = 0; q < numTables; q++)
        {
            String tagName = readTagName(input);
            @SuppressWarnings("unused")
            long checksum = readLong(input);
            long offset = readLong(input);
            long length = readLong(input);
            if ("CFF ".equals(tagName))
            {
                byte[] bytes2 = Arrays.copyOfRange(bytes, (int) offset, (int) (offset + length));
                return new CFFDataInput(bytes2);
            }
        }
        throw new IOException("CFF tag not found in this OpenType font.");
    }

    private static String readTagName(CFFDataInput input) throws IOException
    {
        byte[] b = input.readBytes(4);
        return new String(b, StandardCharsets.ISO_8859_1);
    }

    private static long readLong(CFFDataInput input) throws IOException
    {
        return (input.readCard16() << 16) | input.readCard16();
    }

    private static Header readHeader(CFFDataInput input) throws IOException
    {
        int major = input.readCard8();
        int minor = input.readCard8();
        int hdrSize = input.readCard8();
        int offSize = input.readOffSize();
        return new Header(major, minor, hdrSize, offSize);
    }

    private static int[] readIndexDataOffsets(CFFDataInput input) throws IOException
    {
        int count = input.readCard16();
        if (count == 0)
        {
            return null;
        }
        int offSize = input.readOffSize();
        int[] offsets = new int[count+1];
        for (int i = 0; i <= count; i++)
        {
            int offset = input.readOffset(offSize);
            if (offset > input.length())
            {
                throw new IOException("illegal offset value " + offset + " in CFF font");
            }
            offsets[i] = offset;
        }
        return offsets;
    }

    private static byte[][] readIndexData(CFFDataInput input) throws IOException
    {
        int[] offsets = readIndexDataOffsets(input);
        if (offsets == null)
        {
            return null;
        }
        int count = offsets.length-1;
        byte[][] indexDataValues = new byte[count][];
        for (int i = 0; i < count; i++)
        {
            int length = offsets[i + 1] - offsets[i];
            indexDataValues[i] = input.readBytes(length);
        }
        return indexDataValues;
    }

    private static String[] readStringIndexData(CFFDataInput input) throws IOException
    {
        int[] offsets = readIndexDataOffsets(input);
        if (offsets == null)
        {
            return null;
        }
        int count = offsets.length-1;
        String[] indexDataValues = new String[count];
        for (int i = 0; i < count; i++)
        {
            int length = offsets[i + 1] - offsets[i];
            if (length < 0)
            {
                throw new IOException("Negative index data length + " + length + " at " + 
                        i + ": offsets[" + (i + 1) + "]=" + offsets[i + 1] + 
                        ", offsets[" + i + "]=" + offsets[i]);
            }
            indexDataValues[i] = new String(input.readBytes(length), StandardCharsets.ISO_8859_1);
        }
        return indexDataValues;
    }

    private static DictData readDictData(CFFDataInput input) throws IOException
    {
        DictData dict = new DictData();
        while (input.hasRemaining())
        {
            dict.add(readEntry(input));
        }
        return dict;
    }

    private static DictData readDictData(CFFDataInput input, int dictSize) throws IOException
    {
        DictData dict = new DictData();
        int endPosition = input.getPosition() + dictSize;
        while (input.getPosition() < endPosition)
        {
            dict.add(readEntry(input));
        }
        return dict;
    }

    private static DictData.Entry readEntry(CFFDataInput input) throws IOException
    {
        DictData.Entry entry = new DictData.Entry();
        while (true)
        {
            int b0 = input.readUnsignedByte();

            if (b0 >= 0 && b0 <= 21)
            {
                entry.operatorName = readOperator(input, b0);
                break;
            }
            else if (b0 == 28 || b0 == 29)
            {
                entry.addOperand(readIntegerNumber(input, b0));
            }
            else if (b0 == 30)
            {
                entry.addOperand(readRealNumber(input));
            }
            else if (b0 >= 32 && b0 <= 254)
            {
                entry.addOperand(readIntegerNumber(input, b0));
            }
            else
            {
                throw new IOException("invalid DICT data b0 byte: " + b0);
            }
        }
        return entry;
    }

    private static String readOperator(CFFDataInput input, int b0) throws IOException
    {
        if (b0 == 12)
        {
            int b1 = input.readUnsignedByte();
            return CFFOperator.getOperator(b0, b1);
        }
        return CFFOperator.getOperator(b0);

    }

    private static Integer readIntegerNumber(CFFDataInput input, int b0) throws IOException
    {
        if (b0 == 28)
        {
            return (int) input.readShort();
        }
        else if (b0 == 29)
        {
            return input.readInt();
        }
        else if (b0 >= 32 && b0 <= 246)
        {
            return b0 - 139;
        }
        else if (b0 >= 247 && b0 <= 250)
        {
            int b1 = input.readUnsignedByte();
            return (b0 - 247) * 256 + b1 + 108;
        }
        else if (b0 >= 251 && b0 <= 254)
        {
            int b1 = input.readUnsignedByte();
            return -(b0 - 251) * 256 - b1 - 108;
        }
        else
        {
            throw new IllegalArgumentException();
        }
    }

    private static Double readRealNumber(CFFDataInput input) throws IOException
    {
        StringBuilder sb = new StringBuilder();
        boolean done = false;
        boolean exponentMissing = false;
        boolean hasExponent = false;
        int[] nibbles = new int[2];
        while (!done)
        {
            int b = input.readUnsignedByte();
            nibbles[0] = b / 16;
            nibbles[1] = b % 16;
            for (int nibble : nibbles)
            {
                switch (nibble)
                {
                case 0x0:
                case 0x1:
                case 0x2:
                case 0x3:
                case 0x4:
                case 0x5:
                case 0x6:
                case 0x7:
                case 0x8:
                case 0x9:
                    sb.append(nibble);
                    exponentMissing = false;
                    break;
                case 0xa:
                    sb.append(".");
                    break;
                case 0xb:
                    if (hasExponent)
                    {
                        LOG.warn("duplicate 'E' ignored after " + sb);
                        break;
                    }
                    sb.append("E");
                    exponentMissing = true;
                    hasExponent = true;
                    break;
                case 0xc:
                    if (hasExponent)
                    {
                        LOG.warn("duplicate 'E-' ignored after " + sb);
                        break;
                    }
                    sb.append("E-");
                    exponentMissing = true;
                    hasExponent = true;
                    break;
                case 0xd:
                    break;
                case 0xe:
                    sb.append("-");
                    break;
                case 0xf:
                    done = true;
                    break;
                default:
                    // can only be a programming error because a nibble is between 0 and F 
                    throw new IllegalArgumentException("illegal nibble " + nibble);
                }
            }
        }
        if (exponentMissing)
        {
            // the exponent is missing, just append "0" to avoid an exception
            // not sure if 0 is the correct value, but it seems to fit
            // see PDFBOX-1522
            sb.append("0");
        }
        if (sb.length() == 0)
        {
            return 0d;
        }
        try
        {
            return Double.valueOf(sb.toString());
        }
        catch (NumberFormatException ex)
        {
            throw new IOException(ex);
        }
    }

    private CFFFont parseFont(CFFDataInput input, String name, byte[] topDictIndex) throws IOException
    {
        // top dict
        CFFDataInput topDictInput = new CFFDataInput(topDictIndex);
        DictData topDict = readDictData(topDictInput);

        // we don't support synthetic fonts
        DictData.Entry syntheticBaseEntry = topDict.getEntry("SyntheticBase");
        if (syntheticBaseEntry != null)
        {
            throw new IOException("Synthetic Fonts are not supported");
        }

        // determine if this is a Type 1-equivalent font or a CIDFont
        CFFFont font;
        boolean isCIDFont = topDict.getEntry("ROS") != null;
        if (isCIDFont)
        {
            CFFCIDFont cffCIDFont = new CFFCIDFont();
            DictData.Entry rosEntry = topDict.getEntry("ROS");
            cffCIDFont.setRegistry(readString(rosEntry.getNumber(0).intValue()));
            cffCIDFont.setOrdering(readString(rosEntry.getNumber(1).intValue()));
            cffCIDFont.setSupplement(rosEntry.getNumber(2).intValue());

            font = cffCIDFont;
        }
        else
        {
            font = new CFFType1Font();
        }

        // name
        debugFontName = name;
        font.setName(name);

        // top dict
        font.addValueToTopDict("version", getString(topDict, "version"));
        font.addValueToTopDict("Notice", getString(topDict, "Notice"));
        font.addValueToTopDict("Copyright", getString(topDict, "Copyright"));
        font.addValueToTopDict("FullName", getString(topDict, "FullName"));
        font.addValueToTopDict("FamilyName", getString(topDict, "FamilyName"));
        font.addValueToTopDict("Weight", getString(topDict, "Weight"));
        font.addValueToTopDict("isFixedPitch", topDict.getBoolean("isFixedPitch", false));
        font.addValueToTopDict("ItalicAngle", topDict.getNumber("ItalicAngle", 0));
        font.addValueToTopDict("UnderlinePosition", topDict.getNumber("UnderlinePosition", -100));
        font.addValueToTopDict("UnderlineThickness", topDict.getNumber("UnderlineThickness", 50));
        font.addValueToTopDict("PaintType", topDict.getNumber("PaintType", 0));
        font.addValueToTopDict("CharstringType", topDict.getNumber("CharstringType", 2));
        font.addValueToTopDict("FontMatrix", topDict.getArray("FontMatrix", Arrays.<Number>asList(
                                                      0.001, (double) 0, (double) 0, 0.001,
                                                      (double) 0, (double) 0)));
        font.addValueToTopDict("UniqueID", topDict.getNumber("UniqueID", null));
        font.addValueToTopDict("FontBBox", topDict.getArray("FontBBox",
                                                    Arrays.<Number> asList(0, 0, 0, 0)));
        font.addValueToTopDict("StrokeWidth", topDict.getNumber("StrokeWidth", 0));
        font.addValueToTopDict("XUID", topDict.getArray("XUID", null));

        // charstrings index
        DictData.Entry charStringsEntry = topDict.getEntry("CharStrings");
        int charStringsOffset = charStringsEntry.getNumber(0).intValue();
        input.setPosition(charStringsOffset);
        byte[][] charStringsIndex = readIndexData(input);
        
        // charset
        DictData.Entry charsetEntry = topDict.getEntry("charset");
        CFFCharset charset;
        if (charsetEntry != null)
        {
            int charsetId = charsetEntry.getNumber(0).intValue();
            if (!isCIDFont && charsetId == 0)
            {
                charset = CFFISOAdobeCharset.getInstance();
            }
            else if (!isCIDFont && charsetId == 1)
            {
                charset = CFFExpertCharset.getInstance();
            }
            else if (!isCIDFont && charsetId == 2)
            {
                charset = CFFExpertSubsetCharset.getInstance();
            }
            else if (charStringsIndex != null)
            {
                input.setPosition(charsetId);
                charset = readCharset(input, charStringsIndex.length, isCIDFont);
            }
            // that should not happen
            else
            {
                LOG.debug("Couldn't read CharStrings index - returning empty charset instead");
                charset = new EmptyCharset(0);
            }
            
        }
        else
        {
            if (isCIDFont)
            {
                // CharStrings index could be null if the index data couldnÄt be read
                int numEntries = charStringsIndex == null ? 0 :  charStringsIndex.length;
                // a CID font with no charset does not default to any predefined charset
                charset = new EmptyCharset(numEntries);
            }
            else
            {
                charset = CFFISOAdobeCharset.getInstance();
            }
        }
        font.setCharset(charset);

        // charstrings dict
        font.charStrings = charStringsIndex;

        // format-specific dictionaries
        if (isCIDFont)
        {

            // CharStrings index could be null if the index data couldn't be read
            int numEntries = 0;
            if (charStringsIndex == null)
            {
                LOG.debug("Couldn't read CharStrings index - parsing CIDFontDicts with number of char strings set to 0");
            }
            else
            {
                numEntries = charStringsIndex.length;
            }

            parseCIDFontDicts(input, topDict, (CFFCIDFont) font, numEntries);

            List<Number> privMatrix = null;
            List<Map<String, Object>> fontDicts = ((CFFCIDFont) font).getFontDicts();
            if (!fontDicts.isEmpty() && fontDicts.get(0).containsKey("FontMatrix"))
            {
                privMatrix = (List<Number>) fontDicts.get(0).get("FontMatrix");
            }
            // some malformed fonts have FontMatrix in their Font DICT, see PDFBOX-2495
            List<Number> matrix = topDict.getArray("FontMatrix", null);
            if (matrix == null)
            {
                if (privMatrix != null)
                {
                    font.addValueToTopDict("FontMatrix", privMatrix);
                }
                else
                {
                    // default
                    font.addValueToTopDict("FontMatrix", topDict.getArray("FontMatrix",
                            Arrays.<Number> asList(0.001, 0.0, 0.0, 0.001, 0.0, 0.0)));
                }
            }
            else if (privMatrix != null)
            {
                // we have to multiply the font matrix from the top directory with the font matrix
                // from the private directory. This should be done for synthetic fonts only but in
                // case of PDFBOX-3579 it's needed as well to get the right scaling
                concatenateMatrix(matrix, privMatrix);
            }

        }
        else
        {
            parseType1Dicts(input, topDict, (CFFType1Font) font, charset);
        }

        return font;
    }

    private void concatenateMatrix(List<Number> matrixDest, List<Number> matrixConcat)
    {
        // concatenate matrices
        // (a b 0)
        // (c d 0)
        // (x y 1)
        double a1 = matrixDest.get(0).doubleValue();
        double b1 = matrixDest.get(1).doubleValue();
        double c1 = matrixDest.get(2).doubleValue();
        double d1 = matrixDest.get(3).doubleValue();
        double x1 = matrixDest.get(4).doubleValue();
        double y1 = matrixDest.get(5).doubleValue();

        double a2 = matrixConcat.get(0).doubleValue();
        double b2 = matrixConcat.get(1).doubleValue();
        double c2 = matrixConcat.get(2).doubleValue();
        double d2 = matrixConcat.get(3).doubleValue();
        double x2 = matrixConcat.get(4).doubleValue();
        double y2 = matrixConcat.get(5).doubleValue();

        matrixDest.set(0, a1 * a2 + b1 * c2);
        matrixDest.set(1, a1 * b2 + b1 * d1);
        matrixDest.set(2, c1 * a2 + d1 * c2);
        matrixDest.set(3, c1 * b2 + d1 * d2);
        matrixDest.set(4, x1 * a2 + y1 * c2 + x2);
        matrixDest.set(5, x1 * b2 + y1 * d2 + y2);
    }

    /**
     * Parse dictionaries specific to a CIDFont.
     */
    private void parseCIDFontDicts(CFFDataInput input, DictData topDict, CFFCIDFont font, int nrOfcharStrings)
            throws IOException
    {
        // In a CIDKeyed Font, the Private dictionary isn't in the Top Dict but in the Font dict
        // which can be accessed by a lookup using FDArray and FDSelect
        DictData.Entry fdArrayEntry = topDict.getEntry("FDArray");
        if (fdArrayEntry == null)
        {
            throw new IOException("FDArray is missing for a CIDKeyed Font.");
        }

        // font dict index
        int fontDictOffset = fdArrayEntry.getNumber(0).intValue();
        input.setPosition(fontDictOffset);
        byte[][] fdIndex = readIndexData(input);
        if (fdIndex == null)
        {
            throw new IOException("Font dict index is missing for a CIDKeyed Font");
        }

        List<Map<String, Object>> privateDictionaries = new LinkedList<>();
        List<Map<String, Object>> fontDictionaries = new LinkedList<>();

        for (byte[] bytes : fdIndex)
        {
            CFFDataInput fontDictInput = new CFFDataInput(bytes);
            DictData fontDict = readDictData(fontDictInput);

            // read private dict
            DictData.Entry privateEntry = fontDict.getEntry("Private");
            if (privateEntry == null)
            {
                throw new IOException("Font DICT invalid without \"Private\" entry");
            }

            // font dict
            Map<String, Object> fontDictMap = new LinkedHashMap<>(4);
            fontDictMap.put("FontName", getString(fontDict, "FontName"));
            fontDictMap.put("FontType", fontDict.getNumber("FontType", 0));
            fontDictMap.put("FontBBox", fontDict.getArray("FontBBox", null));
            fontDictMap.put("FontMatrix", fontDict.getArray("FontMatrix", null));
            // TODO OD-4 : Add here other keys
            fontDictionaries.add(fontDictMap);

            int privateOffset = privateEntry.getNumber(1).intValue();
            input.setPosition(privateOffset);
            int privateSize = privateEntry.getNumber(0).intValue();
            DictData privateDict = readDictData(input, privateSize);

            // populate private dict
            Map<String, Object> privDict = readPrivateDict(privateDict);
            privateDictionaries.add(privDict);

            // local subrs
            int localSubrOffset = (Integer) privateDict.getNumber("Subrs", 0);
            if (localSubrOffset > 0)
            {
                input.setPosition(privateOffset + localSubrOffset);
                privDict.put("Subrs", readIndexData(input));
            }
        }

        // font-dict (FD) select
        DictData.Entry fdSelectEntry = topDict.getEntry("FDSelect");
        int fdSelectPos = fdSelectEntry.getNumber(0).intValue();
        input.setPosition(fdSelectPos);
        FDSelect fdSelect = readFDSelect(input, nrOfcharStrings);

        // TODO almost certainly erroneous - CIDFonts do not have a top-level private dict
        // font.addValueToPrivateDict("defaultWidthX", 1000);
        // font.addValueToPrivateDict("nominalWidthX", 0);

        font.setFontDict(fontDictionaries);
        font.setPrivDict(privateDictionaries);
        font.setFdSelect(fdSelect);
    }

    private Map<String, Object> readPrivateDict(DictData privateDict)
    {
        Map<String, Object> privDict = new LinkedHashMap<>(17);
        privDict.put("BlueValues", privateDict.getDelta("BlueValues", null));
        privDict.put("OtherBlues", privateDict.getDelta("OtherBlues", null));
        privDict.put("FamilyBlues", privateDict.getDelta("FamilyBlues", null));
        privDict.put("FamilyOtherBlues", privateDict.getDelta("FamilyOtherBlues", null));
        privDict.put("BlueScale", privateDict.getNumber("BlueScale", 0.039625));
        privDict.put("BlueShift", privateDict.getNumber("BlueShift", 7));
        privDict.put("BlueFuzz", privateDict.getNumber("BlueFuzz", 1));
        privDict.put("StdHW", privateDict.getNumber("StdHW", null));
        privDict.put("StdVW", privateDict.getNumber("StdVW", null));
        privDict.put("StemSnapH", privateDict.getDelta("StemSnapH", null));
        privDict.put("StemSnapV", privateDict.getDelta("StemSnapV", null));
        privDict.put("ForceBold", privateDict.getBoolean("ForceBold", false));
        privDict.put("LanguageGroup", privateDict.getNumber("LanguageGroup", 0));
        privDict.put("ExpansionFactor", privateDict.getNumber("ExpansionFactor", 0.06));
        privDict.put("initialRandomSeed", privateDict.getNumber("initialRandomSeed", 0));
        privDict.put("defaultWidthX", privateDict.getNumber("defaultWidthX", 0));
        privDict.put("nominalWidthX", privateDict.getNumber("nominalWidthX", 0));
        return privDict;
    }

    /**
     * Parse dictionaries specific to a Type 1-equivalent font.
     */
    private void parseType1Dicts(CFFDataInput input, DictData topDict, CFFType1Font font, CFFCharset charset)
            throws IOException
    {
        // encoding
        DictData.Entry encodingEntry = topDict.getEntry("Encoding");
        CFFEncoding encoding;
        int encodingId = encodingEntry != null ? encodingEntry.getNumber(0).intValue() : 0;
        switch (encodingId)
        {
            case 0:
                encoding = CFFStandardEncoding.getInstance();
                break;
            case 1:
                encoding = CFFExpertEncoding.getInstance();
                break;
            default:
                input.setPosition(encodingId);
                encoding = readEncoding(input, charset);
                break;
        }
        font.setEncoding(encoding);

        // read private dict
        DictData.Entry privateEntry = topDict.getEntry("Private");
        if (privateEntry == null)
        {
            throw new IOException("Private dictionary entry missing for font " + font.getName());
        }
        int privateOffset = privateEntry.getNumber(1).intValue();
        input.setPosition(privateOffset);
        int privateSize = privateEntry.getNumber(0).intValue();
        DictData privateDict = readDictData(input, privateSize);

        // populate private dict
        Map<String, Object> privDict = readPrivateDict(privateDict);
        privDict.forEach(font::addToPrivateDict);

        // local subrs
        int localSubrOffset = (Integer) privateDict.getNumber("Subrs", 0);
        if (localSubrOffset > 0)
        {
            input.setPosition(privateOffset + localSubrOffset);
            font.addToPrivateDict("Subrs", readIndexData(input));
        }
    }

    private String readString(int index)
    {
        if (index >= 0 && index <= 390)
        {
            return CFFStandardString.getName(index);
        }
        if (index - 391 < stringIndex.length)
        {
            return stringIndex[index - 391];
        }
        else
        {
            // technically this maps to .notdef, but we need a unique sid name
            return "SID" + index;
        }
    }

    private String getString(DictData dict, String name)
    {
        DictData.Entry entry = dict.getEntry(name);
        return entry != null ? readString(entry.getNumber(0).intValue()) : null;
    }

    private CFFEncoding readEncoding(CFFDataInput dataInput, CFFCharset charset) throws IOException
    {
        int format = dataInput.readCard8();
        int baseFormat = format & 0x7f;

        switch (baseFormat)
        {
            case 0:
                return readFormat0Encoding(dataInput, charset, format);
            case 1:
                return readFormat1Encoding(dataInput, charset, format);
            default:
                throw new IllegalArgumentException();
        }
    }

    private Format0Encoding readFormat0Encoding(CFFDataInput dataInput, CFFCharset charset,
            int format)
            throws IOException
    {
        Format0Encoding encoding = new Format0Encoding(dataInput.readCard8());
        encoding.add(0, 0, ".notdef");
        for (int gid = 1; gid <= encoding.nCodes; gid++)
        {
            int code = dataInput.readCard8();
            int sid = charset.getSIDForGID(gid);
            encoding.add(code, sid, readString(sid));
        }
        if ((format & 0x80) != 0)
        {
            readSupplement(dataInput, encoding);
        }
        return encoding;
    }

    private Format1Encoding readFormat1Encoding(CFFDataInput dataInput, CFFCharset charset,
            int format) throws IOException
    {
        Format1Encoding encoding = new Format1Encoding(dataInput.readCard8());
        encoding.add(0, 0, ".notdef");
        int gid = 1;
        for (int i = 0; i < encoding.nRanges; i++)
        {
            int rangeFirst = dataInput.readCard8();
            int rangeLeft = dataInput.readCard8() + 1;
            for (int j = 0; j < rangeLeft; j++)
            {
                int sid = charset.getSIDForGID(gid);
                encoding.add(rangeFirst + j, sid, readString(sid));
                gid++;
            }
        }
        if ((format & 0x80) != 0)
        {
            readSupplement(dataInput, encoding);
        }
        return encoding;
    }

    private void readSupplement(CFFDataInput dataInput, CFFBuiltInEncoding encoding)
            throws IOException
    {
        int nSups = dataInput.readCard8();
        encoding.supplement = new CFFBuiltInEncoding.Supplement[nSups];
        for (int i = 0; i < nSups; i++)
        {
            int code = dataInput.readCard8();
            int sid = dataInput.readSID();
            encoding.supplement[i] = new CFFBuiltInEncoding.Supplement(code, sid, readString(sid));
            encoding.add(encoding.supplement[i]);
        }
    }

    /**
     * Read the FDSelect Data according to the format.
     * @param dataInput
     * @param nGlyphs
     * @return the FDSelect data
     * @throws IOException
     */
    private static FDSelect readFDSelect(CFFDataInput dataInput, int nGlyphs) throws IOException
    {
        int format = dataInput.readCard8();
        switch (format)
        {
            case 0:
                return readFormat0FDSelect(dataInput, nGlyphs);
            case 3:
                return readFormat3FDSelect(dataInput);
            default:
                throw new IllegalArgumentException();
        }
    }

    /**
     * Read the Format 0 of the FDSelect data structure.
     * @param dataInput
     * @param nGlyphs
     * @return the Format 0 of the FDSelect data
     * @throws IOException
     */
    private static Format0FDSelect readFormat0FDSelect(CFFDataInput dataInput, int nGlyphs)
            throws IOException
    {
        int[] fds = new int[nGlyphs];
        for (int i = 0; i < nGlyphs; i++)
        {
            fds[i] = dataInput.readCard8();
        }
        return new Format0FDSelect(fds);
    }

    /**
     * Read the Format 3 of the FDSelect data structure.
     * 
     * @param dataInput
     * @return the Format 3 of the FDSelect data
     * @throws IOException
     */
    private static Format3FDSelect readFormat3FDSelect(CFFDataInput dataInput)
            throws IOException
    {
        int nbRanges = dataInput.readCard16();

        Range3[] range3 = new Range3[nbRanges];
        for (int i = 0; i < nbRanges; i++)
        {
            range3[i] = new Range3(dataInput.readCard16(), dataInput.readCard8());
        }
        return new Format3FDSelect(range3, dataInput.readCard16());
    }

    /**
     *  Format 3 FDSelect data.
     */
    private static final class Format3FDSelect implements FDSelect
    {
        private final Range3[] range3;
        private final int sentinel;

        private Format3FDSelect(Range3[] range3, int sentinel)
        {
            this.range3 = range3;
            this.sentinel = sentinel;
        }

        @Override
        public int getFDIndex(int gid)
        {
            for (int i = 0; i < range3.length; ++i)
            {
                if (range3[i].first <= gid)
                {
                    if (i + 1 < range3.length)
                    {
                        if (range3[i + 1].first > gid)
                        {
                            return range3[i].fd;
                        }
                        // go to next range
                    }
                    else
                    {
                        // last range reach, the sentinel must be greater than gid
                        if (sentinel > gid)
                        {
                            return range3[i].fd;
                        }
                        return -1;
                    }
                }
            }
            return 0;
        }

        @Override
        public String toString()
        {
            return getClass().getName() + "[nbRanges=" + range3.length + ", range3="
                    + Arrays.toString(range3) + " sentinel=" + sentinel + "]";
        }
    }

    /**
     * Structure of a Range3 element.
     */
    private static final class Range3
    {
        private final int first;
        private final int fd;

        private Range3(int first, int fd)
        {
            this.first = first;
            this.fd = fd;
        }

        @Override
        public String toString()
        {
            return getClass().getName() + "[first=" + first + ", fd=" + fd + "]";
        }
    }

    /**
     *  Format 0 FDSelect.
     */
    private static class Format0FDSelect implements FDSelect
    {
        private final int[] fds;

        private Format0FDSelect(int[] fds)
        {
            this.fds = fds;
        }

        @Override
        public int getFDIndex(int gid)
        {
            if (gid < fds.length)
            {
                return fds[gid];
            }
            return 0;
        }

        @Override
        public String toString()
        {
            return getClass().getName() + "[fds=" + Arrays.toString(fds) + "]";
        }
    }

    private CFFCharset readCharset(CFFDataInput dataInput, int nGlyphs, boolean isCIDFont)
            throws IOException
    {
        int format = dataInput.readCard8();
        switch (format)
        {
            case 0:
                return readFormat0Charset(dataInput, nGlyphs, isCIDFont);
            case 1:
                return readFormat1Charset(dataInput, nGlyphs, isCIDFont);
            case 2:
                return readFormat2Charset(dataInput, nGlyphs, isCIDFont);
            default:
                throw new IllegalArgumentException();
        }
    }

    private Format0Charset readFormat0Charset(CFFDataInput dataInput, int nGlyphs,
                                              boolean isCIDFont) throws IOException
    {
        Format0Charset charset = new Format0Charset(isCIDFont);
        if (isCIDFont)
        {
            charset.addCID(0, 0);
            for (int gid = 1; gid < nGlyphs; gid++)
            {
                charset.addCID(gid, dataInput.readSID());
            }
        }
        else
        {
            charset.addSID(0, 0, ".notdef");
            for (int gid = 1; gid < nGlyphs; gid++)
            {
                int sid = dataInput.readSID();
                charset.addSID(gid, sid, readString(sid));
            }
        }
        return charset;
    }

    private Format1Charset readFormat1Charset(CFFDataInput dataInput, int nGlyphs,
                                              boolean isCIDFont) throws IOException
    {
        Format1Charset charset = new Format1Charset(isCIDFont);
        if (isCIDFont)
        {
            charset.addCID(0, 0);
            int gid = 1;
            while (gid < nGlyphs)
            {
                int rangeFirst = dataInput.readSID();
                int rangeLeft = dataInput.readCard8();
                charset.addRangeMapping(new RangeMapping(gid, rangeFirst, rangeLeft));
                gid += rangeLeft + 1;
            }
        }
        else
        {
            charset.addSID(0, 0, ".notdef");
            int gid = 1;
            while (gid < nGlyphs)
            {
                int rangeFirst = dataInput.readSID();
                int rangeLeft = dataInput.readCard8() + 1;
                for (int j = 0; j < rangeLeft; j++)
                {
                    int sid = rangeFirst + j;
                    charset.addSID(gid + j, sid, readString(sid));
                }
                gid += rangeLeft;
            }
        }
        return charset;
    }

    private Format2Charset readFormat2Charset(CFFDataInput dataInput, int nGlyphs,
            boolean isCIDFont) throws IOException
    {
        Format2Charset charset = new Format2Charset(isCIDFont);
        if (isCIDFont)
        {
            charset.addCID(0, 0);
            int gid = 1;
            while (gid < nGlyphs)
            {
                int first = dataInput.readSID();
                int nLeft = dataInput.readCard16();
                charset.addRangeMapping(new RangeMapping(gid, first, nLeft));
                gid += nLeft + 1;
            }
        }
        else
        {
            charset.addSID(0, 0, ".notdef");
            int gid = 1;
            while (gid < nGlyphs)
            {
                int first = dataInput.readSID();
                int nLeft = dataInput.readCard16() + 1;
                for (int j = 0; j < nLeft; j++)
                {
                    int sid = first + j;
                    charset.addSID(gid + j, sid, readString(sid));
                }
                gid += nLeft;
            }
        }
        return charset;
    }

    /**
     * Inner class holding the header of a CFF font. 
     */
    private static class Header
    {
        private final int major;
        private final int minor;
        private final int hdrSize;
        private final int offSize;

        private Header(int major, int minor, int hdrSize, int offSize)
        {
            this.major = major;
            this.minor = minor;
            this.hdrSize = hdrSize;
            this.offSize = offSize;
        }

        @Override
        public String toString()
        {
            return getClass().getName() + "[major=" + major + ", minor=" + minor + ", hdrSize=" + hdrSize
                    + ", offSize=" + offSize + "]";
        }
    }

    /**
     * Inner class holding the DictData of a CFF font. 
     */
    private static class DictData
    {
        private final Map<String, Entry> entries = new HashMap<>();

        public void add(Entry entry)
        {
            if (entry.operatorName != null)
            {
                entries.put(entry.operatorName, entry);
            }
        }
        
        public Entry getEntry(String name)
        {
            return entries.get(name);
        }

        public Boolean getBoolean(String name, boolean defaultValue)
        {
            Entry entry = getEntry(name);
            return entry != null && entry.hasOperands() ? entry.getBoolean(0) : defaultValue;
        }

        public List<Number> getArray(String name, List<Number> defaultValue)
        {
            Entry entry = getEntry(name);
            return entry != null && entry.hasOperands() ? entry.getOperands() : defaultValue;
        }

        public Number getNumber(String name, Number defaultValue)
        {
            Entry entry = getEntry(name);
            return entry != null && entry.hasOperands() ? entry.getNumber(0) : defaultValue;
        }

        public List<Number> getDelta(String name, List<Number> defaultValue) 
        {
            Entry entry = getEntry(name);
            return entry != null && entry.hasOperands() ? entry.getDelta() : defaultValue;
        }
        
        /**
         * {@inheritDoc} 
         */
        @Override
        public String toString()
        {
            return getClass().getName() + "[entries=" + entries + "]";
        }

        /**
         * Inner class holding an operand of a CFF font. 
         */
        private static class Entry
        {
            private final List<Number> operands = new ArrayList<>();
            private String operatorName = null;

            public Number getNumber(int index)
            {
                return operands.get(index);
            }

            public Boolean getBoolean(int index)
            {
                Number operand = operands.get(index);
                if (operand instanceof Integer)
                {
                    switch (operand.intValue())
                    {
                    case 0:
                        return Boolean.FALSE;
                    case 1:
                        return Boolean.TRUE;
                    default:
                        break;
                    }
                }
                throw new IllegalArgumentException();
            }

            public void addOperand(Number operand)
            {
                operands.add(operand);
            }

            public boolean hasOperands()
            {
                return !operands.isEmpty();
            }

            public List<Number> getOperands()
            {
                return operands;
            }

            public List<Number> getDelta()
            {
                List<Number> result = new ArrayList<>(operands);
                for (int i = 1; i < result.size(); i++)
                {
                    Number previous = result.get(i - 1);
                    Number current = result.get(i);
                    Integer sum = previous.intValue() + current.intValue();
                    result.set(i, sum);
                }
                return result;
            }

            @Override
            public String toString()
            {
                return getClass().getName() + "[operands=" + operands + ", operator=" + operatorName
                        + "]";
            }
        }
    }

    /**
     * Inner class representing a font's built-in CFF encoding. 
     */
    abstract static class CFFBuiltInEncoding extends CFFEncoding
    {
        private Supplement[] supplement;

        /**
         * Inner class representing a supplement for an encoding. 
         */
        private static class Supplement
        {
            private final int code;
            private final int sid;
            private final String name;

            private Supplement(int code, int sid, String name)
            {
                this.code = code;
                this.sid = sid;
                this.name = name;
            }

            @Override
            public String toString()
            {
                return getClass().getName() + "[code=" + code + ", sid=" + sid + "]";
            }
        }

        public void add(Supplement supplement)
        {
            add(supplement.code, supplement.sid, supplement.name);
        }
    }

    /**
     * Inner class representing a Format0 encoding. 
     */
    private static class Format0Encoding extends CFFBuiltInEncoding
    {
        private final int nCodes;

        private Format0Encoding(int nCodes)
        {
            this.nCodes = nCodes;
        }

        @Override
        public String toString()
        {
            return getClass().getName() + "[nCodes=" + nCodes
                    + ", supplement=" + Arrays.toString(super.supplement) + "]";
        }
    }

    /**
     * Inner class representing a Format1 encoding. 
     */
    private static class Format1Encoding extends CFFBuiltInEncoding
    {
        private final int nRanges;

        private Format1Encoding(int nRanges)
        {
            this.nRanges = nRanges;
        }

        @Override
        public String toString()
        {
            return getClass().getName() + "[nRanges=" + nRanges
                    + ", supplement=" + Arrays.toString(super.supplement) + "]";
        }
    }

    /**
     * An empty charset in a malformed CID font.
     */
    private static class EmptyCharset extends CFFCharsetCID
    {
        private EmptyCharset(int numCharStrings)
        {
            addCID(0, 0); // .notdef
            
            // Adobe Reader treats CID as GID, PDFBOX-2571 p11.
            for (int i = 1; i <= numCharStrings; i++)
            {
                addCID(i, i);
            }
        }

        @Override
        public String toString()
        {
            return getClass().getName();
        }
    }

    /**
     * Inner class representing a Format0 charset. 
     */
    private static class Format0Charset extends EmbeddedCharset
    {
        private Format0Charset(boolean isCIDFont)
        {
            super(isCIDFont);
        }
    }

    /**
     * Inner class representing a Format1 charset. 
     */
    private static class Format1Charset extends EmbeddedCharset
    {
        private final List<RangeMapping> rangesCID2GID;

        private Format1Charset(boolean isCIDFont)
        {
            super(isCIDFont);
            rangesCID2GID = new ArrayList<>();
        }

        /**
         * Add the given range mapping.
         * 
         * @param rangeMapping the range mapping to be added.
         */
        public void addRangeMapping(RangeMapping rangeMapping)
        {
            rangesCID2GID.add(rangeMapping);
        }

        @Override
        public int getCIDForGID(int gid)
        {
            if (isCIDFont())
            {
                for (RangeMapping mapping : rangesCID2GID)
                {
                    if (mapping.isInRange(gid))
                    {
                        return mapping.mapValue(gid);
                    }
                }
            }
            return super.getCIDForGID(gid);
        }
        
        @Override
        public int getGIDForCID(int cid)
        {
            if (isCIDFont())
            {
                for (RangeMapping mapping : rangesCID2GID)
                {
                    if (mapping.isInReverseRange(cid))
                    {
                        return mapping.mapReverseValue(cid);
                    }
                }
            }
            return super.getGIDForCID(cid);
        }
    }

    /**
     * Inner class representing a Format2 charset. 
     */
    private static class Format2Charset extends EmbeddedCharset
    {
        private final List<RangeMapping> rangesCID2GID;
        
        private Format2Charset(boolean isCIDFont)
        {
            super(isCIDFont);
            rangesCID2GID = new ArrayList<>();
        }

        /**
         * Add the given range mapping.
         * 
         * @param rangeMapping the range mapping to be added.
         */
        public void addRangeMapping(RangeMapping rangeMapping)
        {
            rangesCID2GID.add(rangeMapping);
        }

        @Override
        public int getCIDForGID(int gid)
        {
            for (RangeMapping mapping : rangesCID2GID)
            {
                if (mapping.isInRange(gid))
                {
                    return mapping.mapValue(gid);
                }
            }
            return super.getCIDForGID(gid);
        }
        
        @Override
        public int getGIDForCID(int cid)
        {
            for (RangeMapping mapping : rangesCID2GID)
            {
                if (mapping.isInReverseRange(cid))
                {
                    return mapping.mapReverseValue(cid);
                }
            }
            return super.getGIDForCID(cid);
        }
    }

    /**
     * Inner class representing a rang mapping for a CID charset. 
     */
    private static final class RangeMapping
    {
        private final int startValue;
        private final int endValue;
        private final int startMappedValue;
        private final int endMappedValue;

        private RangeMapping(int startGID, int first, int nLeft)
        {
            this.startValue = startGID;
            endValue = startValue + nLeft;
            this.startMappedValue = first;
            endMappedValue = startMappedValue + nLeft;
        }
        
        boolean isInRange(int value)
        {
            return value >= startValue && value <= endValue;
        }
        
        boolean isInReverseRange(int value)
        {
            return value >= startMappedValue && value <= endMappedValue;
        }

        int mapValue(int value)
        {
            return isInRange(value) ? startMappedValue + (value - startValue) : 0;
        }

        int mapReverseValue(int value)
        {
            return isInReverseRange(value) ? startValue + (value - startMappedValue) : 0;
        }

        @Override
        public String toString()
        {
            return getClass().getName() + "[start value=" + startValue + ", end value=" + endValue +  ", start mapped-value=" + startMappedValue +  ", end mapped-value=" + endMappedValue +"]";
        }
    }

    @Override
    public String toString()
    {
        return getClass().getSimpleName() + "[" + debugFontName + "]";
    }
}
=======
/*
 * Licensed to the Apache Software Foundation (ASF) under one or more
 * contributor license agreements.  See the NOTICE file distributed with
 * this work for additional information regarding copyright ownership.
 * The ASF licenses this file to You under the Apache License, Version 2.0
 * (the "License"); you may not use this file except in compliance with
 * the License.  You may obtain a copy of the License at
 *
 *      http://www.apache.org/licenses/LICENSE-2.0
 *
 * Unless required by applicable law or agreed to in writing, software
 * distributed under the License is distributed on an "AS IS" BASIS,
 * WITHOUT WARRANTIES OR CONDITIONS OF ANY KIND, either express or implied.
 * See the License for the specific language governing permissions and
 * limitations under the License.
 */
package org.apache.fontbox.cff;

import java.io.IOException;
import java.nio.charset.StandardCharsets;
import java.util.ArrayList;
import java.util.Arrays;
import java.util.HashMap;
import java.util.LinkedHashMap;
import java.util.LinkedList;
import java.util.List;
import java.util.Map;

import org.apache.commons.logging.Log;
import org.apache.commons.logging.LogFactory;


/**
 * This class represents a parser for a CFF font. 
 * @author Villu Ruusmann
 */
public class CFFParser
{
    /**
     * Log instance.
     */
    private static final Log LOG = LogFactory.getLog(CFFParser.class);

    private static final String TAG_OTTO = "OTTO";
    private static final String TAG_TTCF = "ttcf";
    private static final String TAG_TTFONLY = "\u0000\u0001\u0000\u0000";

    private String[] stringIndex = null;
    private ByteSource source;
    
    // for debugging only
    private String debugFontName;

    /**
     * Source from which bytes may be read in the future.
     */
    public interface ByteSource
    {
        /**
         * Returns the source bytes. May be called more than once.
         */
        byte[] getBytes() throws IOException;
    }

    /**
     * Parse CFF font using byte array, also passing in a byte source for future use.
     * 
     * @param bytes source bytes
     * @param source source to re-read bytes from in the future
     * @return the parsed CFF fonts
     * @throws IOException If there is an error reading from the stream
     */
    public List<CFFFont> parse(byte[] bytes, ByteSource source) throws IOException
    {
        this.source = source;
        return parse(bytes);
    }
    
    /**
     * Parse CFF font using a byte array as input.
     * 
     * @param bytes the given byte array
     * @return the parsed CFF fonts
     * @throws IOException If there is an error reading from the stream
     */
    public List<CFFFont> parse(byte[] bytes) throws IOException
    {
        CFFDataInput input = new CFFDataInput(bytes);

        String firstTag = readTagName(input);
        // try to determine which kind of font we have
        switch (firstTag)
        {
            case TAG_OTTO:
                input = createTaggedCFFDataInput(input, bytes);
                break;
            case TAG_TTCF:
                throw new IOException("True Type Collection fonts are not supported.");
            case TAG_TTFONLY:
                throw new IOException("OpenType fonts containing a true type font are not supported.");
            default:
                input.setPosition(0);
                break;
        }

        @SuppressWarnings("unused")
        Header header = readHeader(input);
        String[] nameIndex = readStringIndexData(input);
        if (nameIndex == null)
        {
            throw new IOException("Name index missing in CFF font");
        }
        byte[][] topDictIndex = readIndexData(input);
        if (topDictIndex == null)
        {
            throw new IOException("Top DICT INDEX missing in CFF font");
        }
        
        stringIndex = readStringIndexData(input);
        byte[][] globalSubrIndex = readIndexData(input);

        List<CFFFont> fonts = new ArrayList<>(nameIndex.length);
        for (int i = 0; i < nameIndex.length; i++)
        {
            CFFFont font = parseFont(input, nameIndex[i], topDictIndex[i]);
            font.setGlobalSubrIndex(globalSubrIndex);
            font.setData(source);
            fonts.add(font);
        }
        return fonts;
    }

    private CFFDataInput createTaggedCFFDataInput(CFFDataInput input, byte[] bytes) throws IOException
    {
        // this is OpenType font containing CFF data
        // so find CFF tag
        short numTables = input.readShort();
        @SuppressWarnings({"unused", "squid:S1854"})
        short searchRange = input.readShort();
        @SuppressWarnings({"unused", "squid:S1854"})
        short entrySelector = input.readShort();
        @SuppressWarnings({"unused", "squid:S1854"})
        short rangeShift = input.readShort();
        for (int q = 0; q < numTables; q++)
        {
            String tagName = readTagName(input);
            @SuppressWarnings("unused")
            long checksum = readLong(input);
            long offset = readLong(input);
            long length = readLong(input);
            if ("CFF ".equals(tagName))
            {
                byte[] bytes2 = Arrays.copyOfRange(bytes, (int) offset, (int) (offset + length));
                return new CFFDataInput(bytes2);
            }
        }
        throw new IOException("CFF tag not found in this OpenType font.");
    }

    private static String readTagName(CFFDataInput input) throws IOException
    {
        byte[] b = input.readBytes(4);
        return new String(b, StandardCharsets.ISO_8859_1);
    }

    private static long readLong(CFFDataInput input) throws IOException
    {
        return (input.readCard16() << 16) | input.readCard16();
    }

    private static Header readHeader(CFFDataInput input) throws IOException
    {
        int major = input.readCard8();
        int minor = input.readCard8();
        int hdrSize = input.readCard8();
        int offSize = input.readOffSize();
        return new Header(major, minor, hdrSize, offSize);
    }

    private static int[] readIndexDataOffsets(CFFDataInput input) throws IOException
    {
        int count = input.readCard16();
        if (count == 0)
        {
            return null;
        }
        int offSize = input.readOffSize();
        int[] offsets = new int[count+1];
        for (int i = 0; i <= count; i++)
        {
            int offset = input.readOffset(offSize);
            if (offset > input.length())
            {
                throw new IOException("illegal offset value " + offset + " in CFF font");
            }
            offsets[i] = offset;
        }
        return offsets;
    }

    private static byte[][] readIndexData(CFFDataInput input) throws IOException
    {
        int[] offsets = readIndexDataOffsets(input);
        if (offsets == null)
        {
            return null;
        }
        int count = offsets.length-1;
        byte[][] indexDataValues = new byte[count][];
        for (int i = 0; i < count; i++)
        {
            int length = offsets[i + 1] - offsets[i];
            indexDataValues[i] = input.readBytes(length);
        }
        return indexDataValues;
    }

    private static String[] readStringIndexData(CFFDataInput input) throws IOException
    {
        int[] offsets = readIndexDataOffsets(input);
        if (offsets == null)
        {
            return null;
        }
        int count = offsets.length-1;
        String[] indexDataValues = new String[count];
        for (int i = 0; i < count; i++)
        {
            int length = offsets[i + 1] - offsets[i];
            if (length < 0)
            {
                throw new IOException("Negative index data length + " + length + " at " + 
                        i + ": offsets[" + (i + 1) + "]=" + offsets[i + 1] + 
                        ", offsets[" + i + "]=" + offsets[i]);
            }
            indexDataValues[i] = new String(input.readBytes(length), StandardCharsets.ISO_8859_1);
        }
        return indexDataValues;
    }

    private static DictData readDictData(CFFDataInput input) throws IOException
    {
        DictData dict = new DictData();
        while (input.hasRemaining())
        {
            dict.add(readEntry(input));
        }
        return dict;
    }

    private static DictData readDictData(CFFDataInput input, int offset, int dictSize)
            throws IOException
    {
        DictData dict = new DictData();
        if (dictSize > 0)
        {
            input.setPosition(offset);
            int endPosition = offset + dictSize;
            while (input.getPosition() < endPosition)
            {
                dict.add(readEntry(input));
            }
        }
        return dict;
    }

    private static DictData.Entry readEntry(CFFDataInput input) throws IOException
    {
        DictData.Entry entry = new DictData.Entry();
        while (true)
        {
            int b0 = input.readUnsignedByte();

            if (b0 >= 0 && b0 <= 21)
            {
                entry.operatorName = readOperator(input, b0);
                break;
            }
            else if (b0 == 28 || b0 == 29)
            {
                entry.addOperand(readIntegerNumber(input, b0));
            }
            else if (b0 == 30)
            {
                entry.addOperand(readRealNumber(input));
            }
            else if (b0 >= 32 && b0 <= 254)
            {
                entry.addOperand(readIntegerNumber(input, b0));
            }
            else
            {
                throw new IOException("invalid DICT data b0 byte: " + b0);
            }
        }
        return entry;
    }

    private static String readOperator(CFFDataInput input, int b0) throws IOException
    {
        if (b0 == 12)
        {
            int b1 = input.readUnsignedByte();
            return CFFOperator.getOperator(b0, b1);
        }
        return CFFOperator.getOperator(b0);

    }

    private static Integer readIntegerNumber(CFFDataInput input, int b0) throws IOException
    {
        if (b0 == 28)
        {
            return (int) input.readShort();
        }
        else if (b0 == 29)
        {
            return input.readInt();
        }
        else if (b0 >= 32 && b0 <= 246)
        {
            return b0 - 139;
        }
        else if (b0 >= 247 && b0 <= 250)
        {
            int b1 = input.readUnsignedByte();
            return (b0 - 247) * 256 + b1 + 108;
        }
        else if (b0 >= 251 && b0 <= 254)
        {
            int b1 = input.readUnsignedByte();
            return -(b0 - 251) * 256 - b1 - 108;
        }
        else
        {
            throw new IllegalArgumentException();
        }
    }

    private static Double readRealNumber(CFFDataInput input) throws IOException
    {
        StringBuilder sb = new StringBuilder();
        boolean done = false;
        boolean exponentMissing = false;
        boolean hasExponent = false;
        int[] nibbles = new int[2];
        while (!done)
        {
            int b = input.readUnsignedByte();
            nibbles[0] = b / 16;
            nibbles[1] = b % 16;
            for (int nibble : nibbles)
            {
                switch (nibble)
                {
                case 0x0:
                case 0x1:
                case 0x2:
                case 0x3:
                case 0x4:
                case 0x5:
                case 0x6:
                case 0x7:
                case 0x8:
                case 0x9:
                    sb.append(nibble);
                    exponentMissing = false;
                    break;
                case 0xa:
                    sb.append(".");
                    break;
                case 0xb:
                    if (hasExponent)
                    {
                        LOG.warn("duplicate 'E' ignored after " + sb);
                        break;
                    }
                    sb.append("E");
                    exponentMissing = true;
                    hasExponent = true;
                    break;
                case 0xc:
                    if (hasExponent)
                    {
                        LOG.warn("duplicate 'E-' ignored after " + sb);
                        break;
                    }
                    sb.append("E-");
                    exponentMissing = true;
                    hasExponent = true;
                    break;
                case 0xd:
                    break;
                case 0xe:
                    sb.append("-");
                    break;
                case 0xf:
                    done = true;
                    break;
                default:
                    // can only be a programming error because a nibble is between 0 and F 
                    throw new IllegalArgumentException("illegal nibble " + nibble);
                }
            }
        }
        if (exponentMissing)
        {
            // the exponent is missing, just append "0" to avoid an exception
            // not sure if 0 is the correct value, but it seems to fit
            // see PDFBOX-1522
            sb.append("0");
        }
        if (sb.length() == 0)
        {
            return 0d;
        }
        try
        {
            return Double.valueOf(sb.toString());
        }
        catch (NumberFormatException ex)
        {
            throw new IOException(ex);
        }
    }

    private CFFFont parseFont(CFFDataInput input, String name, byte[] topDictIndex) throws IOException
    {
        // top dict
        CFFDataInput topDictInput = new CFFDataInput(topDictIndex);
        DictData topDict = readDictData(topDictInput);

        // we don't support synthetic fonts
        DictData.Entry syntheticBaseEntry = topDict.getEntry("SyntheticBase");
        if (syntheticBaseEntry != null)
        {
            throw new IOException("Synthetic Fonts are not supported");
        }

        // determine if this is a Type 1-equivalent font or a CIDFont
        CFFFont font;
        boolean isCIDFont = topDict.getEntry("ROS") != null;
        if (isCIDFont)
        {
            CFFCIDFont cffCIDFont = new CFFCIDFont();
            DictData.Entry rosEntry = topDict.getEntry("ROS");
            cffCIDFont.setRegistry(readString(rosEntry.getNumber(0).intValue()));
            cffCIDFont.setOrdering(readString(rosEntry.getNumber(1).intValue()));
            cffCIDFont.setSupplement(rosEntry.getNumber(2).intValue());

            font = cffCIDFont;
        }
        else
        {
            font = new CFFType1Font();
        }

        // name
        debugFontName = name;
        font.setName(name);

        // top dict
        font.addValueToTopDict("version", getString(topDict, "version"));
        font.addValueToTopDict("Notice", getString(topDict, "Notice"));
        font.addValueToTopDict("Copyright", getString(topDict, "Copyright"));
        font.addValueToTopDict("FullName", getString(topDict, "FullName"));
        font.addValueToTopDict("FamilyName", getString(topDict, "FamilyName"));
        font.addValueToTopDict("Weight", getString(topDict, "Weight"));
        font.addValueToTopDict("isFixedPitch", topDict.getBoolean("isFixedPitch", false));
        font.addValueToTopDict("ItalicAngle", topDict.getNumber("ItalicAngle", 0));
        font.addValueToTopDict("UnderlinePosition", topDict.getNumber("UnderlinePosition", -100));
        font.addValueToTopDict("UnderlineThickness", topDict.getNumber("UnderlineThickness", 50));
        font.addValueToTopDict("PaintType", topDict.getNumber("PaintType", 0));
        font.addValueToTopDict("CharstringType", topDict.getNumber("CharstringType", 2));
        font.addValueToTopDict("FontMatrix", topDict.getArray("FontMatrix", Arrays.<Number>asList(
                                                      0.001, (double) 0, (double) 0, 0.001,
                                                      (double) 0, (double) 0)));
        font.addValueToTopDict("UniqueID", topDict.getNumber("UniqueID", null));
        font.addValueToTopDict("FontBBox", topDict.getArray("FontBBox",
                                                    Arrays.<Number> asList(0, 0, 0, 0)));
        font.addValueToTopDict("StrokeWidth", topDict.getNumber("StrokeWidth", 0));
        font.addValueToTopDict("XUID", topDict.getArray("XUID", null));

        // charstrings index
        DictData.Entry charStringsEntry = topDict.getEntry("CharStrings");
        int charStringsOffset = charStringsEntry.getNumber(0).intValue();
        input.setPosition(charStringsOffset);
        byte[][] charStringsIndex = readIndexData(input);
        
        // charset
        DictData.Entry charsetEntry = topDict.getEntry("charset");
        CFFCharset charset;
        if (charsetEntry != null)
        {
            int charsetId = charsetEntry.getNumber(0).intValue();
            if (!isCIDFont && charsetId == 0)
            {
                charset = CFFISOAdobeCharset.getInstance();
            }
            else if (!isCIDFont && charsetId == 1)
            {
                charset = CFFExpertCharset.getInstance();
            }
            else if (!isCIDFont && charsetId == 2)
            {
                charset = CFFExpertSubsetCharset.getInstance();
            }
            else if (charStringsIndex != null)
            {
                input.setPosition(charsetId);
                charset = readCharset(input, charStringsIndex.length, isCIDFont);
            }
            // that should not happen
            else
            {
                LOG.debug("Couldn't read CharStrings index - returning empty charset instead");
                charset = new EmptyCharset(0);
            }
            
        }
        else
        {
            if (isCIDFont)
            {
                // CharStrings index could be null if the index data couldnÄt be read
                int numEntries = charStringsIndex == null ? 0 :  charStringsIndex.length;
                // a CID font with no charset does not default to any predefined charset
                charset = new EmptyCharset(numEntries);
            }
            else
            {
                charset = CFFISOAdobeCharset.getInstance();
            }
        }
        font.setCharset(charset);

        // charstrings dict
        font.charStrings = charStringsIndex;

        // format-specific dictionaries
        if (isCIDFont)
        {

            // CharStrings index could be null if the index data couldn't be read
            int numEntries = 0;
            if (charStringsIndex == null)
            {
                LOG.debug("Couldn't read CharStrings index - parsing CIDFontDicts with number of char strings set to 0");
            }
            else
            {
                numEntries = charStringsIndex.length;
            }

            parseCIDFontDicts(input, topDict, (CFFCIDFont) font, numEntries);

            List<Number> privMatrix = null;
            List<Map<String, Object>> fontDicts = ((CFFCIDFont) font).getFontDicts();
            if (!fontDicts.isEmpty() && fontDicts.get(0).containsKey("FontMatrix"))
            {
                privMatrix = (List<Number>) fontDicts.get(0).get("FontMatrix");
            }
            // some malformed fonts have FontMatrix in their Font DICT, see PDFBOX-2495
            List<Number> matrix = topDict.getArray("FontMatrix", null);
            if (matrix == null)
            {
                if (privMatrix != null)
                {
                    font.addValueToTopDict("FontMatrix", privMatrix);
                }
                else
                {
                    // default
                    font.addValueToTopDict("FontMatrix", topDict.getArray("FontMatrix",
                            Arrays.<Number> asList(0.001, 0.0, 0.0, 0.001, 0.0, 0.0)));
                }
            }
            else if (privMatrix != null)
            {
                // we have to multiply the font matrix from the top directory with the font matrix
                // from the private directory. This should be done for synthetic fonts only but in
                // case of PDFBOX-3579 it's needed as well to get the right scaling
                concatenateMatrix(matrix, privMatrix);
            }

        }
        else
        {
            parseType1Dicts(input, topDict, (CFFType1Font) font, charset);
        }

        return font;
    }

    private void concatenateMatrix(List<Number> matrixDest, List<Number> matrixConcat)
    {
        // concatenate matrices
        // (a b 0)
        // (c d 0)
        // (x y 1)
        double a1 = matrixDest.get(0).doubleValue();
        double b1 = matrixDest.get(1).doubleValue();
        double c1 = matrixDest.get(2).doubleValue();
        double d1 = matrixDest.get(3).doubleValue();
        double x1 = matrixDest.get(4).doubleValue();
        double y1 = matrixDest.get(5).doubleValue();

        double a2 = matrixConcat.get(0).doubleValue();
        double b2 = matrixConcat.get(1).doubleValue();
        double c2 = matrixConcat.get(2).doubleValue();
        double d2 = matrixConcat.get(3).doubleValue();
        double x2 = matrixConcat.get(4).doubleValue();
        double y2 = matrixConcat.get(5).doubleValue();

        matrixDest.set(0, a1 * a2 + b1 * c2);
        matrixDest.set(1, a1 * b2 + b1 * d1);
        matrixDest.set(2, c1 * a2 + d1 * c2);
        matrixDest.set(3, c1 * b2 + d1 * d2);
        matrixDest.set(4, x1 * a2 + y1 * c2 + x2);
        matrixDest.set(5, x1 * b2 + y1 * d2 + y2);
    }

    /**
     * Parse dictionaries specific to a CIDFont.
     */
    private void parseCIDFontDicts(CFFDataInput input, DictData topDict, CFFCIDFont font, int nrOfcharStrings)
            throws IOException
    {
        // In a CIDKeyed Font, the Private dictionary isn't in the Top Dict but in the Font dict
        // which can be accessed by a lookup using FDArray and FDSelect
        DictData.Entry fdArrayEntry = topDict.getEntry("FDArray");
        if (fdArrayEntry == null)
        {
            throw new IOException("FDArray is missing for a CIDKeyed Font.");
        }

        // font dict index
        int fontDictOffset = fdArrayEntry.getNumber(0).intValue();
        input.setPosition(fontDictOffset);
        byte[][] fdIndex = readIndexData(input);
        if (fdIndex == null)
        {
            throw new IOException("Font dict index is missing for a CIDKeyed Font");
        }

        List<Map<String, Object>> privateDictionaries = new LinkedList<>();
        List<Map<String, Object>> fontDictionaries = new LinkedList<>();

        for (byte[] bytes : fdIndex)
        {
            CFFDataInput fontDictInput = new CFFDataInput(bytes);
            DictData fontDict = readDictData(fontDictInput);

            // read private dict
            DictData.Entry privateEntry = fontDict.getEntry("Private");
            if (privateEntry == null)
            {
                throw new IOException("Font DICT invalid without \"Private\" entry");
            }

            // font dict
            Map<String, Object> fontDictMap = new LinkedHashMap<>(4);
            fontDictMap.put("FontName", getString(fontDict, "FontName"));
            fontDictMap.put("FontType", fontDict.getNumber("FontType", 0));
            fontDictMap.put("FontBBox", fontDict.getArray("FontBBox", null));
            fontDictMap.put("FontMatrix", fontDict.getArray("FontMatrix", null));
            // TODO OD-4 : Add here other keys
            fontDictionaries.add(fontDictMap);

            int privateOffset = privateEntry.getNumber(1).intValue();
            int privateSize = privateEntry.getNumber(0).intValue();
            DictData privateDict = readDictData(input, privateOffset, privateSize);

            // populate private dict
            Map<String, Object> privDict = readPrivateDict(privateDict);
            privateDictionaries.add(privDict);

            // local subrs
            int localSubrOffset = (Integer) privateDict.getNumber("Subrs", 0);
            if (localSubrOffset > 0)
            {
                input.setPosition(privateOffset + localSubrOffset);
                privDict.put("Subrs", readIndexData(input));
            }
        }

        // font-dict (FD) select
        DictData.Entry fdSelectEntry = topDict.getEntry("FDSelect");
        int fdSelectPos = fdSelectEntry.getNumber(0).intValue();
        input.setPosition(fdSelectPos);
        FDSelect fdSelect = readFDSelect(input, nrOfcharStrings);

        // TODO almost certainly erroneous - CIDFonts do not have a top-level private dict
        // font.addValueToPrivateDict("defaultWidthX", 1000);
        // font.addValueToPrivateDict("nominalWidthX", 0);

        font.setFontDict(fontDictionaries);
        font.setPrivDict(privateDictionaries);
        font.setFdSelect(fdSelect);
    }

    private Map<String, Object> readPrivateDict(DictData privateDict)
    {
        Map<String, Object> privDict = new LinkedHashMap<>(17);
        privDict.put("BlueValues", privateDict.getDelta("BlueValues", null));
        privDict.put("OtherBlues", privateDict.getDelta("OtherBlues", null));
        privDict.put("FamilyBlues", privateDict.getDelta("FamilyBlues", null));
        privDict.put("FamilyOtherBlues", privateDict.getDelta("FamilyOtherBlues", null));
        privDict.put("BlueScale", privateDict.getNumber("BlueScale", 0.039625));
        privDict.put("BlueShift", privateDict.getNumber("BlueShift", 7));
        privDict.put("BlueFuzz", privateDict.getNumber("BlueFuzz", 1));
        privDict.put("StdHW", privateDict.getNumber("StdHW", null));
        privDict.put("StdVW", privateDict.getNumber("StdVW", null));
        privDict.put("StemSnapH", privateDict.getDelta("StemSnapH", null));
        privDict.put("StemSnapV", privateDict.getDelta("StemSnapV", null));
        privDict.put("ForceBold", privateDict.getBoolean("ForceBold", false));
        privDict.put("LanguageGroup", privateDict.getNumber("LanguageGroup", 0));
        privDict.put("ExpansionFactor", privateDict.getNumber("ExpansionFactor", 0.06));
        privDict.put("initialRandomSeed", privateDict.getNumber("initialRandomSeed", 0));
        privDict.put("defaultWidthX", privateDict.getNumber("defaultWidthX", 0));
        privDict.put("nominalWidthX", privateDict.getNumber("nominalWidthX", 0));
        return privDict;
    }

    /**
     * Parse dictionaries specific to a Type 1-equivalent font.
     */
    private void parseType1Dicts(CFFDataInput input, DictData topDict, CFFType1Font font, CFFCharset charset)
            throws IOException
    {
        // encoding
        DictData.Entry encodingEntry = topDict.getEntry("Encoding");
        CFFEncoding encoding;
        int encodingId = encodingEntry != null ? encodingEntry.getNumber(0).intValue() : 0;
        switch (encodingId)
        {
            case 0:
                encoding = CFFStandardEncoding.getInstance();
                break;
            case 1:
                encoding = CFFExpertEncoding.getInstance();
                break;
            default:
                input.setPosition(encodingId);
                encoding = readEncoding(input, charset);
                break;
        }
        font.setEncoding(encoding);

        // read private dict
        DictData.Entry privateEntry = topDict.getEntry("Private");
        if (privateEntry == null)
        {
            throw new IOException("Private dictionary entry missing for font " + font.getName());
        }
        int privateOffset = privateEntry.getNumber(1).intValue();
        int privateSize = privateEntry.getNumber(0).intValue();
        DictData privateDict = readDictData(input, privateOffset, privateSize);

        // populate private dict
        Map<String, Object> privDict = readPrivateDict(privateDict);
        privDict.forEach(font::addToPrivateDict);

        // local subrs
        int localSubrOffset = (Integer) privateDict.getNumber("Subrs", 0);
        if (localSubrOffset > 0)
        {
            input.setPosition(privateOffset + localSubrOffset);
            font.addToPrivateDict("Subrs", readIndexData(input));
        }
    }

    private String readString(int index)
    {
        if (index >= 0 && index <= 390)
        {
            return CFFStandardString.getName(index);
        }
        if (index - 391 < stringIndex.length)
        {
            return stringIndex[index - 391];
        }
        else
        {
            // technically this maps to .notdef, but we need a unique sid name
            return "SID" + index;
        }
    }

    private String getString(DictData dict, String name)
    {
        DictData.Entry entry = dict.getEntry(name);
        return entry != null ? readString(entry.getNumber(0).intValue()) : null;
    }

    private CFFEncoding readEncoding(CFFDataInput dataInput, CFFCharset charset) throws IOException
    {
        int format = dataInput.readCard8();
        int baseFormat = format & 0x7f;

        switch (baseFormat)
        {
            case 0:
                return readFormat0Encoding(dataInput, charset, format);
            case 1:
                return readFormat1Encoding(dataInput, charset, format);
            default:
                throw new IllegalArgumentException();
        }
    }

    private Format0Encoding readFormat0Encoding(CFFDataInput dataInput, CFFCharset charset,
            int format)
            throws IOException
    {
        Format0Encoding encoding = new Format0Encoding(dataInput.readCard8());
        encoding.add(0, 0, ".notdef");
        for (int gid = 1; gid <= encoding.nCodes; gid++)
        {
            int code = dataInput.readCard8();
            int sid = charset.getSIDForGID(gid);
            encoding.add(code, sid, readString(sid));
        }
        if ((format & 0x80) != 0)
        {
            readSupplement(dataInput, encoding);
        }
        return encoding;
    }

    private Format1Encoding readFormat1Encoding(CFFDataInput dataInput, CFFCharset charset,
            int format) throws IOException
    {
        Format1Encoding encoding = new Format1Encoding(dataInput.readCard8());
        encoding.add(0, 0, ".notdef");
        int gid = 1;
        for (int i = 0; i < encoding.nRanges; i++)
        {
            int rangeFirst = dataInput.readCard8(); // First code in range
            int rangeLeft = dataInput.readCard8(); // Codes left in range (excluding first)
            for (int j = 0; j <= rangeLeft; j++)
            {
                int sid = charset.getSIDForGID(gid);
                encoding.add(rangeFirst + j, sid, readString(sid));
                gid++;
            }
        }
        if ((format & 0x80) != 0)
        {
            readSupplement(dataInput, encoding);
        }
        return encoding;
    }

    private void readSupplement(CFFDataInput dataInput, CFFBuiltInEncoding encoding)
            throws IOException
    {
        int nSups = dataInput.readCard8();
        encoding.supplement = new CFFBuiltInEncoding.Supplement[nSups];
        for (int i = 0; i < nSups; i++)
        {
            int code = dataInput.readCard8();
            int sid = dataInput.readSID();
            encoding.supplement[i] = new CFFBuiltInEncoding.Supplement(code, sid, readString(sid));
            encoding.add(encoding.supplement[i]);
        }
    }

    /**
     * Read the FDSelect Data according to the format.
     * @param dataInput
     * @param nGlyphs
     * @return the FDSelect data
     * @throws IOException
     */
    private static FDSelect readFDSelect(CFFDataInput dataInput, int nGlyphs) throws IOException
    {
        int format = dataInput.readCard8();
        switch (format)
        {
            case 0:
                return readFormat0FDSelect(dataInput, nGlyphs);
            case 3:
                return readFormat3FDSelect(dataInput);
            default:
                throw new IllegalArgumentException();
        }
    }

    /**
     * Read the Format 0 of the FDSelect data structure.
     * @param dataInput
     * @param nGlyphs
     * @return the Format 0 of the FDSelect data
     * @throws IOException
     */
    private static Format0FDSelect readFormat0FDSelect(CFFDataInput dataInput, int nGlyphs)
            throws IOException
    {
        int[] fds = new int[nGlyphs];
        for (int i = 0; i < nGlyphs; i++)
        {
            fds[i] = dataInput.readCard8();
        }
        return new Format0FDSelect(fds);
    }

    /**
     * Read the Format 3 of the FDSelect data structure.
     * 
     * @param dataInput
     * @return the Format 3 of the FDSelect data
     * @throws IOException
     */
    private static Format3FDSelect readFormat3FDSelect(CFFDataInput dataInput)
            throws IOException
    {
        int nbRanges = dataInput.readCard16();

        Range3[] range3 = new Range3[nbRanges];
        for (int i = 0; i < nbRanges; i++)
        {
            range3[i] = new Range3(dataInput.readCard16(), dataInput.readCard8());
        }
        return new Format3FDSelect(range3, dataInput.readCard16());
    }

    /**
     *  Format 3 FDSelect data.
     */
    private static final class Format3FDSelect implements FDSelect
    {
        private final Range3[] range3;
        private final int sentinel;

        private Format3FDSelect(Range3[] range3, int sentinel)
        {
            this.range3 = range3;
            this.sentinel = sentinel;
        }

        @Override
        public int getFDIndex(int gid)
        {
            for (int i = 0; i < range3.length; ++i)
            {
                if (range3[i].first <= gid)
                {
                    if (i + 1 < range3.length)
                    {
                        if (range3[i + 1].first > gid)
                        {
                            return range3[i].fd;
                        }
                        // go to next range
                    }
                    else
                    {
                        // last range reach, the sentinel must be greater than gid
                        if (sentinel > gid)
                        {
                            return range3[i].fd;
                        }
                        return -1;
                    }
                }
            }
            return 0;
        }

        @Override
        public String toString()
        {
            return getClass().getName() + "[nbRanges=" + range3.length + ", range3="
                    + Arrays.toString(range3) + " sentinel=" + sentinel + "]";
        }
    }

    /**
     * Structure of a Range3 element.
     */
    private static final class Range3
    {
        private final int first;
        private final int fd;

        private Range3(int first, int fd)
        {
            this.first = first;
            this.fd = fd;
        }

        @Override
        public String toString()
        {
            return getClass().getName() + "[first=" + first + ", fd=" + fd + "]";
        }
    }

    /**
     *  Format 0 FDSelect.
     */
    private static class Format0FDSelect implements FDSelect
    {
        private final int[] fds;

        private Format0FDSelect(int[] fds)
        {
            this.fds = fds;
        }

        @Override
        public int getFDIndex(int gid)
        {
            if (gid < fds.length)
            {
                return fds[gid];
            }
            return 0;
        }

        @Override
        public String toString()
        {
            return getClass().getName() + "[fds=" + Arrays.toString(fds) + "]";
        }
    }

    private CFFCharset readCharset(CFFDataInput dataInput, int nGlyphs, boolean isCIDFont)
            throws IOException
    {
        int format = dataInput.readCard8();
        switch (format)
        {
            case 0:
                return readFormat0Charset(dataInput, nGlyphs, isCIDFont);
            case 1:
                return readFormat1Charset(dataInput, nGlyphs, isCIDFont);
            case 2:
                return readFormat2Charset(dataInput, nGlyphs, isCIDFont);
            default:
                throw new IllegalArgumentException();
        }
    }

    private Format0Charset readFormat0Charset(CFFDataInput dataInput, int nGlyphs,
                                              boolean isCIDFont) throws IOException
    {
        Format0Charset charset = new Format0Charset(isCIDFont);
        if (isCIDFont)
        {
            charset.addCID(0, 0);
            for (int gid = 1; gid < nGlyphs; gid++)
            {
                charset.addCID(gid, dataInput.readSID());
            }
        }
        else
        {
            charset.addSID(0, 0, ".notdef");
            for (int gid = 1; gid < nGlyphs; gid++)
            {
                int sid = dataInput.readSID();
                charset.addSID(gid, sid, readString(sid));
            }
        }
        return charset;
    }

    private Format1Charset readFormat1Charset(CFFDataInput dataInput, int nGlyphs,
                                              boolean isCIDFont) throws IOException
    {
        Format1Charset charset = new Format1Charset(isCIDFont);
        if (isCIDFont)
        {
            charset.addCID(0, 0);
            int gid = 1;
            while (gid < nGlyphs)
            {
                int rangeFirst = dataInput.readSID();
                int rangeLeft = dataInput.readCard8();
                charset.addRangeMapping(new RangeMapping(gid, rangeFirst, rangeLeft));
                gid += rangeLeft + 1;
            }
        }
        else
        {
            charset.addSID(0, 0, ".notdef");
            int gid = 1;
            while (gid < nGlyphs)
            {
                int rangeFirst = dataInput.readSID();
                int rangeLeft = dataInput.readCard8() + 1;
                for (int j = 0; j < rangeLeft; j++)
                {
                    int sid = rangeFirst + j;
                    charset.addSID(gid + j, sid, readString(sid));
                }
                gid += rangeLeft;
            }
        }
        return charset;
    }

    private Format2Charset readFormat2Charset(CFFDataInput dataInput, int nGlyphs,
            boolean isCIDFont) throws IOException
    {
        Format2Charset charset = new Format2Charset(isCIDFont);
        if (isCIDFont)
        {
            charset.addCID(0, 0);
            int gid = 1;
            while (gid < nGlyphs)
            {
                int first = dataInput.readSID();
                int nLeft = dataInput.readCard16();
                charset.addRangeMapping(new RangeMapping(gid, first, nLeft));
                gid += nLeft + 1;
            }
        }
        else
        {
            charset.addSID(0, 0, ".notdef");
            int gid = 1;
            while (gid < nGlyphs)
            {
                int first = dataInput.readSID();
                int nLeft = dataInput.readCard16() + 1;
                for (int j = 0; j < nLeft; j++)
                {
                    int sid = first + j;
                    charset.addSID(gid + j, sid, readString(sid));
                }
                gid += nLeft;
            }
        }
        return charset;
    }

    /**
     * Inner class holding the header of a CFF font. 
     */
    private static class Header
    {
        private final int major;
        private final int minor;
        private final int hdrSize;
        private final int offSize;

        private Header(int major, int minor, int hdrSize, int offSize)
        {
            this.major = major;
            this.minor = minor;
            this.hdrSize = hdrSize;
            this.offSize = offSize;
        }

        @Override
        public String toString()
        {
            return getClass().getName() + "[major=" + major + ", minor=" + minor + ", hdrSize=" + hdrSize
                    + ", offSize=" + offSize + "]";
        }
    }

    /**
     * Inner class holding the DictData of a CFF font. 
     */
    private static class DictData
    {
        private final Map<String, Entry> entries = new HashMap<>();

        public void add(Entry entry)
        {
            if (entry.operatorName != null)
            {
                entries.put(entry.operatorName, entry);
            }
        }
        
        public Entry getEntry(String name)
        {
            return entries.get(name);
        }

        public Boolean getBoolean(String name, boolean defaultValue)
        {
            Entry entry = getEntry(name);
            return entry != null && entry.hasOperands() ? entry.getBoolean(0) : defaultValue;
        }

        public List<Number> getArray(String name, List<Number> defaultValue)
        {
            Entry entry = getEntry(name);
            return entry != null && entry.hasOperands() ? entry.getOperands() : defaultValue;
        }

        public Number getNumber(String name, Number defaultValue)
        {
            Entry entry = getEntry(name);
            return entry != null && entry.hasOperands() ? entry.getNumber(0) : defaultValue;
        }

        public List<Number> getDelta(String name, List<Number> defaultValue) 
        {
            Entry entry = getEntry(name);
            return entry != null && entry.hasOperands() ? entry.getDelta() : defaultValue;
        }
        
        /**
         * {@inheritDoc} 
         */
        @Override
        public String toString()
        {
            return getClass().getName() + "[entries=" + entries + "]";
        }

        /**
         * Inner class holding an operand of a CFF font. 
         */
        private static class Entry
        {
            private final List<Number> operands = new ArrayList<>();
            private String operatorName = null;

            public Number getNumber(int index)
            {
                return operands.get(index);
            }

            public Boolean getBoolean(int index)
            {
                Number operand = operands.get(index);
                if (operand instanceof Integer)
                {
                    switch (operand.intValue())
                    {
                    case 0:
                        return Boolean.FALSE;
                    case 1:
                        return Boolean.TRUE;
                    default:
                        break;
                    }
                }
                throw new IllegalArgumentException();
            }

            public void addOperand(Number operand)
            {
                operands.add(operand);
            }

            public boolean hasOperands()
            {
                return !operands.isEmpty();
            }

            public List<Number> getOperands()
            {
                return operands;
            }

            public List<Number> getDelta()
            {
                List<Number> result = new ArrayList<>(operands);
                for (int i = 1; i < result.size(); i++)
                {
                    Number previous = result.get(i - 1);
                    Number current = result.get(i);
                    Integer sum = previous.intValue() + current.intValue();
                    result.set(i, sum);
                }
                return result;
            }

            @Override
            public String toString()
            {
                return getClass().getName() + "[operands=" + operands + ", operator=" + operatorName
                        + "]";
            }
        }
    }

    /**
     * Inner class representing a font's built-in CFF encoding. 
     */
    abstract static class CFFBuiltInEncoding extends CFFEncoding
    {
        private Supplement[] supplement;

        /**
         * Inner class representing a supplement for an encoding. 
         */
        private static class Supplement
        {
            private final int code;
            private final int sid;
            private final String name;

            private Supplement(int code, int sid, String name)
            {
                this.code = code;
                this.sid = sid;
                this.name = name;
            }

            @Override
            public String toString()
            {
                return getClass().getName() + "[code=" + code + ", sid=" + sid + "]";
            }
        }

        public void add(Supplement supplement)
        {
            add(supplement.code, supplement.sid, supplement.name);
        }
    }

    /**
     * Inner class representing a Format0 encoding. 
     */
    private static class Format0Encoding extends CFFBuiltInEncoding
    {
        private final int nCodes;

        private Format0Encoding(int nCodes)
        {
            this.nCodes = nCodes;
        }

        @Override
        public String toString()
        {
            return getClass().getName() + "[nCodes=" + nCodes
                    + ", supplement=" + Arrays.toString(super.supplement) + "]";
        }
    }

    /**
     * Inner class representing a Format1 encoding. 
     */
    private static class Format1Encoding extends CFFBuiltInEncoding
    {
        private final int nRanges;

        private Format1Encoding(int nRanges)
        {
            this.nRanges = nRanges;
        }

        @Override
        public String toString()
        {
            return getClass().getName() + "[nRanges=" + nRanges
                    + ", supplement=" + Arrays.toString(super.supplement) + "]";
        }
    }

    /**
     * An empty charset in a malformed CID font.
     */
    private static class EmptyCharset extends CFFCharsetCID
    {
        private EmptyCharset(int numCharStrings)
        {
            addCID(0, 0); // .notdef
            
            // Adobe Reader treats CID as GID, PDFBOX-2571 p11.
            for (int i = 1; i <= numCharStrings; i++)
            {
                addCID(i, i);
            }
        }

        @Override
        public String toString()
        {
            return getClass().getName();
        }
    }

    /**
     * Inner class representing a Format0 charset. 
     */
    private static class Format0Charset extends EmbeddedCharset
    {
        private Format0Charset(boolean isCIDFont)
        {
            super(isCIDFont);
        }
    }

    /**
     * Inner class representing a Format1 charset. 
     */
    private static class Format1Charset extends EmbeddedCharset
    {
        private final List<RangeMapping> rangesCID2GID;

        private Format1Charset(boolean isCIDFont)
        {
            super(isCIDFont);
            rangesCID2GID = new ArrayList<>();
        }

        /**
         * Add the given range mapping.
         * 
         * @param rangeMapping the range mapping to be added.
         */
        public void addRangeMapping(RangeMapping rangeMapping)
        {
            rangesCID2GID.add(rangeMapping);
        }

        @Override
        public int getCIDForGID(int gid)
        {
            if (isCIDFont())
            {
                for (RangeMapping mapping : rangesCID2GID)
                {
                    if (mapping.isInRange(gid))
                    {
                        return mapping.mapValue(gid);
                    }
                }
            }
            return super.getCIDForGID(gid);
        }
        
        @Override
        public int getGIDForCID(int cid)
        {
            if (isCIDFont())
            {
                for (RangeMapping mapping : rangesCID2GID)
                {
                    if (mapping.isInReverseRange(cid))
                    {
                        return mapping.mapReverseValue(cid);
                    }
                }
            }
            return super.getGIDForCID(cid);
        }
    }

    /**
     * Inner class representing a Format2 charset. 
     */
    private static class Format2Charset extends EmbeddedCharset
    {
        private final List<RangeMapping> rangesCID2GID;
        
        private Format2Charset(boolean isCIDFont)
        {
            super(isCIDFont);
            rangesCID2GID = new ArrayList<>();
        }

        /**
         * Add the given range mapping.
         * 
         * @param rangeMapping the range mapping to be added.
         */
        public void addRangeMapping(RangeMapping rangeMapping)
        {
            rangesCID2GID.add(rangeMapping);
        }

        @Override
        public int getCIDForGID(int gid)
        {
            for (RangeMapping mapping : rangesCID2GID)
            {
                if (mapping.isInRange(gid))
                {
                    return mapping.mapValue(gid);
                }
            }
            return super.getCIDForGID(gid);
        }
        
        @Override
        public int getGIDForCID(int cid)
        {
            for (RangeMapping mapping : rangesCID2GID)
            {
                if (mapping.isInReverseRange(cid))
                {
                    return mapping.mapReverseValue(cid);
                }
            }
            return super.getGIDForCID(cid);
        }
    }

    /**
     * Inner class representing a rang mapping for a CID charset. 
     */
    private static final class RangeMapping
    {
        private final int startValue;
        private final int endValue;
        private final int startMappedValue;
        private final int endMappedValue;

        private RangeMapping(int startGID, int first, int nLeft)
        {
            this.startValue = startGID;
            endValue = startValue + nLeft;
            this.startMappedValue = first;
            endMappedValue = startMappedValue + nLeft;
        }
        
        boolean isInRange(int value)
        {
            return value >= startValue && value <= endValue;
        }
        
        boolean isInReverseRange(int value)
        {
            return value >= startMappedValue && value <= endMappedValue;
        }

        int mapValue(int value)
        {
            return isInRange(value) ? startMappedValue + (value - startValue) : 0;
        }

        int mapReverseValue(int value)
        {
            return isInReverseRange(value) ? startValue + (value - startMappedValue) : 0;
        }

        @Override
        public String toString()
        {
            return getClass().getName() + "[start value=" + startValue + ", end value=" + endValue +  ", start mapped-value=" + startMappedValue +  ", end mapped-value=" + endMappedValue +"]";
        }
    }

    @Override
    public String toString()
    {
        return getClass().getSimpleName() + "[" + debugFontName + "]";
    }
}
>>>>>>> 4f14dee4
<|MERGE_RESOLUTION|>--- conflicted
+++ resolved
@@ -1,4 +1,3 @@
-<<<<<<< HEAD
 /*
  * Licensed to the Apache Software Foundation (ASF) under one or more
  * contributor license agreements.  See the NOTICE file distributed with
@@ -249,13 +248,18 @@
         return dict;
     }
 
-    private static DictData readDictData(CFFDataInput input, int dictSize) throws IOException
+    private static DictData readDictData(CFFDataInput input, int offset, int dictSize)
+            throws IOException
     {
         DictData dict = new DictData();
-        int endPosition = input.getPosition() + dictSize;
-        while (input.getPosition() < endPosition)
-        {
-            dict.add(readEntry(input));
+        if (dictSize > 0)
+        {
+            input.setPosition(offset);
+            int endPosition = offset + dictSize;
+            while (input.getPosition() < endPosition)
+            {
+                dict.add(readEntry(input));
+            }
         }
         return dict;
     }
@@ -664,9 +668,8 @@
             fontDictionaries.add(fontDictMap);
 
             int privateOffset = privateEntry.getNumber(1).intValue();
-            input.setPosition(privateOffset);
             int privateSize = privateEntry.getNumber(0).intValue();
-            DictData privateDict = readDictData(input, privateSize);
+            DictData privateDict = readDictData(input, privateOffset, privateSize);
 
             // populate private dict
             Map<String, Object> privDict = readPrivateDict(privateDict);
@@ -751,9 +754,8 @@
             throw new IOException("Private dictionary entry missing for font " + font.getName());
         }
         int privateOffset = privateEntry.getNumber(1).intValue();
-        input.setPosition(privateOffset);
         int privateSize = privateEntry.getNumber(0).intValue();
-        DictData privateDict = readDictData(input, privateSize);
+        DictData privateDict = readDictData(input, privateOffset, privateSize);
 
         // populate private dict
         Map<String, Object> privDict = readPrivateDict(privateDict);
@@ -834,9 +836,9 @@
         int gid = 1;
         for (int i = 0; i < encoding.nRanges; i++)
         {
-            int rangeFirst = dataInput.readCard8();
-            int rangeLeft = dataInput.readCard8() + 1;
-            for (int j = 0; j < rangeLeft; j++)
+            int rangeFirst = dataInput.readCard8(); // First code in range
+            int rangeLeft = dataInput.readCard8(); // Codes left in range (excluding first)
+            for (int j = 0; j <= rangeLeft; j++)
             {
                 int sid = charset.getSIDForGID(gid);
                 encoding.add(rangeFirst + j, sid, readString(sid));
@@ -1548,1559 +1550,4 @@
     {
         return getClass().getSimpleName() + "[" + debugFontName + "]";
     }
-}
-=======
-/*
- * Licensed to the Apache Software Foundation (ASF) under one or more
- * contributor license agreements.  See the NOTICE file distributed with
- * this work for additional information regarding copyright ownership.
- * The ASF licenses this file to You under the Apache License, Version 2.0
- * (the "License"); you may not use this file except in compliance with
- * the License.  You may obtain a copy of the License at
- *
- *      http://www.apache.org/licenses/LICENSE-2.0
- *
- * Unless required by applicable law or agreed to in writing, software
- * distributed under the License is distributed on an "AS IS" BASIS,
- * WITHOUT WARRANTIES OR CONDITIONS OF ANY KIND, either express or implied.
- * See the License for the specific language governing permissions and
- * limitations under the License.
- */
-package org.apache.fontbox.cff;
-
-import java.io.IOException;
-import java.nio.charset.StandardCharsets;
-import java.util.ArrayList;
-import java.util.Arrays;
-import java.util.HashMap;
-import java.util.LinkedHashMap;
-import java.util.LinkedList;
-import java.util.List;
-import java.util.Map;
-
-import org.apache.commons.logging.Log;
-import org.apache.commons.logging.LogFactory;
-
-
-/**
- * This class represents a parser for a CFF font. 
- * @author Villu Ruusmann
- */
-public class CFFParser
-{
-    /**
-     * Log instance.
-     */
-    private static final Log LOG = LogFactory.getLog(CFFParser.class);
-
-    private static final String TAG_OTTO = "OTTO";
-    private static final String TAG_TTCF = "ttcf";
-    private static final String TAG_TTFONLY = "\u0000\u0001\u0000\u0000";
-
-    private String[] stringIndex = null;
-    private ByteSource source;
-    
-    // for debugging only
-    private String debugFontName;
-
-    /**
-     * Source from which bytes may be read in the future.
-     */
-    public interface ByteSource
-    {
-        /**
-         * Returns the source bytes. May be called more than once.
-         */
-        byte[] getBytes() throws IOException;
-    }
-
-    /**
-     * Parse CFF font using byte array, also passing in a byte source for future use.
-     * 
-     * @param bytes source bytes
-     * @param source source to re-read bytes from in the future
-     * @return the parsed CFF fonts
-     * @throws IOException If there is an error reading from the stream
-     */
-    public List<CFFFont> parse(byte[] bytes, ByteSource source) throws IOException
-    {
-        this.source = source;
-        return parse(bytes);
-    }
-    
-    /**
-     * Parse CFF font using a byte array as input.
-     * 
-     * @param bytes the given byte array
-     * @return the parsed CFF fonts
-     * @throws IOException If there is an error reading from the stream
-     */
-    public List<CFFFont> parse(byte[] bytes) throws IOException
-    {
-        CFFDataInput input = new CFFDataInput(bytes);
-
-        String firstTag = readTagName(input);
-        // try to determine which kind of font we have
-        switch (firstTag)
-        {
-            case TAG_OTTO:
-                input = createTaggedCFFDataInput(input, bytes);
-                break;
-            case TAG_TTCF:
-                throw new IOException("True Type Collection fonts are not supported.");
-            case TAG_TTFONLY:
-                throw new IOException("OpenType fonts containing a true type font are not supported.");
-            default:
-                input.setPosition(0);
-                break;
-        }
-
-        @SuppressWarnings("unused")
-        Header header = readHeader(input);
-        String[] nameIndex = readStringIndexData(input);
-        if (nameIndex == null)
-        {
-            throw new IOException("Name index missing in CFF font");
-        }
-        byte[][] topDictIndex = readIndexData(input);
-        if (topDictIndex == null)
-        {
-            throw new IOException("Top DICT INDEX missing in CFF font");
-        }
-        
-        stringIndex = readStringIndexData(input);
-        byte[][] globalSubrIndex = readIndexData(input);
-
-        List<CFFFont> fonts = new ArrayList<>(nameIndex.length);
-        for (int i = 0; i < nameIndex.length; i++)
-        {
-            CFFFont font = parseFont(input, nameIndex[i], topDictIndex[i]);
-            font.setGlobalSubrIndex(globalSubrIndex);
-            font.setData(source);
-            fonts.add(font);
-        }
-        return fonts;
-    }
-
-    private CFFDataInput createTaggedCFFDataInput(CFFDataInput input, byte[] bytes) throws IOException
-    {
-        // this is OpenType font containing CFF data
-        // so find CFF tag
-        short numTables = input.readShort();
-        @SuppressWarnings({"unused", "squid:S1854"})
-        short searchRange = input.readShort();
-        @SuppressWarnings({"unused", "squid:S1854"})
-        short entrySelector = input.readShort();
-        @SuppressWarnings({"unused", "squid:S1854"})
-        short rangeShift = input.readShort();
-        for (int q = 0; q < numTables; q++)
-        {
-            String tagName = readTagName(input);
-            @SuppressWarnings("unused")
-            long checksum = readLong(input);
-            long offset = readLong(input);
-            long length = readLong(input);
-            if ("CFF ".equals(tagName))
-            {
-                byte[] bytes2 = Arrays.copyOfRange(bytes, (int) offset, (int) (offset + length));
-                return new CFFDataInput(bytes2);
-            }
-        }
-        throw new IOException("CFF tag not found in this OpenType font.");
-    }
-
-    private static String readTagName(CFFDataInput input) throws IOException
-    {
-        byte[] b = input.readBytes(4);
-        return new String(b, StandardCharsets.ISO_8859_1);
-    }
-
-    private static long readLong(CFFDataInput input) throws IOException
-    {
-        return (input.readCard16() << 16) | input.readCard16();
-    }
-
-    private static Header readHeader(CFFDataInput input) throws IOException
-    {
-        int major = input.readCard8();
-        int minor = input.readCard8();
-        int hdrSize = input.readCard8();
-        int offSize = input.readOffSize();
-        return new Header(major, minor, hdrSize, offSize);
-    }
-
-    private static int[] readIndexDataOffsets(CFFDataInput input) throws IOException
-    {
-        int count = input.readCard16();
-        if (count == 0)
-        {
-            return null;
-        }
-        int offSize = input.readOffSize();
-        int[] offsets = new int[count+1];
-        for (int i = 0; i <= count; i++)
-        {
-            int offset = input.readOffset(offSize);
-            if (offset > input.length())
-            {
-                throw new IOException("illegal offset value " + offset + " in CFF font");
-            }
-            offsets[i] = offset;
-        }
-        return offsets;
-    }
-
-    private static byte[][] readIndexData(CFFDataInput input) throws IOException
-    {
-        int[] offsets = readIndexDataOffsets(input);
-        if (offsets == null)
-        {
-            return null;
-        }
-        int count = offsets.length-1;
-        byte[][] indexDataValues = new byte[count][];
-        for (int i = 0; i < count; i++)
-        {
-            int length = offsets[i + 1] - offsets[i];
-            indexDataValues[i] = input.readBytes(length);
-        }
-        return indexDataValues;
-    }
-
-    private static String[] readStringIndexData(CFFDataInput input) throws IOException
-    {
-        int[] offsets = readIndexDataOffsets(input);
-        if (offsets == null)
-        {
-            return null;
-        }
-        int count = offsets.length-1;
-        String[] indexDataValues = new String[count];
-        for (int i = 0; i < count; i++)
-        {
-            int length = offsets[i + 1] - offsets[i];
-            if (length < 0)
-            {
-                throw new IOException("Negative index data length + " + length + " at " + 
-                        i + ": offsets[" + (i + 1) + "]=" + offsets[i + 1] + 
-                        ", offsets[" + i + "]=" + offsets[i]);
-            }
-            indexDataValues[i] = new String(input.readBytes(length), StandardCharsets.ISO_8859_1);
-        }
-        return indexDataValues;
-    }
-
-    private static DictData readDictData(CFFDataInput input) throws IOException
-    {
-        DictData dict = new DictData();
-        while (input.hasRemaining())
-        {
-            dict.add(readEntry(input));
-        }
-        return dict;
-    }
-
-    private static DictData readDictData(CFFDataInput input, int offset, int dictSize)
-            throws IOException
-    {
-        DictData dict = new DictData();
-        if (dictSize > 0)
-        {
-            input.setPosition(offset);
-            int endPosition = offset + dictSize;
-            while (input.getPosition() < endPosition)
-            {
-                dict.add(readEntry(input));
-            }
-        }
-        return dict;
-    }
-
-    private static DictData.Entry readEntry(CFFDataInput input) throws IOException
-    {
-        DictData.Entry entry = new DictData.Entry();
-        while (true)
-        {
-            int b0 = input.readUnsignedByte();
-
-            if (b0 >= 0 && b0 <= 21)
-            {
-                entry.operatorName = readOperator(input, b0);
-                break;
-            }
-            else if (b0 == 28 || b0 == 29)
-            {
-                entry.addOperand(readIntegerNumber(input, b0));
-            }
-            else if (b0 == 30)
-            {
-                entry.addOperand(readRealNumber(input));
-            }
-            else if (b0 >= 32 && b0 <= 254)
-            {
-                entry.addOperand(readIntegerNumber(input, b0));
-            }
-            else
-            {
-                throw new IOException("invalid DICT data b0 byte: " + b0);
-            }
-        }
-        return entry;
-    }
-
-    private static String readOperator(CFFDataInput input, int b0) throws IOException
-    {
-        if (b0 == 12)
-        {
-            int b1 = input.readUnsignedByte();
-            return CFFOperator.getOperator(b0, b1);
-        }
-        return CFFOperator.getOperator(b0);
-
-    }
-
-    private static Integer readIntegerNumber(CFFDataInput input, int b0) throws IOException
-    {
-        if (b0 == 28)
-        {
-            return (int) input.readShort();
-        }
-        else if (b0 == 29)
-        {
-            return input.readInt();
-        }
-        else if (b0 >= 32 && b0 <= 246)
-        {
-            return b0 - 139;
-        }
-        else if (b0 >= 247 && b0 <= 250)
-        {
-            int b1 = input.readUnsignedByte();
-            return (b0 - 247) * 256 + b1 + 108;
-        }
-        else if (b0 >= 251 && b0 <= 254)
-        {
-            int b1 = input.readUnsignedByte();
-            return -(b0 - 251) * 256 - b1 - 108;
-        }
-        else
-        {
-            throw new IllegalArgumentException();
-        }
-    }
-
-    private static Double readRealNumber(CFFDataInput input) throws IOException
-    {
-        StringBuilder sb = new StringBuilder();
-        boolean done = false;
-        boolean exponentMissing = false;
-        boolean hasExponent = false;
-        int[] nibbles = new int[2];
-        while (!done)
-        {
-            int b = input.readUnsignedByte();
-            nibbles[0] = b / 16;
-            nibbles[1] = b % 16;
-            for (int nibble : nibbles)
-            {
-                switch (nibble)
-                {
-                case 0x0:
-                case 0x1:
-                case 0x2:
-                case 0x3:
-                case 0x4:
-                case 0x5:
-                case 0x6:
-                case 0x7:
-                case 0x8:
-                case 0x9:
-                    sb.append(nibble);
-                    exponentMissing = false;
-                    break;
-                case 0xa:
-                    sb.append(".");
-                    break;
-                case 0xb:
-                    if (hasExponent)
-                    {
-                        LOG.warn("duplicate 'E' ignored after " + sb);
-                        break;
-                    }
-                    sb.append("E");
-                    exponentMissing = true;
-                    hasExponent = true;
-                    break;
-                case 0xc:
-                    if (hasExponent)
-                    {
-                        LOG.warn("duplicate 'E-' ignored after " + sb);
-                        break;
-                    }
-                    sb.append("E-");
-                    exponentMissing = true;
-                    hasExponent = true;
-                    break;
-                case 0xd:
-                    break;
-                case 0xe:
-                    sb.append("-");
-                    break;
-                case 0xf:
-                    done = true;
-                    break;
-                default:
-                    // can only be a programming error because a nibble is between 0 and F 
-                    throw new IllegalArgumentException("illegal nibble " + nibble);
-                }
-            }
-        }
-        if (exponentMissing)
-        {
-            // the exponent is missing, just append "0" to avoid an exception
-            // not sure if 0 is the correct value, but it seems to fit
-            // see PDFBOX-1522
-            sb.append("0");
-        }
-        if (sb.length() == 0)
-        {
-            return 0d;
-        }
-        try
-        {
-            return Double.valueOf(sb.toString());
-        }
-        catch (NumberFormatException ex)
-        {
-            throw new IOException(ex);
-        }
-    }
-
-    private CFFFont parseFont(CFFDataInput input, String name, byte[] topDictIndex) throws IOException
-    {
-        // top dict
-        CFFDataInput topDictInput = new CFFDataInput(topDictIndex);
-        DictData topDict = readDictData(topDictInput);
-
-        // we don't support synthetic fonts
-        DictData.Entry syntheticBaseEntry = topDict.getEntry("SyntheticBase");
-        if (syntheticBaseEntry != null)
-        {
-            throw new IOException("Synthetic Fonts are not supported");
-        }
-
-        // determine if this is a Type 1-equivalent font or a CIDFont
-        CFFFont font;
-        boolean isCIDFont = topDict.getEntry("ROS") != null;
-        if (isCIDFont)
-        {
-            CFFCIDFont cffCIDFont = new CFFCIDFont();
-            DictData.Entry rosEntry = topDict.getEntry("ROS");
-            cffCIDFont.setRegistry(readString(rosEntry.getNumber(0).intValue()));
-            cffCIDFont.setOrdering(readString(rosEntry.getNumber(1).intValue()));
-            cffCIDFont.setSupplement(rosEntry.getNumber(2).intValue());
-
-            font = cffCIDFont;
-        }
-        else
-        {
-            font = new CFFType1Font();
-        }
-
-        // name
-        debugFontName = name;
-        font.setName(name);
-
-        // top dict
-        font.addValueToTopDict("version", getString(topDict, "version"));
-        font.addValueToTopDict("Notice", getString(topDict, "Notice"));
-        font.addValueToTopDict("Copyright", getString(topDict, "Copyright"));
-        font.addValueToTopDict("FullName", getString(topDict, "FullName"));
-        font.addValueToTopDict("FamilyName", getString(topDict, "FamilyName"));
-        font.addValueToTopDict("Weight", getString(topDict, "Weight"));
-        font.addValueToTopDict("isFixedPitch", topDict.getBoolean("isFixedPitch", false));
-        font.addValueToTopDict("ItalicAngle", topDict.getNumber("ItalicAngle", 0));
-        font.addValueToTopDict("UnderlinePosition", topDict.getNumber("UnderlinePosition", -100));
-        font.addValueToTopDict("UnderlineThickness", topDict.getNumber("UnderlineThickness", 50));
-        font.addValueToTopDict("PaintType", topDict.getNumber("PaintType", 0));
-        font.addValueToTopDict("CharstringType", topDict.getNumber("CharstringType", 2));
-        font.addValueToTopDict("FontMatrix", topDict.getArray("FontMatrix", Arrays.<Number>asList(
-                                                      0.001, (double) 0, (double) 0, 0.001,
-                                                      (double) 0, (double) 0)));
-        font.addValueToTopDict("UniqueID", topDict.getNumber("UniqueID", null));
-        font.addValueToTopDict("FontBBox", topDict.getArray("FontBBox",
-                                                    Arrays.<Number> asList(0, 0, 0, 0)));
-        font.addValueToTopDict("StrokeWidth", topDict.getNumber("StrokeWidth", 0));
-        font.addValueToTopDict("XUID", topDict.getArray("XUID", null));
-
-        // charstrings index
-        DictData.Entry charStringsEntry = topDict.getEntry("CharStrings");
-        int charStringsOffset = charStringsEntry.getNumber(0).intValue();
-        input.setPosition(charStringsOffset);
-        byte[][] charStringsIndex = readIndexData(input);
-        
-        // charset
-        DictData.Entry charsetEntry = topDict.getEntry("charset");
-        CFFCharset charset;
-        if (charsetEntry != null)
-        {
-            int charsetId = charsetEntry.getNumber(0).intValue();
-            if (!isCIDFont && charsetId == 0)
-            {
-                charset = CFFISOAdobeCharset.getInstance();
-            }
-            else if (!isCIDFont && charsetId == 1)
-            {
-                charset = CFFExpertCharset.getInstance();
-            }
-            else if (!isCIDFont && charsetId == 2)
-            {
-                charset = CFFExpertSubsetCharset.getInstance();
-            }
-            else if (charStringsIndex != null)
-            {
-                input.setPosition(charsetId);
-                charset = readCharset(input, charStringsIndex.length, isCIDFont);
-            }
-            // that should not happen
-            else
-            {
-                LOG.debug("Couldn't read CharStrings index - returning empty charset instead");
-                charset = new EmptyCharset(0);
-            }
-            
-        }
-        else
-        {
-            if (isCIDFont)
-            {
-                // CharStrings index could be null if the index data couldnÄt be read
-                int numEntries = charStringsIndex == null ? 0 :  charStringsIndex.length;
-                // a CID font with no charset does not default to any predefined charset
-                charset = new EmptyCharset(numEntries);
-            }
-            else
-            {
-                charset = CFFISOAdobeCharset.getInstance();
-            }
-        }
-        font.setCharset(charset);
-
-        // charstrings dict
-        font.charStrings = charStringsIndex;
-
-        // format-specific dictionaries
-        if (isCIDFont)
-        {
-
-            // CharStrings index could be null if the index data couldn't be read
-            int numEntries = 0;
-            if (charStringsIndex == null)
-            {
-                LOG.debug("Couldn't read CharStrings index - parsing CIDFontDicts with number of char strings set to 0");
-            }
-            else
-            {
-                numEntries = charStringsIndex.length;
-            }
-
-            parseCIDFontDicts(input, topDict, (CFFCIDFont) font, numEntries);
-
-            List<Number> privMatrix = null;
-            List<Map<String, Object>> fontDicts = ((CFFCIDFont) font).getFontDicts();
-            if (!fontDicts.isEmpty() && fontDicts.get(0).containsKey("FontMatrix"))
-            {
-                privMatrix = (List<Number>) fontDicts.get(0).get("FontMatrix");
-            }
-            // some malformed fonts have FontMatrix in their Font DICT, see PDFBOX-2495
-            List<Number> matrix = topDict.getArray("FontMatrix", null);
-            if (matrix == null)
-            {
-                if (privMatrix != null)
-                {
-                    font.addValueToTopDict("FontMatrix", privMatrix);
-                }
-                else
-                {
-                    // default
-                    font.addValueToTopDict("FontMatrix", topDict.getArray("FontMatrix",
-                            Arrays.<Number> asList(0.001, 0.0, 0.0, 0.001, 0.0, 0.0)));
-                }
-            }
-            else if (privMatrix != null)
-            {
-                // we have to multiply the font matrix from the top directory with the font matrix
-                // from the private directory. This should be done for synthetic fonts only but in
-                // case of PDFBOX-3579 it's needed as well to get the right scaling
-                concatenateMatrix(matrix, privMatrix);
-            }
-
-        }
-        else
-        {
-            parseType1Dicts(input, topDict, (CFFType1Font) font, charset);
-        }
-
-        return font;
-    }
-
-    private void concatenateMatrix(List<Number> matrixDest, List<Number> matrixConcat)
-    {
-        // concatenate matrices
-        // (a b 0)
-        // (c d 0)
-        // (x y 1)
-        double a1 = matrixDest.get(0).doubleValue();
-        double b1 = matrixDest.get(1).doubleValue();
-        double c1 = matrixDest.get(2).doubleValue();
-        double d1 = matrixDest.get(3).doubleValue();
-        double x1 = matrixDest.get(4).doubleValue();
-        double y1 = matrixDest.get(5).doubleValue();
-
-        double a2 = matrixConcat.get(0).doubleValue();
-        double b2 = matrixConcat.get(1).doubleValue();
-        double c2 = matrixConcat.get(2).doubleValue();
-        double d2 = matrixConcat.get(3).doubleValue();
-        double x2 = matrixConcat.get(4).doubleValue();
-        double y2 = matrixConcat.get(5).doubleValue();
-
-        matrixDest.set(0, a1 * a2 + b1 * c2);
-        matrixDest.set(1, a1 * b2 + b1 * d1);
-        matrixDest.set(2, c1 * a2 + d1 * c2);
-        matrixDest.set(3, c1 * b2 + d1 * d2);
-        matrixDest.set(4, x1 * a2 + y1 * c2 + x2);
-        matrixDest.set(5, x1 * b2 + y1 * d2 + y2);
-    }
-
-    /**
-     * Parse dictionaries specific to a CIDFont.
-     */
-    private void parseCIDFontDicts(CFFDataInput input, DictData topDict, CFFCIDFont font, int nrOfcharStrings)
-            throws IOException
-    {
-        // In a CIDKeyed Font, the Private dictionary isn't in the Top Dict but in the Font dict
-        // which can be accessed by a lookup using FDArray and FDSelect
-        DictData.Entry fdArrayEntry = topDict.getEntry("FDArray");
-        if (fdArrayEntry == null)
-        {
-            throw new IOException("FDArray is missing for a CIDKeyed Font.");
-        }
-
-        // font dict index
-        int fontDictOffset = fdArrayEntry.getNumber(0).intValue();
-        input.setPosition(fontDictOffset);
-        byte[][] fdIndex = readIndexData(input);
-        if (fdIndex == null)
-        {
-            throw new IOException("Font dict index is missing for a CIDKeyed Font");
-        }
-
-        List<Map<String, Object>> privateDictionaries = new LinkedList<>();
-        List<Map<String, Object>> fontDictionaries = new LinkedList<>();
-
-        for (byte[] bytes : fdIndex)
-        {
-            CFFDataInput fontDictInput = new CFFDataInput(bytes);
-            DictData fontDict = readDictData(fontDictInput);
-
-            // read private dict
-            DictData.Entry privateEntry = fontDict.getEntry("Private");
-            if (privateEntry == null)
-            {
-                throw new IOException("Font DICT invalid without \"Private\" entry");
-            }
-
-            // font dict
-            Map<String, Object> fontDictMap = new LinkedHashMap<>(4);
-            fontDictMap.put("FontName", getString(fontDict, "FontName"));
-            fontDictMap.put("FontType", fontDict.getNumber("FontType", 0));
-            fontDictMap.put("FontBBox", fontDict.getArray("FontBBox", null));
-            fontDictMap.put("FontMatrix", fontDict.getArray("FontMatrix", null));
-            // TODO OD-4 : Add here other keys
-            fontDictionaries.add(fontDictMap);
-
-            int privateOffset = privateEntry.getNumber(1).intValue();
-            int privateSize = privateEntry.getNumber(0).intValue();
-            DictData privateDict = readDictData(input, privateOffset, privateSize);
-
-            // populate private dict
-            Map<String, Object> privDict = readPrivateDict(privateDict);
-            privateDictionaries.add(privDict);
-
-            // local subrs
-            int localSubrOffset = (Integer) privateDict.getNumber("Subrs", 0);
-            if (localSubrOffset > 0)
-            {
-                input.setPosition(privateOffset + localSubrOffset);
-                privDict.put("Subrs", readIndexData(input));
-            }
-        }
-
-        // font-dict (FD) select
-        DictData.Entry fdSelectEntry = topDict.getEntry("FDSelect");
-        int fdSelectPos = fdSelectEntry.getNumber(0).intValue();
-        input.setPosition(fdSelectPos);
-        FDSelect fdSelect = readFDSelect(input, nrOfcharStrings);
-
-        // TODO almost certainly erroneous - CIDFonts do not have a top-level private dict
-        // font.addValueToPrivateDict("defaultWidthX", 1000);
-        // font.addValueToPrivateDict("nominalWidthX", 0);
-
-        font.setFontDict(fontDictionaries);
-        font.setPrivDict(privateDictionaries);
-        font.setFdSelect(fdSelect);
-    }
-
-    private Map<String, Object> readPrivateDict(DictData privateDict)
-    {
-        Map<String, Object> privDict = new LinkedHashMap<>(17);
-        privDict.put("BlueValues", privateDict.getDelta("BlueValues", null));
-        privDict.put("OtherBlues", privateDict.getDelta("OtherBlues", null));
-        privDict.put("FamilyBlues", privateDict.getDelta("FamilyBlues", null));
-        privDict.put("FamilyOtherBlues", privateDict.getDelta("FamilyOtherBlues", null));
-        privDict.put("BlueScale", privateDict.getNumber("BlueScale", 0.039625));
-        privDict.put("BlueShift", privateDict.getNumber("BlueShift", 7));
-        privDict.put("BlueFuzz", privateDict.getNumber("BlueFuzz", 1));
-        privDict.put("StdHW", privateDict.getNumber("StdHW", null));
-        privDict.put("StdVW", privateDict.getNumber("StdVW", null));
-        privDict.put("StemSnapH", privateDict.getDelta("StemSnapH", null));
-        privDict.put("StemSnapV", privateDict.getDelta("StemSnapV", null));
-        privDict.put("ForceBold", privateDict.getBoolean("ForceBold", false));
-        privDict.put("LanguageGroup", privateDict.getNumber("LanguageGroup", 0));
-        privDict.put("ExpansionFactor", privateDict.getNumber("ExpansionFactor", 0.06));
-        privDict.put("initialRandomSeed", privateDict.getNumber("initialRandomSeed", 0));
-        privDict.put("defaultWidthX", privateDict.getNumber("defaultWidthX", 0));
-        privDict.put("nominalWidthX", privateDict.getNumber("nominalWidthX", 0));
-        return privDict;
-    }
-
-    /**
-     * Parse dictionaries specific to a Type 1-equivalent font.
-     */
-    private void parseType1Dicts(CFFDataInput input, DictData topDict, CFFType1Font font, CFFCharset charset)
-            throws IOException
-    {
-        // encoding
-        DictData.Entry encodingEntry = topDict.getEntry("Encoding");
-        CFFEncoding encoding;
-        int encodingId = encodingEntry != null ? encodingEntry.getNumber(0).intValue() : 0;
-        switch (encodingId)
-        {
-            case 0:
-                encoding = CFFStandardEncoding.getInstance();
-                break;
-            case 1:
-                encoding = CFFExpertEncoding.getInstance();
-                break;
-            default:
-                input.setPosition(encodingId);
-                encoding = readEncoding(input, charset);
-                break;
-        }
-        font.setEncoding(encoding);
-
-        // read private dict
-        DictData.Entry privateEntry = topDict.getEntry("Private");
-        if (privateEntry == null)
-        {
-            throw new IOException("Private dictionary entry missing for font " + font.getName());
-        }
-        int privateOffset = privateEntry.getNumber(1).intValue();
-        int privateSize = privateEntry.getNumber(0).intValue();
-        DictData privateDict = readDictData(input, privateOffset, privateSize);
-
-        // populate private dict
-        Map<String, Object> privDict = readPrivateDict(privateDict);
-        privDict.forEach(font::addToPrivateDict);
-
-        // local subrs
-        int localSubrOffset = (Integer) privateDict.getNumber("Subrs", 0);
-        if (localSubrOffset > 0)
-        {
-            input.setPosition(privateOffset + localSubrOffset);
-            font.addToPrivateDict("Subrs", readIndexData(input));
-        }
-    }
-
-    private String readString(int index)
-    {
-        if (index >= 0 && index <= 390)
-        {
-            return CFFStandardString.getName(index);
-        }
-        if (index - 391 < stringIndex.length)
-        {
-            return stringIndex[index - 391];
-        }
-        else
-        {
-            // technically this maps to .notdef, but we need a unique sid name
-            return "SID" + index;
-        }
-    }
-
-    private String getString(DictData dict, String name)
-    {
-        DictData.Entry entry = dict.getEntry(name);
-        return entry != null ? readString(entry.getNumber(0).intValue()) : null;
-    }
-
-    private CFFEncoding readEncoding(CFFDataInput dataInput, CFFCharset charset) throws IOException
-    {
-        int format = dataInput.readCard8();
-        int baseFormat = format & 0x7f;
-
-        switch (baseFormat)
-        {
-            case 0:
-                return readFormat0Encoding(dataInput, charset, format);
-            case 1:
-                return readFormat1Encoding(dataInput, charset, format);
-            default:
-                throw new IllegalArgumentException();
-        }
-    }
-
-    private Format0Encoding readFormat0Encoding(CFFDataInput dataInput, CFFCharset charset,
-            int format)
-            throws IOException
-    {
-        Format0Encoding encoding = new Format0Encoding(dataInput.readCard8());
-        encoding.add(0, 0, ".notdef");
-        for (int gid = 1; gid <= encoding.nCodes; gid++)
-        {
-            int code = dataInput.readCard8();
-            int sid = charset.getSIDForGID(gid);
-            encoding.add(code, sid, readString(sid));
-        }
-        if ((format & 0x80) != 0)
-        {
-            readSupplement(dataInput, encoding);
-        }
-        return encoding;
-    }
-
-    private Format1Encoding readFormat1Encoding(CFFDataInput dataInput, CFFCharset charset,
-            int format) throws IOException
-    {
-        Format1Encoding encoding = new Format1Encoding(dataInput.readCard8());
-        encoding.add(0, 0, ".notdef");
-        int gid = 1;
-        for (int i = 0; i < encoding.nRanges; i++)
-        {
-            int rangeFirst = dataInput.readCard8(); // First code in range
-            int rangeLeft = dataInput.readCard8(); // Codes left in range (excluding first)
-            for (int j = 0; j <= rangeLeft; j++)
-            {
-                int sid = charset.getSIDForGID(gid);
-                encoding.add(rangeFirst + j, sid, readString(sid));
-                gid++;
-            }
-        }
-        if ((format & 0x80) != 0)
-        {
-            readSupplement(dataInput, encoding);
-        }
-        return encoding;
-    }
-
-    private void readSupplement(CFFDataInput dataInput, CFFBuiltInEncoding encoding)
-            throws IOException
-    {
-        int nSups = dataInput.readCard8();
-        encoding.supplement = new CFFBuiltInEncoding.Supplement[nSups];
-        for (int i = 0; i < nSups; i++)
-        {
-            int code = dataInput.readCard8();
-            int sid = dataInput.readSID();
-            encoding.supplement[i] = new CFFBuiltInEncoding.Supplement(code, sid, readString(sid));
-            encoding.add(encoding.supplement[i]);
-        }
-    }
-
-    /**
-     * Read the FDSelect Data according to the format.
-     * @param dataInput
-     * @param nGlyphs
-     * @return the FDSelect data
-     * @throws IOException
-     */
-    private static FDSelect readFDSelect(CFFDataInput dataInput, int nGlyphs) throws IOException
-    {
-        int format = dataInput.readCard8();
-        switch (format)
-        {
-            case 0:
-                return readFormat0FDSelect(dataInput, nGlyphs);
-            case 3:
-                return readFormat3FDSelect(dataInput);
-            default:
-                throw new IllegalArgumentException();
-        }
-    }
-
-    /**
-     * Read the Format 0 of the FDSelect data structure.
-     * @param dataInput
-     * @param nGlyphs
-     * @return the Format 0 of the FDSelect data
-     * @throws IOException
-     */
-    private static Format0FDSelect readFormat0FDSelect(CFFDataInput dataInput, int nGlyphs)
-            throws IOException
-    {
-        int[] fds = new int[nGlyphs];
-        for (int i = 0; i < nGlyphs; i++)
-        {
-            fds[i] = dataInput.readCard8();
-        }
-        return new Format0FDSelect(fds);
-    }
-
-    /**
-     * Read the Format 3 of the FDSelect data structure.
-     * 
-     * @param dataInput
-     * @return the Format 3 of the FDSelect data
-     * @throws IOException
-     */
-    private static Format3FDSelect readFormat3FDSelect(CFFDataInput dataInput)
-            throws IOException
-    {
-        int nbRanges = dataInput.readCard16();
-
-        Range3[] range3 = new Range3[nbRanges];
-        for (int i = 0; i < nbRanges; i++)
-        {
-            range3[i] = new Range3(dataInput.readCard16(), dataInput.readCard8());
-        }
-        return new Format3FDSelect(range3, dataInput.readCard16());
-    }
-
-    /**
-     *  Format 3 FDSelect data.
-     */
-    private static final class Format3FDSelect implements FDSelect
-    {
-        private final Range3[] range3;
-        private final int sentinel;
-
-        private Format3FDSelect(Range3[] range3, int sentinel)
-        {
-            this.range3 = range3;
-            this.sentinel = sentinel;
-        }
-
-        @Override
-        public int getFDIndex(int gid)
-        {
-            for (int i = 0; i < range3.length; ++i)
-            {
-                if (range3[i].first <= gid)
-                {
-                    if (i + 1 < range3.length)
-                    {
-                        if (range3[i + 1].first > gid)
-                        {
-                            return range3[i].fd;
-                        }
-                        // go to next range
-                    }
-                    else
-                    {
-                        // last range reach, the sentinel must be greater than gid
-                        if (sentinel > gid)
-                        {
-                            return range3[i].fd;
-                        }
-                        return -1;
-                    }
-                }
-            }
-            return 0;
-        }
-
-        @Override
-        public String toString()
-        {
-            return getClass().getName() + "[nbRanges=" + range3.length + ", range3="
-                    + Arrays.toString(range3) + " sentinel=" + sentinel + "]";
-        }
-    }
-
-    /**
-     * Structure of a Range3 element.
-     */
-    private static final class Range3
-    {
-        private final int first;
-        private final int fd;
-
-        private Range3(int first, int fd)
-        {
-            this.first = first;
-            this.fd = fd;
-        }
-
-        @Override
-        public String toString()
-        {
-            return getClass().getName() + "[first=" + first + ", fd=" + fd + "]";
-        }
-    }
-
-    /**
-     *  Format 0 FDSelect.
-     */
-    private static class Format0FDSelect implements FDSelect
-    {
-        private final int[] fds;
-
-        private Format0FDSelect(int[] fds)
-        {
-            this.fds = fds;
-        }
-
-        @Override
-        public int getFDIndex(int gid)
-        {
-            if (gid < fds.length)
-            {
-                return fds[gid];
-            }
-            return 0;
-        }
-
-        @Override
-        public String toString()
-        {
-            return getClass().getName() + "[fds=" + Arrays.toString(fds) + "]";
-        }
-    }
-
-    private CFFCharset readCharset(CFFDataInput dataInput, int nGlyphs, boolean isCIDFont)
-            throws IOException
-    {
-        int format = dataInput.readCard8();
-        switch (format)
-        {
-            case 0:
-                return readFormat0Charset(dataInput, nGlyphs, isCIDFont);
-            case 1:
-                return readFormat1Charset(dataInput, nGlyphs, isCIDFont);
-            case 2:
-                return readFormat2Charset(dataInput, nGlyphs, isCIDFont);
-            default:
-                throw new IllegalArgumentException();
-        }
-    }
-
-    private Format0Charset readFormat0Charset(CFFDataInput dataInput, int nGlyphs,
-                                              boolean isCIDFont) throws IOException
-    {
-        Format0Charset charset = new Format0Charset(isCIDFont);
-        if (isCIDFont)
-        {
-            charset.addCID(0, 0);
-            for (int gid = 1; gid < nGlyphs; gid++)
-            {
-                charset.addCID(gid, dataInput.readSID());
-            }
-        }
-        else
-        {
-            charset.addSID(0, 0, ".notdef");
-            for (int gid = 1; gid < nGlyphs; gid++)
-            {
-                int sid = dataInput.readSID();
-                charset.addSID(gid, sid, readString(sid));
-            }
-        }
-        return charset;
-    }
-
-    private Format1Charset readFormat1Charset(CFFDataInput dataInput, int nGlyphs,
-                                              boolean isCIDFont) throws IOException
-    {
-        Format1Charset charset = new Format1Charset(isCIDFont);
-        if (isCIDFont)
-        {
-            charset.addCID(0, 0);
-            int gid = 1;
-            while (gid < nGlyphs)
-            {
-                int rangeFirst = dataInput.readSID();
-                int rangeLeft = dataInput.readCard8();
-                charset.addRangeMapping(new RangeMapping(gid, rangeFirst, rangeLeft));
-                gid += rangeLeft + 1;
-            }
-        }
-        else
-        {
-            charset.addSID(0, 0, ".notdef");
-            int gid = 1;
-            while (gid < nGlyphs)
-            {
-                int rangeFirst = dataInput.readSID();
-                int rangeLeft = dataInput.readCard8() + 1;
-                for (int j = 0; j < rangeLeft; j++)
-                {
-                    int sid = rangeFirst + j;
-                    charset.addSID(gid + j, sid, readString(sid));
-                }
-                gid += rangeLeft;
-            }
-        }
-        return charset;
-    }
-
-    private Format2Charset readFormat2Charset(CFFDataInput dataInput, int nGlyphs,
-            boolean isCIDFont) throws IOException
-    {
-        Format2Charset charset = new Format2Charset(isCIDFont);
-        if (isCIDFont)
-        {
-            charset.addCID(0, 0);
-            int gid = 1;
-            while (gid < nGlyphs)
-            {
-                int first = dataInput.readSID();
-                int nLeft = dataInput.readCard16();
-                charset.addRangeMapping(new RangeMapping(gid, first, nLeft));
-                gid += nLeft + 1;
-            }
-        }
-        else
-        {
-            charset.addSID(0, 0, ".notdef");
-            int gid = 1;
-            while (gid < nGlyphs)
-            {
-                int first = dataInput.readSID();
-                int nLeft = dataInput.readCard16() + 1;
-                for (int j = 0; j < nLeft; j++)
-                {
-                    int sid = first + j;
-                    charset.addSID(gid + j, sid, readString(sid));
-                }
-                gid += nLeft;
-            }
-        }
-        return charset;
-    }
-
-    /**
-     * Inner class holding the header of a CFF font. 
-     */
-    private static class Header
-    {
-        private final int major;
-        private final int minor;
-        private final int hdrSize;
-        private final int offSize;
-
-        private Header(int major, int minor, int hdrSize, int offSize)
-        {
-            this.major = major;
-            this.minor = minor;
-            this.hdrSize = hdrSize;
-            this.offSize = offSize;
-        }
-
-        @Override
-        public String toString()
-        {
-            return getClass().getName() + "[major=" + major + ", minor=" + minor + ", hdrSize=" + hdrSize
-                    + ", offSize=" + offSize + "]";
-        }
-    }
-
-    /**
-     * Inner class holding the DictData of a CFF font. 
-     */
-    private static class DictData
-    {
-        private final Map<String, Entry> entries = new HashMap<>();
-
-        public void add(Entry entry)
-        {
-            if (entry.operatorName != null)
-            {
-                entries.put(entry.operatorName, entry);
-            }
-        }
-        
-        public Entry getEntry(String name)
-        {
-            return entries.get(name);
-        }
-
-        public Boolean getBoolean(String name, boolean defaultValue)
-        {
-            Entry entry = getEntry(name);
-            return entry != null && entry.hasOperands() ? entry.getBoolean(0) : defaultValue;
-        }
-
-        public List<Number> getArray(String name, List<Number> defaultValue)
-        {
-            Entry entry = getEntry(name);
-            return entry != null && entry.hasOperands() ? entry.getOperands() : defaultValue;
-        }
-
-        public Number getNumber(String name, Number defaultValue)
-        {
-            Entry entry = getEntry(name);
-            return entry != null && entry.hasOperands() ? entry.getNumber(0) : defaultValue;
-        }
-
-        public List<Number> getDelta(String name, List<Number> defaultValue) 
-        {
-            Entry entry = getEntry(name);
-            return entry != null && entry.hasOperands() ? entry.getDelta() : defaultValue;
-        }
-        
-        /**
-         * {@inheritDoc} 
-         */
-        @Override
-        public String toString()
-        {
-            return getClass().getName() + "[entries=" + entries + "]";
-        }
-
-        /**
-         * Inner class holding an operand of a CFF font. 
-         */
-        private static class Entry
-        {
-            private final List<Number> operands = new ArrayList<>();
-            private String operatorName = null;
-
-            public Number getNumber(int index)
-            {
-                return operands.get(index);
-            }
-
-            public Boolean getBoolean(int index)
-            {
-                Number operand = operands.get(index);
-                if (operand instanceof Integer)
-                {
-                    switch (operand.intValue())
-                    {
-                    case 0:
-                        return Boolean.FALSE;
-                    case 1:
-                        return Boolean.TRUE;
-                    default:
-                        break;
-                    }
-                }
-                throw new IllegalArgumentException();
-            }
-
-            public void addOperand(Number operand)
-            {
-                operands.add(operand);
-            }
-
-            public boolean hasOperands()
-            {
-                return !operands.isEmpty();
-            }
-
-            public List<Number> getOperands()
-            {
-                return operands;
-            }
-
-            public List<Number> getDelta()
-            {
-                List<Number> result = new ArrayList<>(operands);
-                for (int i = 1; i < result.size(); i++)
-                {
-                    Number previous = result.get(i - 1);
-                    Number current = result.get(i);
-                    Integer sum = previous.intValue() + current.intValue();
-                    result.set(i, sum);
-                }
-                return result;
-            }
-
-            @Override
-            public String toString()
-            {
-                return getClass().getName() + "[operands=" + operands + ", operator=" + operatorName
-                        + "]";
-            }
-        }
-    }
-
-    /**
-     * Inner class representing a font's built-in CFF encoding. 
-     */
-    abstract static class CFFBuiltInEncoding extends CFFEncoding
-    {
-        private Supplement[] supplement;
-
-        /**
-         * Inner class representing a supplement for an encoding. 
-         */
-        private static class Supplement
-        {
-            private final int code;
-            private final int sid;
-            private final String name;
-
-            private Supplement(int code, int sid, String name)
-            {
-                this.code = code;
-                this.sid = sid;
-                this.name = name;
-            }
-
-            @Override
-            public String toString()
-            {
-                return getClass().getName() + "[code=" + code + ", sid=" + sid + "]";
-            }
-        }
-
-        public void add(Supplement supplement)
-        {
-            add(supplement.code, supplement.sid, supplement.name);
-        }
-    }
-
-    /**
-     * Inner class representing a Format0 encoding. 
-     */
-    private static class Format0Encoding extends CFFBuiltInEncoding
-    {
-        private final int nCodes;
-
-        private Format0Encoding(int nCodes)
-        {
-            this.nCodes = nCodes;
-        }
-
-        @Override
-        public String toString()
-        {
-            return getClass().getName() + "[nCodes=" + nCodes
-                    + ", supplement=" + Arrays.toString(super.supplement) + "]";
-        }
-    }
-
-    /**
-     * Inner class representing a Format1 encoding. 
-     */
-    private static class Format1Encoding extends CFFBuiltInEncoding
-    {
-        private final int nRanges;
-
-        private Format1Encoding(int nRanges)
-        {
-            this.nRanges = nRanges;
-        }
-
-        @Override
-        public String toString()
-        {
-            return getClass().getName() + "[nRanges=" + nRanges
-                    + ", supplement=" + Arrays.toString(super.supplement) + "]";
-        }
-    }
-
-    /**
-     * An empty charset in a malformed CID font.
-     */
-    private static class EmptyCharset extends CFFCharsetCID
-    {
-        private EmptyCharset(int numCharStrings)
-        {
-            addCID(0, 0); // .notdef
-            
-            // Adobe Reader treats CID as GID, PDFBOX-2571 p11.
-            for (int i = 1; i <= numCharStrings; i++)
-            {
-                addCID(i, i);
-            }
-        }
-
-        @Override
-        public String toString()
-        {
-            return getClass().getName();
-        }
-    }
-
-    /**
-     * Inner class representing a Format0 charset. 
-     */
-    private static class Format0Charset extends EmbeddedCharset
-    {
-        private Format0Charset(boolean isCIDFont)
-        {
-            super(isCIDFont);
-        }
-    }
-
-    /**
-     * Inner class representing a Format1 charset. 
-     */
-    private static class Format1Charset extends EmbeddedCharset
-    {
-        private final List<RangeMapping> rangesCID2GID;
-
-        private Format1Charset(boolean isCIDFont)
-        {
-            super(isCIDFont);
-            rangesCID2GID = new ArrayList<>();
-        }
-
-        /**
-         * Add the given range mapping.
-         * 
-         * @param rangeMapping the range mapping to be added.
-         */
-        public void addRangeMapping(RangeMapping rangeMapping)
-        {
-            rangesCID2GID.add(rangeMapping);
-        }
-
-        @Override
-        public int getCIDForGID(int gid)
-        {
-            if (isCIDFont())
-            {
-                for (RangeMapping mapping : rangesCID2GID)
-                {
-                    if (mapping.isInRange(gid))
-                    {
-                        return mapping.mapValue(gid);
-                    }
-                }
-            }
-            return super.getCIDForGID(gid);
-        }
-        
-        @Override
-        public int getGIDForCID(int cid)
-        {
-            if (isCIDFont())
-            {
-                for (RangeMapping mapping : rangesCID2GID)
-                {
-                    if (mapping.isInReverseRange(cid))
-                    {
-                        return mapping.mapReverseValue(cid);
-                    }
-                }
-            }
-            return super.getGIDForCID(cid);
-        }
-    }
-
-    /**
-     * Inner class representing a Format2 charset. 
-     */
-    private static class Format2Charset extends EmbeddedCharset
-    {
-        private final List<RangeMapping> rangesCID2GID;
-        
-        private Format2Charset(boolean isCIDFont)
-        {
-            super(isCIDFont);
-            rangesCID2GID = new ArrayList<>();
-        }
-
-        /**
-         * Add the given range mapping.
-         * 
-         * @param rangeMapping the range mapping to be added.
-         */
-        public void addRangeMapping(RangeMapping rangeMapping)
-        {
-            rangesCID2GID.add(rangeMapping);
-        }
-
-        @Override
-        public int getCIDForGID(int gid)
-        {
-            for (RangeMapping mapping : rangesCID2GID)
-            {
-                if (mapping.isInRange(gid))
-                {
-                    return mapping.mapValue(gid);
-                }
-            }
-            return super.getCIDForGID(gid);
-        }
-        
-        @Override
-        public int getGIDForCID(int cid)
-        {
-            for (RangeMapping mapping : rangesCID2GID)
-            {
-                if (mapping.isInReverseRange(cid))
-                {
-                    return mapping.mapReverseValue(cid);
-                }
-            }
-            return super.getGIDForCID(cid);
-        }
-    }
-
-    /**
-     * Inner class representing a rang mapping for a CID charset. 
-     */
-    private static final class RangeMapping
-    {
-        private final int startValue;
-        private final int endValue;
-        private final int startMappedValue;
-        private final int endMappedValue;
-
-        private RangeMapping(int startGID, int first, int nLeft)
-        {
-            this.startValue = startGID;
-            endValue = startValue + nLeft;
-            this.startMappedValue = first;
-            endMappedValue = startMappedValue + nLeft;
-        }
-        
-        boolean isInRange(int value)
-        {
-            return value >= startValue && value <= endValue;
-        }
-        
-        boolean isInReverseRange(int value)
-        {
-            return value >= startMappedValue && value <= endMappedValue;
-        }
-
-        int mapValue(int value)
-        {
-            return isInRange(value) ? startMappedValue + (value - startValue) : 0;
-        }
-
-        int mapReverseValue(int value)
-        {
-            return isInReverseRange(value) ? startValue + (value - startMappedValue) : 0;
-        }
-
-        @Override
-        public String toString()
-        {
-            return getClass().getName() + "[start value=" + startValue + ", end value=" + endValue +  ", start mapped-value=" + startMappedValue +  ", end mapped-value=" + endMappedValue +"]";
-        }
-    }
-
-    @Override
-    public String toString()
-    {
-        return getClass().getSimpleName() + "[" + debugFontName + "]";
-    }
-}
->>>>>>> 4f14dee4
+}