/*
 * Licensed to the Apache Software Foundation (ASF) under one or more
 * contributor license agreements.  See the NOTICE file distributed with
 * this work for additional information regarding copyright ownership.
 * The ASF licenses this file to You under the Apache License, Version 2.0
 * (the "License"); you may not use this file except in compliance with
 * the License.  You may obtain a copy of the License at
 *
 *      http://www.apache.org/licenses/LICENSE-2.0
 *
 * Unless required by applicable law or agreed to in writing, software
 * distributed under the License is distributed on an "AS IS" BASIS,
 * WITHOUT WARRANTIES OR CONDITIONS OF ANY KIND, either express or implied.
 * See the License for the specific language governing permissions and
 * limitations under the License.
 */
package org.apache.fontbox.cff;

import java.io.IOException;
import java.nio.charset.StandardCharsets;
import java.util.ArrayList;
import java.util.Arrays;
import java.util.HashMap;
import java.util.LinkedHashMap;
import java.util.LinkedList;
import java.util.List;
import java.util.Map;

import org.apache.commons.logging.Log;
import org.apache.commons.logging.LogFactory;


/**
 * This class represents a parser for a CFF font. 
 * @author Villu Ruusmann
 */
public class CFFParser
{
    /**
     * Log instance.
     */
    private static final Log LOG = LogFactory.getLog(CFFParser.class);

    private static final String TAG_OTTO = "OTTO";
    private static final String TAG_TTCF = "ttcf";
    private static final String TAG_TTFONLY = "\u0000\u0001\u0000\u0000";

    private String[] stringIndex = null;
    private ByteSource source;
    
    // for debugging only
    private String debugFontName;

    /**
     * Source from which bytes may be read in the future.
     */
    public interface ByteSource
    {
        /**
         * Returns the source bytes. May be called more than once.
         */
        byte[] getBytes() throws IOException;
    }

    /**
     * Parse CFF font using byte array, also passing in a byte source for future use.
     * 
     * @param bytes source bytes
     * @param source source to re-read bytes from in the future
     * @return the parsed CFF fonts
     * @throws IOException If there is an error reading from the stream
     */
    public List<CFFFont> parse(byte[] bytes, ByteSource source) throws IOException
    {
        this.source = source;
        return parse(bytes);
    }
    
    /**
     * Parse CFF font using a byte array as input.
     * 
     * @param bytes the given byte array
     * @return the parsed CFF fonts
     * @throws IOException If there is an error reading from the stream
     */
    public List<CFFFont> parse(byte[] bytes) throws IOException
    {
        CFFDataInput input = new CFFDataInput(bytes);

        String firstTag = readTagName(input);
        // try to determine which kind of font we have
        switch (firstTag)
        {
            case TAG_OTTO:
                input = createTaggedCFFDataInput(input, bytes);
                break;
            case TAG_TTCF:
                throw new IOException("True Type Collection fonts are not supported.");
            case TAG_TTFONLY:
                throw new IOException("OpenType fonts containing a true type font are not supported.");
            default:
                input.setPosition(0);
                break;
        }

        @SuppressWarnings("unused")
        Header header = readHeader(input);
        String[] nameIndex = readStringIndexData(input);
        if (nameIndex == null)
        {
            throw new IOException("Name index missing in CFF font");
        }
        byte[][] topDictIndex = readIndexData(input);
        if (topDictIndex == null)
        {
            throw new IOException("Top DICT INDEX missing in CFF font");
        }
        
        stringIndex = readStringIndexData(input);
        byte[][] globalSubrIndex = readIndexData(input);

        List<CFFFont> fonts = new ArrayList<>();
        for (int i = 0; i < nameIndex.length; i++)
        {
            CFFFont font = parseFont(input, nameIndex[i], topDictIndex[i]);
            font.setGlobalSubrIndex(globalSubrIndex);
            font.setData(source);
            fonts.add(font);
        }
        return fonts;
    }

    private CFFDataInput createTaggedCFFDataInput(CFFDataInput input, byte[] bytes) throws IOException
    {
        // this is OpenType font containing CFF data
        // so find CFF tag
        short numTables = input.readShort();
        @SuppressWarnings({"unused", "squid:S1854"})
        short searchRange = input.readShort();
        @SuppressWarnings({"unused", "squid:S1854"})
        short entrySelector = input.readShort();
        @SuppressWarnings({"unused", "squid:S1854"})
        short rangeShift = input.readShort();
        for (int q = 0; q < numTables; q++)
        {
            String tagName = readTagName(input);
            @SuppressWarnings("unused")
            long checksum = readLong(input);
            long offset = readLong(input);
            long length = readLong(input);
            if ("CFF ".equals(tagName))
            {
                byte[] bytes2 = Arrays.copyOfRange(bytes, (int) offset, (int) (offset + length));
                return new CFFDataInput(bytes2);
            }
        }
        throw new IOException("CFF tag not found in this OpenType font.");
    }

    private static String readTagName(CFFDataInput input) throws IOException
    {
        byte[] b = input.readBytes(4);
        return new String(b, StandardCharsets.ISO_8859_1);
    }

    private static long readLong(CFFDataInput input) throws IOException
    {
        return (input.readCard16() << 16) | input.readCard16();
    }

    private static Header readHeader(CFFDataInput input) throws IOException
    {
        Header cffHeader = new Header();
        cffHeader.major = input.readCard8();
        cffHeader.minor = input.readCard8();
        cffHeader.hdrSize = input.readCard8();
        cffHeader.offSize = input.readOffSize();
        return cffHeader;
    }

    private static int[] readIndexDataOffsets(CFFDataInput input) throws IOException
    {
        int count = input.readCard16();
        if (count == 0)
        {
            return null;
        }
        int offSize = input.readOffSize();
        int[] offsets = new int[count+1];
        for (int i = 0; i <= count; i++)
        {
            int offset = input.readOffset(offSize);
            if (offset > input.length())
            {
                throw new IOException("illegal offset value " + offset + " in CFF font");
            }
            offsets[i] = offset;
        }
        return offsets;
    }

    private static byte[][] readIndexData(CFFDataInput input) throws IOException
    {
        int[] offsets = readIndexDataOffsets(input);
        if (offsets == null)
        {
            return null;
        }
        int count = offsets.length-1;
        byte[][] indexDataValues = new byte[count][];
        for (int i = 0; i < count; i++)
        {
            int length = offsets[i + 1] - offsets[i];
            indexDataValues[i] = input.readBytes(length);
        }
        return indexDataValues;
    }

    private static String[] readStringIndexData(CFFDataInput input) throws IOException
    {
        int[] offsets = readIndexDataOffsets(input);
        if (offsets == null)
        {
            return null;
        }
        int count = offsets.length-1;
        String[] indexDataValues = new String[count];
        for (int i = 0; i < count; i++)
        {
            int length = offsets[i + 1] - offsets[i];
            if (length < 0)
            {
                throw new IOException("Negative index data length + " + length + " at " + 
                        i + ": offsets[" + (i + 1) + "]=" + offsets[i + 1] + 
                        ", offsets[" + i + "]=" + offsets[i]);
            }
            indexDataValues[i] = new String(input.readBytes(length), StandardCharsets.ISO_8859_1);
        }
        return indexDataValues;
    }

    private static DictData readDictData(CFFDataInput input) throws IOException
    {
        DictData dict = new DictData();
        while (input.hasRemaining())
        {
            dict.add(readEntry(input));
        }
        return dict;
    }

    private static DictData readDictData(CFFDataInput input, int dictSize) throws IOException
    {
        DictData dict = new DictData();
        int endPosition = input.getPosition() + dictSize;
        while (input.getPosition() < endPosition)
        {
            dict.add(readEntry(input));
        }
        return dict;
    }

    private static DictData.Entry readEntry(CFFDataInput input) throws IOException
    {
        DictData.Entry entry = new DictData.Entry();
        while (true)
        {
            int b0 = input.readUnsignedByte();

            if (b0 >= 0 && b0 <= 21)
            {
                entry.operator = readOperator(input, b0);
                break;
            }
            else if (b0 == 28 || b0 == 29)
            {
                entry.operands.add(readIntegerNumber(input, b0));
            }
            else if (b0 == 30)
            {
                entry.operands.add(readRealNumber(input, b0));
            }
            else if (b0 >= 32 && b0 <= 254)
            {
                entry.operands.add(readIntegerNumber(input, b0));
            }
            else
            {
                throw new IOException("invalid DICT data b0 byte: " + b0);
            }
        }
        return entry;
    }

    private static CFFOperator readOperator(CFFDataInput input, int b0) throws IOException
    {
        CFFOperator.Key key = readOperatorKey(input, b0);
        return CFFOperator.getOperator(key);
    }

    private static CFFOperator.Key readOperatorKey(CFFDataInput input, int b0) throws IOException
    {
        if (b0 == 12)
        {
            int b1 = input.readUnsignedByte();
            return new CFFOperator.Key(b0, b1);
        }
        return new CFFOperator.Key(b0);
    }

    private static Integer readIntegerNumber(CFFDataInput input, int b0) throws IOException
    {
        if (b0 == 28)
        {
            return (int) input.readShort();
        }
        else if (b0 == 29)
        {
            return input.readInt();
        }
        else if (b0 >= 32 && b0 <= 246)
        {
            return b0 - 139;
        }
        else if (b0 >= 247 && b0 <= 250)
        {
            int b1 = input.readUnsignedByte();
            return (b0 - 247) * 256 + b1 + 108;
        }
        else if (b0 >= 251 && b0 <= 254)
        {
            int b1 = input.readUnsignedByte();
            return -(b0 - 251) * 256 - b1 - 108;
        }
        else
        {
            throw new IllegalArgumentException();
        }
    }

    /**
     * @param b0  
     */
    private static Double readRealNumber(CFFDataInput input, int b0) throws IOException
    {
        StringBuilder sb = new StringBuilder();
        boolean done = false;
        boolean exponentMissing = false;
        boolean hasExponent = false;
        while (!done)
        {
            int b = input.readUnsignedByte();
            int[] nibbles = { b / 16, b % 16 };
            for (int nibble : nibbles)
            {
                switch (nibble)
                {
                case 0x0:
                case 0x1:
                case 0x2:
                case 0x3:
                case 0x4:
                case 0x5:
                case 0x6:
                case 0x7:
                case 0x8:
                case 0x9:
                    sb.append(nibble);
                    exponentMissing = false;
                    break;
                case 0xa:
                    sb.append(".");
                    break;
                case 0xb:
                    if (hasExponent)
                    {
                        LOG.warn("duplicate 'E' ignored after " + sb);
                        break;
                    }
                    sb.append("E");
                    exponentMissing = true;
                    hasExponent = true;
                    break;
                case 0xc:
                    if (hasExponent)
                    {
                        LOG.warn("duplicate 'E-' ignored after " + sb);
                        break;
                    }
                    sb.append("E-");
                    exponentMissing = true;
                    hasExponent = true;
                    break;
                case 0xd:
                    break;
                case 0xe:
                    sb.append("-");
                    break;
                case 0xf:
                    done = true;
                    break;
                default:
                    // can only be a programming error because a nibble is between 0 and F 
                    throw new IllegalArgumentException("illegal nibble " + nibble);
                }
            }
        }
        if (exponentMissing)
        {
            // the exponent is missing, just append "0" to avoid an exception
            // not sure if 0 is the correct value, but it seems to fit
            // see PDFBOX-1522
            sb.append("0");
        }
        if (sb.length() == 0)
        {
            return 0d;
        }
        try
        {
            return Double.valueOf(sb.toString());
        }
        catch (NumberFormatException ex)
        {
            throw new IOException(ex);
        }
    }

    private CFFFont parseFont(CFFDataInput input, String name, byte[] topDictIndex) throws IOException
    {
        // top dict
        CFFDataInput topDictInput = new CFFDataInput(topDictIndex);
        DictData topDict = readDictData(topDictInput);

        // we don't support synthetic fonts
        DictData.Entry syntheticBaseEntry = topDict.getEntry("SyntheticBase");
        if (syntheticBaseEntry != null)
        {
            throw new IOException("Synthetic Fonts are not supported");
        }

        // determine if this is a Type 1-equivalent font or a CIDFont
        CFFFont font;
        boolean isCIDFont = topDict.getEntry("ROS") != null;
        if (isCIDFont)
        {
<<<<<<< HEAD
            CFFCIDFont tmpFont = new CFFCIDFont();
            DictData.Entry rosEntry = topDict.getEntry("ROS");
            tmpFont.setRegistry(readString(rosEntry.getNumber(0).intValue()));
            tmpFont.setOrdering(readString(rosEntry.getNumber(1).intValue()));
            tmpFont.setSupplement(rosEntry.getNumber(2).intValue());

            font = tmpFont;
=======
            CFFCIDFont cffCIDFont = new CFFCIDFont();
            DictData.Entry rosEntry = topDict.getEntry("ROS");
            cffCIDFont.setRegistry(readString(rosEntry.getNumber(0).intValue()));
            cffCIDFont.setOrdering(readString(rosEntry.getNumber(1).intValue()));
            cffCIDFont.setSupplement(rosEntry.getNumber(2).intValue());

            font = cffCIDFont;
>>>>>>> af60667d
        }
        else
        {
            font = new CFFType1Font();
        }

        // name
        debugFontName = name;
        font.setName(name);

        // top dict
        font.addValueToTopDict("version", getString(topDict, "version"));
        font.addValueToTopDict("Notice", getString(topDict, "Notice"));
        font.addValueToTopDict("Copyright", getString(topDict, "Copyright"));
        font.addValueToTopDict("FullName", getString(topDict, "FullName"));
        font.addValueToTopDict("FamilyName", getString(topDict, "FamilyName"));
        font.addValueToTopDict("Weight", getString(topDict, "Weight"));
        font.addValueToTopDict("isFixedPitch", topDict.getBoolean("isFixedPitch", false));
        font.addValueToTopDict("ItalicAngle", topDict.getNumber("ItalicAngle", 0));
        font.addValueToTopDict("UnderlinePosition", topDict.getNumber("UnderlinePosition", -100));
        font.addValueToTopDict("UnderlineThickness", topDict.getNumber("UnderlineThickness", 50));
        font.addValueToTopDict("PaintType", topDict.getNumber("PaintType", 0));
        font.addValueToTopDict("CharstringType", topDict.getNumber("CharstringType", 2));
        font.addValueToTopDict("FontMatrix", topDict.getArray("FontMatrix", Arrays.<Number>asList(
                                                      0.001, (double) 0, (double) 0, 0.001,
                                                      (double) 0, (double) 0)));
        font.addValueToTopDict("UniqueID", topDict.getNumber("UniqueID", null));
        font.addValueToTopDict("FontBBox", topDict.getArray("FontBBox",
                                                    Arrays.<Number> asList(0, 0, 0, 0)));
        font.addValueToTopDict("StrokeWidth", topDict.getNumber("StrokeWidth", 0));
        font.addValueToTopDict("XUID", topDict.getArray("XUID", null));

        // charstrings index
        DictData.Entry charStringsEntry = topDict.getEntry("CharStrings");
        int charStringsOffset = charStringsEntry.getNumber(0).intValue();
        input.setPosition(charStringsOffset);
        byte[][] charStringsIndex = readIndexData(input);
        
        // charset
        DictData.Entry charsetEntry = topDict.getEntry("charset");
        CFFCharset charset;
        if (charsetEntry != null)
        {
            int charsetId = charsetEntry.getNumber(0).intValue();
            if (!isCIDFont && charsetId == 0)
            {
                charset = CFFISOAdobeCharset.getInstance();
            }
            else if (!isCIDFont && charsetId == 1)
            {
                charset = CFFExpertCharset.getInstance();
            }
            else if (!isCIDFont && charsetId == 2)
            {
                charset = CFFExpertSubsetCharset.getInstance();
            }
            else if (charStringsIndex != null)
            {
                input.setPosition(charsetId);
                charset = readCharset(input, charStringsIndex.length, isCIDFont);
            }
            // that should not happen
            else
            {
                LOG.debug("Couldn't read CharStrings index - returning empty charset instead");
                charset = new EmptyCharset(0);
            }
            
        }
        else
        {
            if (isCIDFont)
            {
                // CharStrings index could be null if the index data couldnÄt be read
                int numEntries = charStringsIndex == null ? 0 :  charStringsIndex.length;
                // a CID font with no charset does not default to any predefined charset
                charset = new EmptyCharset(numEntries);
            }
            else
            {
                charset = CFFISOAdobeCharset.getInstance();
            }
        }
        font.setCharset(charset);

        // charstrings dict
        font.charStrings = charStringsIndex;

        // format-specific dictionaries
        if (isCIDFont)
        {

            // CharStrings index could be null if the index data couldn't be read
            int numEntries = 0;
            if (charStringsIndex == null)
            {
                LOG.debug("Couldn't read CharStrings index - parsing CIDFontDicts with number of char strings set to 0");
            }
            else
            {
                numEntries = charStringsIndex.length;
            }

            parseCIDFontDicts(input, topDict, (CFFCIDFont) font, numEntries);

            List<Number> privMatrix = null;
            List<Map<String, Object>> fontDicts = ((CFFCIDFont) font).getFontDicts();
            if (!fontDicts.isEmpty() && fontDicts.get(0).containsKey("FontMatrix"))
            {
                privMatrix = (List<Number>) fontDicts.get(0).get("FontMatrix");
            }
            // some malformed fonts have FontMatrix in their Font DICT, see PDFBOX-2495
            List<Number> matrix = topDict.getArray("FontMatrix", null);
            if (matrix == null)
            {
                if (privMatrix != null)
                {
                    font.addValueToTopDict("FontMatrix", privMatrix);
                }
                else
                {
                    // default
                    font.addValueToTopDict("FontMatrix", topDict.getArray("FontMatrix",
                            Arrays.<Number>asList(0.001, (double) 0, (double) 0, 0.001,
                                    (double) 0, (double) 0)));
                }
            }
            else if (privMatrix != null)
            {
                // we have to multiply the font matrix from the top directory with the font matrix
                // from the private directory. This should be done for synthetic fonts only but in
                // case of PDFBOX-3579 it's needed as well to get the right scaling
                concatenateMatrix(matrix, privMatrix);
            }

        }
        else
        {
            parseType1Dicts(input, topDict, (CFFType1Font) font, charset);
        }

        return font;
    }

    private void concatenateMatrix(List<Number> matrixDest, List<Number> matrixConcat)
    {
        // concatenate matrices
        // (a b 0)
        // (c d 0)
        // (x y 1)
        double a1 = matrixDest.get(0).doubleValue();
        double b1 = matrixDest.get(1).doubleValue();
        double c1 = matrixDest.get(2).doubleValue();
        double d1 = matrixDest.get(3).doubleValue();
        double x1 = matrixDest.get(4).doubleValue();
        double y1 = matrixDest.get(5).doubleValue();

        double a2 = matrixConcat.get(0).doubleValue();
        double b2 = matrixConcat.get(1).doubleValue();
        double c2 = matrixConcat.get(2).doubleValue();
        double d2 = matrixConcat.get(3).doubleValue();
        double x2 = matrixConcat.get(4).doubleValue();
        double y2 = matrixConcat.get(5).doubleValue();

        matrixDest.set(0, a1 * a2 + b1 * c2);
        matrixDest.set(1, a1 * b2 + b1 * d1);
        matrixDest.set(2, c1 * a2 + d1 * c2);
        matrixDest.set(3, c1 * b2 + d1 * d2);
        matrixDest.set(4, x1 * a2 + y1 * c2 + x2);
        matrixDest.set(5, x1 * b2 + y1 * d2 + y2);
    }

    /**
     * Parse dictionaries specific to a CIDFont.
     */
    private void parseCIDFontDicts(CFFDataInput input, DictData topDict, CFFCIDFont font, int nrOfcharStrings)
            throws IOException
    {
        // In a CIDKeyed Font, the Private dictionary isn't in the Top Dict but in the Font dict
        // which can be accessed by a lookup using FDArray and FDSelect
        DictData.Entry fdArrayEntry = topDict.getEntry("FDArray");
        if (fdArrayEntry == null)
        {
            throw new IOException("FDArray is missing for a CIDKeyed Font.");
        }

        // font dict index
        int fontDictOffset = fdArrayEntry.getNumber(0).intValue();
        input.setPosition(fontDictOffset);
        byte[][] fdIndex = readIndexData(input);
        if (fdIndex == null)
        {
            throw new IOException("Font dict index is missing for a CIDKeyed Font");
        }

        List<Map<String, Object>> privateDictionaries = new LinkedList<>();
        List<Map<String, Object>> fontDictionaries = new LinkedList<>();

        for (byte[] bytes : fdIndex)
        {
            CFFDataInput fontDictInput = new CFFDataInput(bytes);
            DictData fontDict = readDictData(fontDictInput);

            // read private dict
            DictData.Entry privateEntry = fontDict.getEntry("Private");
            if (privateEntry == null)
            {
                throw new IOException("Font DICT invalid without \"Private\" entry");
            }

            // font dict
            Map<String, Object> fontDictMap = new LinkedHashMap<>(4);
            fontDictMap.put("FontName", getString(fontDict, "FontName"));
            fontDictMap.put("FontType", fontDict.getNumber("FontType", 0));
            fontDictMap.put("FontBBox", fontDict.getArray("FontBBox", null));
            fontDictMap.put("FontMatrix", fontDict.getArray("FontMatrix", null));
            // TODO OD-4 : Add here other keys
            fontDictionaries.add(fontDictMap);

            int privateOffset = privateEntry.getNumber(1).intValue();
            input.setPosition(privateOffset);
            int privateSize = privateEntry.getNumber(0).intValue();
            DictData privateDict = readDictData(input, privateSize);

            // populate private dict
            Map<String, Object> privDict = readPrivateDict(privateDict);
            privateDictionaries.add(privDict);

            // local subrs
            int localSubrOffset = (Integer) privateDict.getNumber("Subrs", 0);
            if (localSubrOffset > 0)
            {
                input.setPosition(privateOffset + localSubrOffset);
                privDict.put("Subrs", readIndexData(input));
            }
        }

        // font-dict (FD) select
        DictData.Entry fdSelectEntry = topDict.getEntry("FDSelect");
        int fdSelectPos = fdSelectEntry.getNumber(0).intValue();
        input.setPosition(fdSelectPos);
        FDSelect fdSelect = readFDSelect(input, nrOfcharStrings, font);

        // TODO almost certainly erroneous - CIDFonts do not have a top-level private dict
        // font.addValueToPrivateDict("defaultWidthX", 1000);
        // font.addValueToPrivateDict("nominalWidthX", 0);

        font.setFontDict(fontDictionaries);
        font.setPrivDict(privateDictionaries);
        font.setFdSelect(fdSelect);
    }

    private Map<String, Object> readPrivateDict(DictData privateDict)
    {
        Map<String, Object> privDict = new LinkedHashMap<>(17);
        privDict.put("BlueValues", privateDict.getDelta("BlueValues", null));
        privDict.put("OtherBlues", privateDict.getDelta("OtherBlues", null));
        privDict.put("FamilyBlues", privateDict.getDelta("FamilyBlues", null));
        privDict.put("FamilyOtherBlues", privateDict.getDelta("FamilyOtherBlues", null));
        privDict.put("BlueScale", privateDict.getNumber("BlueScale", 0.039625));
        privDict.put("BlueShift", privateDict.getNumber("BlueShift", 7));
        privDict.put("BlueFuzz", privateDict.getNumber("BlueFuzz", 1));
        privDict.put("StdHW", privateDict.getNumber("StdHW", null));
        privDict.put("StdVW", privateDict.getNumber("StdVW", null));
        privDict.put("StemSnapH", privateDict.getDelta("StemSnapH", null));
        privDict.put("StemSnapV", privateDict.getDelta("StemSnapV", null));
        privDict.put("ForceBold", privateDict.getBoolean("ForceBold", false));
        privDict.put("LanguageGroup", privateDict.getNumber("LanguageGroup", 0));
        privDict.put("ExpansionFactor", privateDict.getNumber("ExpansionFactor", 0.06));
        privDict.put("initialRandomSeed", privateDict.getNumber("initialRandomSeed", 0));
        privDict.put("defaultWidthX", privateDict.getNumber("defaultWidthX", 0));
        privDict.put("nominalWidthX", privateDict.getNumber("nominalWidthX", 0));
        return privDict;
    }

    /**
     * Parse dictionaries specific to a Type 1-equivalent font.
     */
    private void parseType1Dicts(CFFDataInput input, DictData topDict, CFFType1Font font, CFFCharset charset)
            throws IOException
    {
        // encoding
        DictData.Entry encodingEntry = topDict.getEntry("Encoding");
        CFFEncoding encoding;
        int encodingId = encodingEntry != null ? encodingEntry.getNumber(0).intValue() : 0;
        switch (encodingId)
        {
            case 0:
                encoding = CFFStandardEncoding.getInstance();
                break;
            case 1:
                encoding = CFFExpertEncoding.getInstance();
                break;
            default:
                input.setPosition(encodingId);
                encoding = readEncoding(input, charset);
                break;
        }
        font.setEncoding(encoding);

        // read private dict
        DictData.Entry privateEntry = topDict.getEntry("Private");
        if (privateEntry == null)
        {
            throw new IOException("Private dictionary entry missing for font " + font.fontName);
        }
        int privateOffset = privateEntry.getNumber(1).intValue();
        input.setPosition(privateOffset);
        int privateSize = privateEntry.getNumber(0).intValue();
        DictData privateDict = readDictData(input, privateSize);

        // populate private dict
        Map<String, Object> privDict = readPrivateDict(privateDict);
        privDict.forEach(font::addToPrivateDict);

        // local subrs
        int localSubrOffset = (Integer) privateDict.getNumber("Subrs", 0);
        if (localSubrOffset > 0)
        {
            input.setPosition(privateOffset + localSubrOffset);
            font.addToPrivateDict("Subrs", readIndexData(input));
        }
    }

    private String readString(int index)
    {
        if (index >= 0 && index <= 390)
        {
            return CFFStandardString.getName(index);
        }
        if (index - 391 < stringIndex.length)
        {
            return stringIndex[index - 391];
        }
        else
        {
            // technically this maps to .notdef, but we need a unique sid name
            return "SID" + index;
        }
    }

    private String getString(DictData dict, String name)
    {
        DictData.Entry entry = dict.getEntry(name);
        return entry != null ? readString(entry.getNumber(0).intValue()) : null;
    }

    private CFFEncoding readEncoding(CFFDataInput dataInput, CFFCharset charset) throws IOException
    {
        int format = dataInput.readCard8();
        int baseFormat = format & 0x7f;

        switch (baseFormat)
        {
            case 0:
                return readFormat0Encoding(dataInput, charset, format);
            case 1:
                return readFormat1Encoding(dataInput, charset, format);
            default:
                throw new IllegalArgumentException();
        }
    }

    private Format0Encoding readFormat0Encoding(CFFDataInput dataInput, CFFCharset charset,
                                                int format) throws IOException
    {
        Format0Encoding encoding = new Format0Encoding();
        encoding.format = format;
        encoding.nCodes = dataInput.readCard8();
        encoding.add(0, 0, ".notdef");
        for (int gid = 1; gid <= encoding.nCodes; gid++)
        {
            int code = dataInput.readCard8();
            int sid = charset.getSIDForGID(gid);
            encoding.add(code, sid, readString(sid));
        }
        if ((format & 0x80) != 0)
        {
            readSupplement(dataInput, encoding);
        }
        return encoding;
    }

    private Format1Encoding readFormat1Encoding(CFFDataInput dataInput, CFFCharset charset,
                                                int format) throws IOException
    {
        Format1Encoding encoding = new Format1Encoding();
        encoding.format = format;
        encoding.nRanges = dataInput.readCard8();
        encoding.add(0, 0, ".notdef");
        int gid = 1;
        for (int i = 0; i < encoding.nRanges; i++)
        {
            int rangeFirst = dataInput.readCard8();
            int rangeLeft = dataInput.readCard8();
            for (int j = 0; j < 1 + rangeLeft; j++)
            {
                int sid = charset.getSIDForGID(gid);
                int code = rangeFirst + j;
                encoding.add(code, sid, readString(sid));
                gid++;
            }
        }
        if ((format & 0x80) != 0)
        {
            readSupplement(dataInput, encoding);
        }
        return encoding;
    }

    private void readSupplement(CFFDataInput dataInput, CFFBuiltInEncoding encoding) throws IOException
    {
        encoding.nSups = dataInput.readCard8();
        encoding.supplement = new CFFBuiltInEncoding.Supplement[encoding.nSups];
        for (int i = 0; i < encoding.supplement.length; i++)
        {
            CFFBuiltInEncoding.Supplement supplement = new CFFBuiltInEncoding.Supplement();
            supplement.code = dataInput.readCard8();
            supplement.sid = dataInput.readSID();
            supplement.name = readString(supplement.sid);
            encoding.supplement[i] = supplement;
            encoding.add(supplement.code, supplement.sid, readString(supplement.sid));
        }
    }

    /**
     * Read the FDSelect Data according to the format.
     * @param dataInput
     * @param nGlyphs
     * @param ros
     * @return the FDSelect data
     * @throws IOException
     */
    private static FDSelect readFDSelect(CFFDataInput dataInput, int nGlyphs, CFFCIDFont ros) throws IOException
    {
        int format = dataInput.readCard8();
        switch (format)
        {
            case 0:
                return readFormat0FDSelect(dataInput, format, nGlyphs, ros);
            case 3:
                return readFormat3FDSelect(dataInput, format, nGlyphs, ros);
            default:
                throw new IllegalArgumentException();
        }
    }

    /**
     * Read the Format 0 of the FDSelect data structure.
     * @param dataInput
     * @param format
     * @param nGlyphs
     * @param ros
     * @return the Format 0 of the FDSelect data
     * @throws IOException
     */
    private static Format0FDSelect readFormat0FDSelect(CFFDataInput dataInput, int format, int nGlyphs, CFFCIDFont ros)
            throws IOException
    {
        Format0FDSelect fdselect = new Format0FDSelect(ros);
        fdselect.format = format;
        fdselect.fds = new int[nGlyphs];
        for (int i = 0; i < fdselect.fds.length; i++)
        {
            fdselect.fds[i] = dataInput.readCard8();
        }
        return fdselect;
    }

    /**
     * Read the Format 3 of the FDSelect data structure.
     * 
     * @param dataInput
     * @param format
     * @param nGlyphs
     * @param ros
     * @return the Format 3 of the FDSelect data
     * @throws IOException
     */
    private static Format3FDSelect readFormat3FDSelect(CFFDataInput dataInput, int format, int nGlyphs, CFFCIDFont ros)
            throws IOException
    {
        Format3FDSelect fdselect = new Format3FDSelect(ros);
        fdselect.format = format;
        fdselect.nbRanges = dataInput.readCard16();

        fdselect.range3 = new Range3[fdselect.nbRanges];
        for (int i = 0; i < fdselect.nbRanges; i++)
        {
            Range3 r3 = new Range3();
            r3.first = dataInput.readCard16();
            r3.fd = dataInput.readCard8();
            fdselect.range3[i] = r3;

        }

        fdselect.sentinel = dataInput.readCard16();
        return fdselect;
    }

    /**
     *  Format 3 FDSelect data.
     */
    private static final class Format3FDSelect extends FDSelect
    {
        private int format;
        private int nbRanges;
        private Range3[] range3;
        private int sentinel;

        private Format3FDSelect(CFFCIDFont owner)
        {
            super(owner);
        }

        @Override
        public int getFDIndex(int gid)
        {
            for (int i = 0; i < nbRanges; ++i)
            {
                if (range3[i].first <= gid)
                {
                    if (i + 1 < nbRanges)
                    {
                        if (range3[i + 1].first > gid)
                        {
                            return range3[i].fd;
                        }
                        // go to next range
                    }
                    else
                    {
                        // last range reach, the sentinel must be greater than gid
                        if (sentinel > gid)
                        {
                            return range3[i].fd;
                        }
                        return -1;
                    }
                }
            }
            return 0;
        }

        @Override
        public String toString()
        {
            return getClass().getName() + "[format=" + format + " nbRanges=" + nbRanges + ", range3="
                    + Arrays.toString(range3) + " sentinel=" + sentinel + "]";
        }
    }

    /**
     * Structure of a Range3 element.
     */
    private static final class Range3
    {
        private int first;
        private int fd;

        @Override
        public String toString()
        {
            return getClass().getName() + "[first=" + first + ", fd=" + fd + "]";
        }
    }

    /**
     *  Format 0 FDSelect.
     */
    private static class Format0FDSelect extends FDSelect
    {
        @SuppressWarnings("unused")
        private int format;
        private int[] fds;

        private Format0FDSelect(CFFCIDFont owner)
        {
            super(owner);
        }

        @Override
        public int getFDIndex(int gid)
        {
            if (gid < fds.length)
            {
                return fds[gid];
            }
            return 0;
        }

        @Override
        public String toString()
        {
            return getClass().getName() + "[fds=" + Arrays.toString(fds) + "]";
        }
    }

    private CFFCharset readCharset(CFFDataInput dataInput, int nGlyphs, boolean isCIDFont)
            throws IOException
    {
        int format = dataInput.readCard8();
        switch (format)
        {
            case 0:
                return readFormat0Charset(dataInput, format, nGlyphs, isCIDFont);
            case 1:
                return readFormat1Charset(dataInput, format, nGlyphs, isCIDFont);
            case 2:
                return readFormat2Charset(dataInput, format, nGlyphs, isCIDFont);
            default:
                throw new IllegalArgumentException();
        }
    }

    private Format0Charset readFormat0Charset(CFFDataInput dataInput, int format, int nGlyphs,
                                              boolean isCIDFont) throws IOException
    {
        Format0Charset charset = new Format0Charset(isCIDFont);
        charset.format = format;
        if (isCIDFont)
        {
            charset.addCID(0, 0);
        }
        else
        {
            charset.addSID(0, 0, ".notdef");
        }

        for (int gid = 1; gid < nGlyphs; gid++)
        {
            int sid = dataInput.readSID();
            if (isCIDFont)
            {
                charset.addCID(gid, sid);
            }
            else
            {
                charset.addSID(gid, sid, readString(sid));
            }
        }
        return charset;
    }

    private Format1Charset readFormat1Charset(CFFDataInput dataInput, int format, int nGlyphs,
                                              boolean isCIDFont) throws IOException
    {
        Format1Charset charset = new Format1Charset(isCIDFont);
        charset.format = format;
        if (isCIDFont)
        {
            charset.addCID(0, 0);
            charset.rangesCID2GID = new ArrayList<>();
        }
        else
        {
            charset.addSID(0, 0, ".notdef");
        }

        for (int gid = 1; gid < nGlyphs; gid++)
        {
            int rangeFirst = dataInput.readSID();
            int rangeLeft = dataInput.readCard8();
            if (!isCIDFont)
            {
                for (int j = 0; j < 1 + rangeLeft; j++)
                {
                    int sid = rangeFirst + j;
                    charset.addSID(gid + j, sid, readString(sid));
                }
            }
            else
            {
                charset.rangesCID2GID.add(new RangeMapping(gid, rangeFirst, rangeLeft));
            }
            gid += rangeLeft;
        }
        return charset;
    }

    private Format2Charset readFormat2Charset(CFFDataInput dataInput, int format, int nGlyphs,
                                              boolean isCIDFont) throws IOException
    {
        Format2Charset charset = new Format2Charset(isCIDFont);
        charset.format = format;
        if (isCIDFont)
        {
            charset.addCID(0, 0);
            charset.rangesCID2GID = new ArrayList<>();
        }
        else
        {
            charset.addSID(0, 0, ".notdef");
        }

        for (int gid = 1; gid < nGlyphs; gid++)
        {
            int first = dataInput.readSID();
            int nLeft = dataInput.readCard16();
            if (!isCIDFont)
            {
                for (int j = 0; j < 1 + nLeft; j++)
                {
                    int sid = first + j;
                    charset.addSID(gid + j, sid, readString(sid));
                }
            }
            else
            {
                charset.rangesCID2GID.add(new RangeMapping(gid, first, nLeft));
            }
            gid += nLeft;
        }
        return charset;
    }

    /**
     * Inner class holding the header of a CFF font. 
     */
    private static class Header
    {
        private int major;
        private int minor;
        private int hdrSize;
        private int offSize;

        @Override
        public String toString()
        {
            return getClass().getName() + "[major=" + major + ", minor=" + minor + ", hdrSize=" + hdrSize
                    + ", offSize=" + offSize + "]";
        }
    }

    /**
     * Inner class holding the DictData of a CFF font. 
     */
    private static class DictData
    {
        private final Map<String, Entry> entries = new HashMap<>();

        public void add(Entry entry)
        {
            if (entry.operator != null)
            {
                entries.put(entry.operator.getName(), entry);
            }
        }
        
        public Entry getEntry(String name)
        {
            return entries.get(name);
        }

        public Boolean getBoolean(String name, boolean defaultValue)
        {
            Entry entry = getEntry(name);
            return entry != null && !entry.getArray().isEmpty() ? entry.getBoolean(0) : defaultValue;
        }

        public List<Number> getArray(String name, List<Number> defaultValue)
        {
            Entry entry = getEntry(name);
            return entry != null && !entry.getArray().isEmpty() ? entry.getArray() : defaultValue;
        }

        public Number getNumber(String name, Number defaultValue)
        {
            Entry entry = getEntry(name);
            return entry != null && !entry.getArray().isEmpty() ? entry.getNumber(0) : defaultValue;
        }

        public List<Number> getDelta(String name, List<Number> defaultValue) 
        {
            Entry entry = getEntry(name);
            return entry != null && !entry.getArray().isEmpty() ? entry.getDelta() : defaultValue;
        }
        
        /**
         * {@inheritDoc} 
         */
        @Override
        public String toString()
        {
            return getClass().getName() + "[entries=" + entries + "]";
        }

        /**
         * Inner class holding an operand of a CFF font. 
         */
        private static class Entry
        {
            private final List<Number> operands = new ArrayList<>();
            private CFFOperator operator = null;

            public Number getNumber(int index)
            {
                return operands.get(index);
            }

            public Boolean getBoolean(int index)
            {
                Number operand = operands.get(index);
                if (operand instanceof Integer)
                {
                    switch (operand.intValue())
                    {
                    case 0:
                        return Boolean.FALSE;
                    case 1:
                        return Boolean.TRUE;
                    default:
                        break;
                    }
                }
                throw new IllegalArgumentException();
            }

            public List<Number> getArray()
            {
                return operands;
            }

            public List<Number> getDelta()
            {
                List<Number> result = new ArrayList<>(operands);
                for (int i = 1; i < result.size(); i++)
                {
                    Number previous = result.get(i - 1);
                    Number current = result.get(i);
                    Integer sum = previous.intValue() + current.intValue();
                    result.set(i, sum);
                }
                return result;
            }

            @Override
            public String toString()
            {
                return getClass().getName() + "[operands=" + operands + ", operator=" + operator + "]";
            }
        }
    }

    /**
     * Inner class representing a font's built-in CFF encoding. 
     */
    abstract static class CFFBuiltInEncoding extends CFFEncoding
    {
        private int nSups;
        private Supplement[] supplement;

        /**
         * Inner class representing a supplement for an encoding. 
         */
        static class Supplement
        {
            private int code;
            private int sid;
            private String name;

            public int getCode()
            {
                return code;
            }

            public int getSID()
            {
                return sid;
            }

            public String getName()
            {
                return name;
            }

            @Override
            public String toString()
            {
                return getClass().getName() + "[code=" + code + ", sid=" + sid + "]";
            }
        }
    }

    /**
     * Inner class representing a Format0 encoding. 
     */
    private static class Format0Encoding extends CFFBuiltInEncoding
    {
        private int format;
        private int nCodes;

        @Override
        public String toString()
        {
            return getClass().getName() + "[format=" + format + ", nCodes=" + nCodes
                    + ", supplement=" + Arrays.toString(super.supplement) + "]";
        }
    }

    /**
     * Inner class representing a Format1 encoding. 
     */
    private static class Format1Encoding extends CFFBuiltInEncoding
    {
        private int format;
        private int nRanges;

        @Override
        public String toString()
        {
            return getClass().getName() + "[format=" + format + ", nRanges=" + nRanges
                    + ", supplement=" + Arrays.toString(super.supplement) + "]";
        }
    }

    /**
     * Inner class representing an embedded CFF charset.
     */
    abstract static class EmbeddedCharset extends CFFCharset
    {
        protected EmbeddedCharset(boolean isCIDFont)
        {
            super(isCIDFont);
        }
    }

    /**
     * An empty charset in a malformed CID font.
     */
    private static class EmptyCharset extends EmbeddedCharset
    {
        protected EmptyCharset(int numCharStrings)
        {
            super(true);
            addCID(0, 0); // .notdef
            
            // Adobe Reader treats CID as GID, PDFBOX-2571 p11.
            for (int i = 1; i <= numCharStrings; i++)
            {
                addCID(i, i);
            }
        }

        @Override
        public String toString()
        {
            return getClass().getName();
        }
    }

    /**
     * Inner class representing a Format0 charset. 
     */
    private static class Format0Charset extends EmbeddedCharset
    {
        private int format;

        protected Format0Charset(boolean isCIDFont)
        {
            super(isCIDFont);
        }

        @Override
        public String toString()
        {
            return getClass().getName() + "[format=" + format + "]";
        }
    }

    /**
     * Inner class representing a Format1 charset. 
     */
    private static class Format1Charset extends EmbeddedCharset
    {
        private int format;
        private List<RangeMapping> rangesCID2GID;

        protected Format1Charset(boolean isCIDFont)
        {
            super(isCIDFont);
        }

        @Override
        public int getCIDForGID(int gid)
        {
            if (isCIDFont())
            {
                for (RangeMapping mapping : rangesCID2GID)
                {
                    if (mapping.isInRange(gid))
                    {
                        return mapping.mapValue(gid);
                    }
                }
            }
            return super.getCIDForGID(gid);
        }
        
        @Override
        public int getGIDForCID(int cid)
        {
            if (isCIDFont())
            {
                for (RangeMapping mapping : rangesCID2GID)
                {
                    if (mapping.isInReverseRange(cid))
                    {
                        return mapping.mapReverseValue(cid);
                    }
                }
            }
            return super.getGIDForCID(cid);
        }
        
        @Override
        public String toString()
        {
            return getClass().getName() + "[format=" + format + "]";
        }
    }

    /**
     * Inner class representing a Format2 charset. 
     */
    private static class Format2Charset extends EmbeddedCharset
    {
        private int format;
        private List<RangeMapping> rangesCID2GID;
        
        protected Format2Charset(boolean isCIDFont)
        {
            super(isCIDFont);
        }

        @Override
        public int getCIDForGID(int gid)
        {
            for (RangeMapping mapping : rangesCID2GID)
            {
                if (mapping.isInRange(gid))
                {
                    return mapping.mapValue(gid);
                }
            }
            return super.getCIDForGID(gid);
        }
        
        @Override
        public int getGIDForCID(int cid)
        {
            for (RangeMapping mapping : rangesCID2GID)
            {
                if (mapping.isInReverseRange(cid))
                {
                    return mapping.mapReverseValue(cid);
                }
            }
            return super.getGIDForCID(cid);
        }
        
        @Override
        public String toString()
        {
            return getClass().getName() + "[format=" + format + "]";
        }

    }

    /**
     * Inner class representing a rang mapping for a CID charset. 
     */
    private static final class RangeMapping
    {
        private final int startValue;
        private final int endValue;
        private final int startMappedValue;
        private final int endMappedValue;

        private RangeMapping(int startGID, int first, int nLeft)
        {
            this.startValue = startGID;
            endValue = startValue + nLeft;
            this.startMappedValue = first;
            endMappedValue = startMappedValue + nLeft;
        }
        
        boolean isInRange(int value)
        {
            return value >= startValue && value <= endValue;
        }
        
        boolean isInReverseRange(int value)
        {
            return value >= startMappedValue && value <= endMappedValue;
        }

        int mapValue(int value)
        {
            if (isInRange(value))
            {
                return startMappedValue + (value - startValue);
            }
            else
            {
                return 0;
            }
        }

        int mapReverseValue(int value)
        {
            if (isInReverseRange(value))
            {
                return startValue + (value - startMappedValue);
            }
            else
            {
                return 0;
            }
        }

        @Override
        public String toString()
        {
            return getClass().getName() + "[start value=" + startValue + ", end value=" + endValue +  ", start mapped-value=" + startMappedValue +  ", end mapped-value=" + endMappedValue +"]";
        }
    }

    @Override
    public String toString()
    {
        return getClass().getSimpleName() + "[" + debugFontName + "]";
    }
}
<|MERGE_RESOLUTION|>--- conflicted
+++ resolved
@@ -444,15 +444,6 @@
         boolean isCIDFont = topDict.getEntry("ROS") != null;
         if (isCIDFont)
         {
-<<<<<<< HEAD
-            CFFCIDFont tmpFont = new CFFCIDFont();
-            DictData.Entry rosEntry = topDict.getEntry("ROS");
-            tmpFont.setRegistry(readString(rosEntry.getNumber(0).intValue()));
-            tmpFont.setOrdering(readString(rosEntry.getNumber(1).intValue()));
-            tmpFont.setSupplement(rosEntry.getNumber(2).intValue());
-
-            font = tmpFont;
-=======
             CFFCIDFont cffCIDFont = new CFFCIDFont();
             DictData.Entry rosEntry = topDict.getEntry("ROS");
             cffCIDFont.setRegistry(readString(rosEntry.getNumber(0).intValue()));
@@ -460,7 +451,6 @@
             cffCIDFont.setSupplement(rosEntry.getNumber(2).intValue());
 
             font = cffCIDFont;
->>>>>>> af60667d
         }
         else
         {
@@ -1594,4 +1584,4 @@
     {
         return getClass().getSimpleName() + "[" + debugFontName + "]";
     }
-}
+}