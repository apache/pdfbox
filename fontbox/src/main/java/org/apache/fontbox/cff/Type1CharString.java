--- conflicted
+++ resolved
@@ -300,9 +300,13 @@
 
                 float result = a / b;
 
-                List<Number> list = new ArrayList<>(numbers);
-                list.remove(list.size() - 1);
-                list.remove(list.size() - 1);
+                int numbersCount = numbers.size() - 2;              
+                List<Number> list = new ArrayList<>(numbersCount + 1);
+                //add everything without the last two elements
+                for(int i = 0; i < numbersCount; ++i)
+                {
+                    list.add(numbers.get(i));
+                }
                 list.add(result);
                 return list;
             }
@@ -508,7 +512,7 @@
     /**
      * Add a command to the type1 sequence.
      * 
-     * @param numbers the parameters of the command to be added
+     * @param numbers the parameters list of the command to be added
      * @param command the command to be added
      */
     protected void addCommand(List<Number> numbers, CharStringCommand command)
@@ -516,14 +520,25 @@
         type1Sequence.addAll(numbers);
         type1Sequence.add(command);
     }
-
-<<<<<<< HEAD
+  
+    /**
+     * Add a command to the type1 sequence.
+     * 
+     * @param number the parameter of the command to be added
+     * @param command the command to be added
+     */
     protected void addCommand(Number number, CharStringCommand command)
     {
         type1Sequence.add(number);
         type1Sequence.add(command);
     }
-
+  
+    /**
+     * Add a command to the type1 sequence.
+     * 
+     * @param numbers the parameters array of the command to be added
+     * @param command the command to be added
+     */
     protected void addCommand(Number[] numbers, CharStringCommand command)
     {
         for (int i = 0; i < numbers.length; ++i)
@@ -533,13 +548,11 @@
         type1Sequence.add(command);
     }
 
-=======
     /**
      * Indicates if the underlying type1 sequence is empty.
      * 
      * @return true if the sequence is empty
      */
->>>>>>> 890c0b48
     protected boolean isSequenceEmpty()
     {
         return type1Sequence.isEmpty();
