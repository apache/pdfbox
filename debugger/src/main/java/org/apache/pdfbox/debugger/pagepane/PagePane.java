/*
 * Copyright 2015 The Apache Software Foundation.
 *
 * Licensed under the Apache License, Version 2.0 (the "License");
 * you may not use this file except in compliance with the License.
 * You may obtain a copy of the License at
 *
 *      http://www.apache.org/licenses/LICENSE-2.0
 *
 * Unless required by applicable law or agreed to in writing, software
 * distributed under the License is distributed on an "AS IS" BASIS,
 * WITHOUT WARRANTIES OR CONDITIONS OF ANY KIND, either express or implied.
 * See the License for the specific language governing permissions and
 * limitations under the License.
 */

package org.apache.pdfbox.debugger.pagepane;

import java.awt.*;

import org.apache.pdfbox.cos.COSDictionary;
import org.apache.pdfbox.debugger.PDFDebugger;
import org.apache.pdfbox.debugger.ui.ImageUtil;
import org.apache.pdfbox.debugger.ui.RotationMenu;
import org.apache.pdfbox.debugger.ui.ViewMenu;
import org.apache.pdfbox.debugger.ui.ZoomMenu;
import org.apache.pdfbox.pdmodel.PDDocument;
import org.apache.pdfbox.pdmodel.PDPage;
import org.apache.pdfbox.rendering.PDFRenderer;

import javax.swing.BorderFactory;
import javax.swing.BoxLayout;
import javax.swing.JLabel;
import javax.swing.JMenu;
import javax.swing.JMenuItem;
import javax.swing.JPanel;
import javax.swing.SwingWorker;
import javax.swing.event.AncestorEvent;
import javax.swing.event.AncestorListener;
<<<<<<< HEAD
=======
import java.awt.Component;
import java.awt.Cursor;
import java.awt.Desktop;
import java.awt.DisplayMode;
import java.awt.Font;
import java.awt.GraphicsDevice;
import java.awt.GraphicsEnvironment;
import java.awt.Point;
>>>>>>> f282b123
import java.awt.event.ActionEvent;
import java.awt.event.ActionListener;
import java.awt.event.MouseEvent;
import java.awt.event.MouseListener;
import java.awt.event.MouseMotionListener;
import java.awt.geom.AffineTransform;
import java.awt.image.BufferedImage;
import java.io.IOException;
import java.net.URI;
import java.net.URISyntaxException;
import java.util.HashMap;
import java.util.HashSet;
import java.util.Map;
import java.util.Map.Entry;
import java.util.Set;
import java.util.concurrent.ExecutionException;
import java.util.concurrent.TimeUnit;
import org.apache.commons.logging.Log;
import org.apache.commons.logging.LogFactory;
import org.apache.pdfbox.debugger.ui.ErrorDialog;
import org.apache.pdfbox.debugger.ui.HighResolutionImageIcon;
import org.apache.pdfbox.debugger.ui.ImageTypeMenu;
import org.apache.pdfbox.debugger.ui.RenderDestinationMenu;
import org.apache.pdfbox.debugger.ui.TextDialog;
import org.apache.pdfbox.pdmodel.common.PDRectangle;
import org.apache.pdfbox.pdmodel.fixup.AcroFormDefaultFixup;
import org.apache.pdfbox.pdmodel.fixup.PDDocumentFixup;
import org.apache.pdfbox.pdmodel.interactive.action.PDAction;
import org.apache.pdfbox.pdmodel.interactive.action.PDActionGoTo;
import org.apache.pdfbox.pdmodel.interactive.action.PDActionURI;
import org.apache.pdfbox.pdmodel.interactive.annotation.PDAnnotation;
import org.apache.pdfbox.pdmodel.interactive.annotation.PDAnnotationLink;
import org.apache.pdfbox.pdmodel.interactive.annotation.PDAnnotationWidget;
import org.apache.pdfbox.pdmodel.interactive.documentnavigation.destination.PDDestination;
import org.apache.pdfbox.pdmodel.interactive.documentnavigation.destination.PDNamedDestination;
import org.apache.pdfbox.pdmodel.interactive.documentnavigation.destination.PDPageDestination;
import org.apache.pdfbox.pdmodel.interactive.form.PDAcroForm;
import org.apache.pdfbox.pdmodel.interactive.form.PDField;
import org.apache.pdfbox.text.PDFTextStripper;

/**
 * Display the page number and a page rendering.
 * 
 * @author Tilman Hausherr
 * @author John Hewson
 */
public class PagePane implements ActionListener, AncestorListener, MouseMotionListener, MouseListener
{
    private static final Log LOG = LogFactory.getLog(PagePane.class);
    private final PDDocument document;
    private final JLabel statuslabel;
    private final PDPage page;
    private JPanel panel;
    private int pageIndex = -1;
    private JLabel label;
    private ZoomMenu zoomMenu;
    private RotationMenu rotationMenu;
    private ImageTypeMenu imageTypeMenu;
    private RenderDestinationMenu renderDestinationMenu;
    private ViewMenu viewMenu;
    private String labelText = "";
    private String currentURI = "";
    private final Map<PDRectangle,String> rectMap = new HashMap<>();
    private final AffineTransform defaultTransform = GraphicsEnvironment.getLocalGraphicsEnvironment().
                        getDefaultScreenDevice().getDefaultConfiguration().getDefaultTransform();
    // more ideas:
    // https://stackoverflow.com/questions/16440159/dragging-of-shapes-on-jpanel

    public PagePane(PDDocument document, COSDictionary pageDict, JLabel statuslabel)
    {
        page = new PDPage(pageDict);
        pageIndex = document.getPages().indexOf(page);
        this.document = document;
        this.statuslabel = statuslabel;
        initUI();
        initRectMap();
    }

    private void initRectMap()
    {
        try
        {
            collectFieldLocations();
            collectLinkLocations();
        }
        catch (IOException ex)
        {
            LOG.error(ex.getMessage(), ex);
        }
    }

    private void collectLinkLocations() throws IOException
    {
        for (PDAnnotation annotation : page.getAnnotations())
        {
            if (annotation instanceof PDAnnotationLink)
            {
                collectLinkLocation((PDAnnotationLink) annotation);
            }
        }
    }

    private void collectLinkLocation(PDAnnotationLink linkAnnotation) throws IOException
    {
        PDAction action = linkAnnotation.getAction();
        if (action instanceof PDActionURI)
        {
            PDActionURI uriAction = (PDActionURI) action;
            rectMap.put(linkAnnotation.getRectangle(), "URI: " + uriAction.getURI());
            return;
        }
        PDDestination destination;
        if (action instanceof PDActionGoTo)
        {
            PDActionGoTo goToAction = (PDActionGoTo) action;
            destination = goToAction.getDestination();
        }
        else
        {
            destination = linkAnnotation.getDestination();
        }
        if (destination instanceof PDNamedDestination)
        {
            destination = document.getDocumentCatalog().
                    findNamedDestinationPage((PDNamedDestination) destination);
        }
        if (destination instanceof PDPageDestination)
        {
            PDPageDestination pageDestination = (PDPageDestination) destination;
            int pageNum = pageDestination.retrievePageNumber();
            if (pageNum != -1)
            {
                rectMap.put(linkAnnotation.getRectangle(), "Page destination: " + (pageNum + 1));
            }
        }
    }

    private void collectFieldLocations() throws IOException
    {
        // get Acroform without applying fixups to enure that we get the original content
        PDDocumentFixup fixup = ViewMenu.isRepairAcroformSelected() ? new AcroFormDefaultFixup(document) : null;
        PDAcroForm acroForm = document.getDocumentCatalog().getAcroForm(fixup);
        if (acroForm == null)
        {
            return;
        }
        Set<COSDictionary> dictionarySet = new HashSet<>();
        for (PDAnnotation annotation : page.getAnnotations())
        {
            dictionarySet.add(annotation.getCOSObject());
        }
        for (PDField field : acroForm.getFieldTree())
        {
            for (PDAnnotationWidget widget : field.getWidgets())
            {
                // check if the annotation widget is on this page
                // (checking widget.getPage() also works, but it is sometimes null)
                if (dictionarySet.contains(widget.getCOSObject()))
                {
                    rectMap.put(widget.getRectangle(), "Field name: " + field.getFullyQualifiedName());
                }
            }
        }
    }

    private void initUI()
    {
        panel = new JPanel();
        panel.setLayout(new BoxLayout(panel, BoxLayout.Y_AXIS));

        String pageLabelText = pageIndex < 0 ? "Page number not found" : "Page " + (pageIndex + 1);

        // append PDF page label, if available
        String lbl = PDFDebugger.getPageLabel(document, pageIndex);
        if (lbl != null)
        {
            pageLabelText += " - " + lbl;
        }

        JLabel pageLabel = new JLabel(pageLabelText);
        pageLabel.setAlignmentX(Component.CENTER_ALIGNMENT);
        pageLabel.setFont(new Font(Font.MONOSPACED, Font.PLAIN, 20));
        pageLabel.setBorder(BorderFactory.createEmptyBorder(5, 0, 10, 0));
        panel.add(pageLabel);
        
        label = new JLabel();
        label.addMouseMotionListener(this);
        label.addMouseListener(this);
        label.setAlignmentX(Component.CENTER_ALIGNMENT);
        panel.add(label);
        panel.addAncestorListener(this);

        zoomMenu = ZoomMenu.getInstance();
        zoomMenu.changeZoomSelection(zoomMenu.getPageZoomScale());
        startRendering();
    }

    /**
     * Returns the main panel that hold all the UI elements.
     *
     * @return JPanel instance
     */
    public Component getPanel()
    {
        return panel;
    }

    @Override
    public void actionPerformed(ActionEvent actionEvent)
    {
        String actionCommand = actionEvent.getActionCommand();
        if (ViewMenu.isRepairAcroformEvent(actionEvent))
        {
            PDDocumentFixup fixup = ViewMenu.isRepairAcroformSelected() ? new AcroFormDefaultFixup(document) : null;
            document.getDocumentCatalog().getAcroForm(fixup);
            startRendering();
        }
        else if (ZoomMenu.isZoomMenu(actionCommand) ||
            RotationMenu.isRotationMenu(actionCommand) ||
            ImageTypeMenu.isImageTypeMenu(actionCommand) ||
            RenderDestinationMenu.isRenderDestinationMenu(actionCommand) ||
            ViewMenu.isRenderingOption(actionCommand))
        {
            startRendering();
        }
        else if (ViewMenu.isExtractTextEvent(actionEvent))
        {
            startExtracting();
        }
    }

    private void startExtracting()
    {
        GraphicsDevice gd = GraphicsEnvironment.getLocalGraphicsEnvironment().getDefaultScreenDevice();
        DisplayMode dm = gd.getDisplayMode();
        int screenWidth = dm.getWidth();
        int screenHeight = dm.getHeight();

        TextDialog textDialog = TextDialog.instance();
        textDialog.setSize(screenWidth / 3, screenHeight / 3);
        textDialog.setVisible(true);

        Point locationOnScreen = getPanel().getLocationOnScreen();
        // avoid that the text extraction window gets outside of the screen
<<<<<<< HEAD
=======
        Point locationOnScreen = getPanel().getLocationOnScreen();
>>>>>>> f282b123
        int x = Math.min(locationOnScreen.x + getPanel().getWidth() / 2, screenWidth * 3 / 4);
        int y = Math.min(locationOnScreen.y + getPanel().getHeight() / 2, screenHeight * 3 / 4);
        textDialog.setLocation(x, y);

        try
        {
            PDFTextStripper stripper = new PDFTextStripper();
            stripper.setStartPage(pageIndex + 1);
            stripper.setEndPage(pageIndex + 1);
            textDialog.setText(stripper.getText(document));
        }
        catch (IOException ex)
        {
            LOG.error(ex.getMessage(), ex);
        }
    }

    private void startRendering()
    {
        // render in a background thread: rendering is read-only, so this should be ok, despite
        // the fact that PDDocument is not officially thread safe
        new RenderWorker().execute();
        zoomMenu.setPageZoomScale(ZoomMenu.getZoomScale());
    }

    @Override
    public void ancestorAdded(AncestorEvent ancestorEvent)
    {
        zoomMenu.addMenuListeners(this);
        zoomMenu.setEnableMenu(true);
        
        rotationMenu = RotationMenu.getInstance();
        rotationMenu.addMenuListeners(this);
        rotationMenu.setEnableMenu(true);

        imageTypeMenu = ImageTypeMenu.getInstance();
        imageTypeMenu.addMenuListeners(this);
        imageTypeMenu.setEnableMenu(true);

        renderDestinationMenu = RenderDestinationMenu.getInstance();
        renderDestinationMenu.addMenuListeners(this);
        renderDestinationMenu.setEnableMenu(true);

        viewMenu = ViewMenu.getInstance(null);

        JMenu menuInstance = viewMenu.getMenu();
        int itemCount = menuInstance.getItemCount();
        
        for (int i = 0; i< itemCount; i++)
        {
            JMenuItem item = menuInstance.getItem(i);
            if (item != null)
            {
                item.setEnabled(true);
                item.addActionListener(this);
            }
        }
    }

    @Override
    public void ancestorRemoved(AncestorEvent ancestorEvent)
    {
        boolean isFirstEntrySkipped = false;
        zoomMenu.setEnableMenu(false);
        rotationMenu.setEnableMenu(false);
        imageTypeMenu.setEnableMenu(false);
        renderDestinationMenu.setEnableMenu(false);

        JMenu menuInstance = viewMenu.getMenu();
        int itemCount = menuInstance.getItemCount();
        
        for (int i = 0; i< itemCount; i++)
        {
            JMenuItem item = menuInstance.getItem(i);
            // skip the first JMenuItem as this shall always be shown
            if (item != null)
            {
                if (!isFirstEntrySkipped)
                {
                    isFirstEntrySkipped = true;
                }
                else
                {
                    item.setEnabled(false);
                    item.removeActionListener(this);
                }
            }
        }
    }

    @Override
    public void ancestorMoved(AncestorEvent ancestorEvent)
    {
        // do nothing
    }

    @Override
    public void mouseDragged(MouseEvent e)
    {
        // do nothing
    }

    /**
     * Catch mouse event to display cursor position in PDF coordinates in the status bar.
     *
     * @param e mouse event with position
     */
    @Override
    public void mouseMoved(MouseEvent e)
    {
<<<<<<< HEAD
        PDRectangle cropBoxRect = page.getCropBox();
        float height = cropBoxRect.getHeight();
        float width  = cropBoxRect.getWidth();
        float offsetX = cropBoxRect.getLowerLeftX();
        float offsetY = cropBoxRect.getLowerLeftY();
=======
        PDRectangle cropBox = page.getCropBox();
        float height = cropBox.getHeight();
        float width = cropBox.getWidth();
        float offsetX = cropBox.getLowerLeftX();
        float offsetY = cropBox.getLowerLeftY();
>>>>>>> f282b123
        float zoomScale = zoomMenu.getPageZoomScale();
        float x = e.getX() / zoomScale * (float) defaultTransform.getScaleX();
        float y = e.getY() / zoomScale * (float) defaultTransform.getScaleY();
        int x1;
        int y1;
        switch ((RotationMenu.getRotationDegrees() + page.getRotation()) % 360)
        {
            case 90:
                x1 = (int) (y + offsetX);
                y1 = (int) (x + offsetY);
                break;
            case 180:
                x1 = (int) (width - x + offsetX);
                y1 = (int) (y - offsetY);
                break;
            case 270:
                x1 = (int) (width - y + offsetX);
                y1 = (int) (height - x + offsetY);
                break;
            case 0:
            default:
                x1 = (int) (x + offsetX);
                y1 = (int) (height - y + offsetY);
                break;
        }
        String text = "x: " + x1 + ", y: " + y1;

        // are we in a field widget or a link annotation?
        Cursor cursor = Cursor.getDefaultCursor();
        currentURI = "";
        for (Entry<PDRectangle,String> entry : rectMap.entrySet())
        {
            if (entry.getKey().contains(x1, y1))
            {
                String s = rectMap.get(entry.getKey());
                text += ", " + s;
                if (s.startsWith("URI: "))
                {
                    currentURI = s.substring(5);
                    cursor = Cursor.getPredefinedCursor(Cursor.HAND_CURSOR);
                }
                break;
            }
        }
        panel.setCursor(cursor);

        statuslabel.setText(text);
    }

    @Override
    public void mouseClicked(MouseEvent e)
    {
        if (!currentURI.isEmpty() &&
            Desktop.isDesktopSupported() && Desktop.getDesktop().isSupported(Desktop.Action.BROWSE))
        {
            try
            {
                Desktop.getDesktop().browse(new URI(currentURI));
            }
            catch (URISyntaxException | IOException ex)
            {
                new ErrorDialog(ex).setVisible(true);
            }
        }
    }

    @Override
    public void mousePressed(MouseEvent e)
    {
        // do nothing
    }

    @Override
    public void mouseReleased(MouseEvent e)
    {
        // do nothing
    }

    @Override
    public void mouseEntered(MouseEvent e)
    {
        // do nothing
    }

    @Override
    public void mouseExited(MouseEvent e)
    {
        statuslabel.setText(labelText);
    }

    /**
     * Note that PDDocument is not officially thread safe, caution advised.
     */
    private final class RenderWorker extends SwingWorker<BufferedImage, Integer>
    {
        @Override
        protected BufferedImage doInBackground() throws IOException
        {
            // rendering can take a long time, so remember all options that are used later
            float scale = ZoomMenu.getZoomScale();
            boolean showTextStripper = ViewMenu.isShowTextStripper();
            boolean showTextStripperBeads = ViewMenu.isShowTextStripperBeads();
            boolean showFontBBox = ViewMenu.isShowFontBBox();
            int rotation = RotationMenu.getRotationDegrees();

            label.setIcon(null);
            labelText = "Rendering...";
            label.setText(labelText);
            statuslabel.setText(labelText);

            PDFRenderer renderer = new PDFRenderer(document);
            renderer.setSubsamplingAllowed(ViewMenu.isAllowSubsampling());

            long t0 = System.nanoTime();
            BufferedImage image = renderer.renderImage(pageIndex, scale, ImageTypeMenu.getImageType(), RenderDestinationMenu.getRenderDestination());
            long t1 = System.nanoTime();

            long ms = TimeUnit.MILLISECONDS.convert(t1 - t0, TimeUnit.NANOSECONDS);
            labelText = "Rendered in " + ms + " ms";
            statuslabel.setText(labelText);

            // debug overlays
            DebugTextOverlay debugText = new DebugTextOverlay(document, pageIndex, scale, 
                                                              showTextStripper, showTextStripperBeads,
                                                              showFontBBox, ViewMenu.isShowGlyphBounds());
            Graphics2D g = image.createGraphics();
            debugText.renderTo(g);
            g.dispose();
            
            return ImageUtil.getRotatedImage(image, rotation);
        }

        @Override
        protected void done()
        {
            try
            {
                BufferedImage image = get();

                // We cannot use "label.setIcon(new ImageIcon(get()))" here 
                // because of blurry upscaling in JDK9. Instead, the label is now created with 
                // a smaller size than the image to compensate that the
                // image is scaled up with some screen configurations (e.g. 125% on windows).
                // See PDFBOX-3665 for more sample code and discussion.
                label.setSize((int) Math.ceil(image.getWidth() / defaultTransform.getScaleX()), 
                              (int) Math.ceil(image.getHeight() / defaultTransform.getScaleY()));
                label.setIcon(new HighResolutionImageIcon(image, label.getWidth(), label.getHeight()));
                label.setText(null);
            }
            catch (InterruptedException | ExecutionException e)
            {
                label.setText(e.getMessage());
                throw new RuntimeException(e);
            }
        }
    }
}<|MERGE_RESOLUTION|>--- conflicted
+++ resolved
@@ -37,8 +37,6 @@
 import javax.swing.SwingWorker;
 import javax.swing.event.AncestorEvent;
 import javax.swing.event.AncestorListener;
-<<<<<<< HEAD
-=======
 import java.awt.Component;
 import java.awt.Cursor;
 import java.awt.Desktop;
@@ -47,7 +45,6 @@
 import java.awt.GraphicsDevice;
 import java.awt.GraphicsEnvironment;
 import java.awt.Point;
->>>>>>> f282b123
 import java.awt.event.ActionEvent;
 import java.awt.event.ActionListener;
 import java.awt.event.MouseEvent;
@@ -290,12 +287,8 @@
         textDialog.setSize(screenWidth / 3, screenHeight / 3);
         textDialog.setVisible(true);
 
+        // avoid that the text extraction window gets outside of the screen
         Point locationOnScreen = getPanel().getLocationOnScreen();
-        // avoid that the text extraction window gets outside of the screen
-<<<<<<< HEAD
-=======
-        Point locationOnScreen = getPanel().getLocationOnScreen();
->>>>>>> f282b123
         int x = Math.min(locationOnScreen.x + getPanel().getWidth() / 2, screenWidth * 3 / 4);
         int y = Math.min(locationOnScreen.y + getPanel().getHeight() / 2, screenHeight * 3 / 4);
         textDialog.setLocation(x, y);
@@ -406,19 +399,11 @@
     @Override
     public void mouseMoved(MouseEvent e)
     {
-<<<<<<< HEAD
-        PDRectangle cropBoxRect = page.getCropBox();
-        float height = cropBoxRect.getHeight();
-        float width  = cropBoxRect.getWidth();
-        float offsetX = cropBoxRect.getLowerLeftX();
-        float offsetY = cropBoxRect.getLowerLeftY();
-=======
         PDRectangle cropBox = page.getCropBox();
         float height = cropBox.getHeight();
         float width = cropBox.getWidth();
         float offsetX = cropBox.getLowerLeftX();
         float offsetY = cropBox.getLowerLeftY();
->>>>>>> f282b123
         float zoomScale = zoomMenu.getPageZoomScale();
         float x = e.getX() / zoomScale * (float) defaultTransform.getScaleX();
         float y = e.getY() / zoomScale * (float) defaultTransform.getScaleY();
