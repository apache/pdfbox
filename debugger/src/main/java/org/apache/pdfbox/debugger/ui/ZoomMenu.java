--- conflicted
+++ resolved
@@ -88,12 +88,7 @@
      */
     public void changeZoomSelection(float zoomValue)
     {
-<<<<<<< HEAD
-        int selection = (int)(zoomValue * 100);
-
-=======
         int selection = (int) (zoomValue * 100);
->>>>>>> f282b123
         for (Component comp : menu.getMenuComponents())
         {
             ZoomMenuItem menuItem = (ZoomMenuItem) comp;
@@ -103,10 +98,6 @@
                 return;
             }
         }
-<<<<<<< HEAD
-
-=======
->>>>>>> f282b123
         throw new IllegalArgumentException("no zoom menu item found for: " + selection + "%");
     }
 
