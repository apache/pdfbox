--- conflicted
+++ resolved
@@ -1173,11 +1173,7 @@
         {
             return "" + ((COSFloat) selectedNode).floatValue();
         }
-<<<<<<< HEAD
-        else if( selectedNode == COSNull.NULL )
-=======
         if (selectedNode instanceof COSNull)
->>>>>>> 2bcd5d03
         {
             return "null";
         }
