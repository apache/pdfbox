/*
 * Licensed to the Apache Software Foundation (ASF) under one or more
 * contributor license agreements.  See the NOTICE file distributed with
 * this work for additional information regarding copyright ownership.
 * The ASF licenses this file to You under the Apache License, Version 2.0
 * (the "License"); you may not use this file except in compliance with
 * the License.  You may obtain a copy of the License at
 *
 *      http://www.apache.org/licenses/LICENSE-2.0
 *
 * Unless required by applicable law or agreed to in writing, software
 * distributed under the License is distributed on an "AS IS" BASIS,
 * WITHOUT WARRANTIES OR CONDITIONS OF ANY KIND, either express or implied.
 * See the License for the specific language governing permissions and
 * limitations under the License.
 */
package org.apache.pdfbox.debugger;

import java.awt.BorderLayout;
import java.awt.Component;
import java.awt.Cursor;
import java.awt.Dimension;
import java.awt.FileDialog;
import java.awt.Frame;
import java.awt.Toolkit;
import java.awt.datatransfer.DataFlavor;
import java.awt.datatransfer.Transferable;
import java.awt.datatransfer.UnsupportedFlavorException;
import java.awt.event.ActionEvent;
import java.awt.event.InputEvent;
import java.awt.event.KeyEvent;
import java.awt.event.WindowEvent;
import java.awt.print.PrinterException;
import java.awt.print.PrinterJob;
import java.io.File;
import java.io.FileInputStream;
import java.io.IOException;
import java.io.InputStream;
import java.io.PrintStream;
import java.lang.reflect.Method;
import java.net.URI;
import java.net.URISyntaxException;
import java.util.Arrays;
import java.util.HashSet;
import java.util.List;
import java.util.Properties;
import java.util.Set;
import java.util.concurrent.Callable;
import java.util.concurrent.TimeUnit;

import javax.imageio.spi.IIORegistry;

import javax.print.attribute.HashPrintRequestAttributeSet;
import javax.print.attribute.PrintRequestAttributeSet;
import javax.print.attribute.standard.Sides;
import javax.swing.AbstractAction;
import javax.swing.Action;
import javax.swing.JComponent;
import javax.swing.JFrame;
import javax.swing.JLabel;
import javax.swing.JMenu;
import javax.swing.JMenuBar;
import javax.swing.JMenuItem;
import javax.swing.JOptionPane;
import javax.swing.JPanel;
import javax.swing.JPasswordField;
import javax.swing.JScrollPane;
import javax.swing.KeyStroke;
import javax.swing.TransferHandler;
import javax.swing.UIManager;
import javax.swing.border.BevelBorder;
import javax.swing.event.TreeSelectionEvent;
import javax.swing.filechooser.FileFilter;
import javax.swing.filechooser.FileNameExtensionFilter;
import javax.swing.tree.TreePath;

import org.apache.commons.logging.Log;
import org.apache.commons.logging.LogFactory;

import org.apache.pdfbox.Loader;
import org.apache.pdfbox.cos.COSArray;
import org.apache.pdfbox.cos.COSBase;
import org.apache.pdfbox.cos.COSBoolean;
import org.apache.pdfbox.cos.COSDictionary;
import org.apache.pdfbox.cos.COSFloat;
import org.apache.pdfbox.cos.COSInteger;
import org.apache.pdfbox.cos.COSName;
import org.apache.pdfbox.cos.COSNull;
import org.apache.pdfbox.cos.COSObject;
import org.apache.pdfbox.cos.COSStream;
import org.apache.pdfbox.cos.COSString;
import org.apache.pdfbox.debugger.colorpane.CSArrayBased;
import org.apache.pdfbox.debugger.colorpane.CSDeviceN;
import org.apache.pdfbox.debugger.colorpane.CSIndexed;
import org.apache.pdfbox.debugger.colorpane.CSSeparation;
import org.apache.pdfbox.debugger.flagbitspane.FlagBitsPane;
import org.apache.pdfbox.debugger.fontencodingpane.FontEncodingPaneController;
import org.apache.pdfbox.debugger.pagepane.PagePane;
import org.apache.pdfbox.debugger.streampane.StreamPane;
import org.apache.pdfbox.debugger.stringpane.StringPane;
import org.apache.pdfbox.debugger.treestatus.TreeStatus;
import org.apache.pdfbox.debugger.treestatus.TreeStatusPane;
import org.apache.pdfbox.debugger.ui.ArrayEntry;
import org.apache.pdfbox.debugger.ui.DocumentEntry;
import org.apache.pdfbox.debugger.ui.ErrorDialog;
import org.apache.pdfbox.debugger.ui.FileOpenSaveDialog;
import org.apache.pdfbox.debugger.ui.ImageTypeMenu;
import org.apache.pdfbox.debugger.ui.LogDialog;
import org.apache.pdfbox.debugger.ui.MapEntry;
import org.apache.pdfbox.debugger.ui.OSXAdapter;
import org.apache.pdfbox.debugger.ui.PDFTreeCellRenderer;
import org.apache.pdfbox.debugger.ui.PDFTreeModel;
import org.apache.pdfbox.debugger.ui.PageEntry;
import org.apache.pdfbox.debugger.ui.PrintDpiMenu;
import org.apache.pdfbox.debugger.ui.ReaderBottomPanel;
import org.apache.pdfbox.debugger.ui.RecentFiles;
import org.apache.pdfbox.debugger.ui.RenderDestinationMenu;
import org.apache.pdfbox.debugger.ui.RotationMenu;
import org.apache.pdfbox.debugger.ui.TextDialog;
import org.apache.pdfbox.debugger.ui.Tree;
import org.apache.pdfbox.debugger.ui.TreeViewMenu;
import org.apache.pdfbox.debugger.ui.ViewMenu;
import org.apache.pdfbox.debugger.ui.WindowPrefs;
import org.apache.pdfbox.debugger.ui.XrefEntries;
import org.apache.pdfbox.debugger.ui.XrefEntry;
import org.apache.pdfbox.debugger.ui.ZoomMenu;
import org.apache.pdfbox.filter.FilterFactory;
import org.apache.pdfbox.io.IOUtils;
import org.apache.pdfbox.io.RandomAccessReadBuffer;
import org.apache.pdfbox.pdmodel.PDDocument;
import org.apache.pdfbox.pdmodel.common.PDPageLabels;
import org.apache.pdfbox.pdmodel.encryption.AccessPermission;
import org.apache.pdfbox.pdmodel.encryption.InvalidPasswordException;
import org.apache.pdfbox.pdmodel.graphics.color.PDDeviceCMYK;
import org.apache.pdfbox.pdmodel.graphics.color.PDDeviceRGB;
import org.apache.pdfbox.pdmodel.interactive.viewerpreferences.PDViewerPreferences;
import org.apache.pdfbox.printing.Orientation;
import org.apache.pdfbox.printing.PDFPageable;

import picocli.CommandLine;
import picocli.CommandLine.Command;
import picocli.CommandLine.Option;
import picocli.CommandLine.Parameters;
import picocli.CommandLine.Spec;
import picocli.CommandLine.Model.CommandSpec;

/**
 * PDF Debugger.
 * 
 * @author wurtz
 * @author Ben Litchfield
 * @author Khyrul Bashar
 */
@SuppressWarnings({ "serial", "squid:MaximumInheritanceDepth", "squid:S1948" })
@Command(name = "pdfdebugger", description = "Analyzes and inspects the internal structure of a PDF document")
public class PDFDebugger extends JFrame implements Callable<Integer>
{
    private static Log LOG; // needs late initialization

    private static final Set<COSName> SPECIALCOLORSPACES = new HashSet<>(
            Arrays.asList(COSName.INDEXED, COSName.SEPARATION, COSName.DEVICEN));

    private static final Set<COSName> OTHERCOLORSPACES = new HashSet<>(
            Arrays.asList(COSName.ICCBASED, COSName.PATTERN, COSName.CALGRAY, COSName.CALRGB, COSName.LAB));

    private static final FileFilter PDF_FILTER = new FileNameExtensionFilter("PDF Files (*.pdf)", "pdf", "PDF");

    private int shortcutKeyMask;
    private static final String OS_NAME = System.getProperty("os.name").toLowerCase();
    private static final boolean IS_MAC_OS = OS_NAME.startsWith("mac os x");

    private final JPanel documentPanel = new JPanel();
    private TreeStatusPane statusPane;
    private RecentFiles recentFiles;
    private WindowPrefs windowPrefs;
    private PDDocument document;
    private String currentFilePath;
    private JScrollPane jScrollPaneRight;
    private javax.swing.JSplitPane jSplitPane;
    private javax.swing.JTextPane jTextPane;
    private ReaderBottomPanel statusBar;
    private Tree tree;
    // file menu
    private JMenuItem saveAsMenuItem;
    private JMenu recentFilesMenu;
    private JMenuItem printMenuItem;
    private JMenu printDpiMenu;
    private JMenuItem reopenMenuItem;

    // edit > find menu
    private JMenu findMenu;
    private JMenuItem findMenuItem;
    private JMenuItem findNextMenuItem;
    private JMenuItem findPreviousMenuItem;

    // current view mode of the tree
    private String currentTreeViewMode = TreeViewMenu.VIEW_PAGES;

    // cli options
    // Expected for CLI app to write to System.out/System.err
    @SuppressWarnings("squid:S106")
    private static final PrintStream SYSERR = System.err;

    @Option(names = { "-h", "--help" }, usageHelp = true, description = "display this help message")
    boolean usageHelpRequested;

    @Option(names = "-password", description = "password to decrypt the document", arity = "0..1", interactive = true)
    private String password;

    @Option(names = "-viewstructure", description = "activate structure mode on startup")
    private boolean viewstructure = false;

    @Parameters(paramLabel = "inputfile", arity="0..1", description = "the PDF file to be loaded")
    private File infile;

    // configuration
    public static final Properties configuration = new Properties();

    @Spec CommandSpec spec;

    /**
     * Constructor.
     */
    public PDFDebugger()
    {
        if (viewstructure)
        {
            currentTreeViewMode = TreeViewMenu.VIEW_STRUCTURE;
        }
    }

    /**
     * Constructor.
     *
     * @param initialViewMode initial view mode for the tree view on the left hand side.
     * 
     */
    public PDFDebugger(String initialViewMode)
    {
        if (TreeViewMenu.isValidViewMode(initialViewMode))
        {
            currentTreeViewMode = initialViewMode;
        }
        else
        {
            SYSERR.println("Onknown view mode " + initialViewMode);
        }
    }

    /**
     * Entry point.
     * 
     * @param args the command line arguments
     */
    public static void main(String[] args)
    {
        int exitCode = new CommandLine(new PDFDebugger()).execute(args);
        if (exitCode > 0)
        {
            System.exit(exitCode);
        }
    }

    @Override
    public Integer call()
    {
        try
        {
            // can't be initialized earlier because it's an awt call which would fail when
            // PDFBox.main runs on a headless system
            shortcutKeyMask = Toolkit.getDefaultToolkit().getMenuShortcutKeyMask();

            UIManager.setLookAndFeel(UIManager.getSystemLookAndFeelClassName());
            if (System.getProperty("apple.laf.useScreenMenuBar") == null)
            {
                System.setProperty("apple.laf.useScreenMenuBar", "true");
            }
    
            // handle uncaught exceptions
            Thread.setDefaultUncaughtExceptionHandler(
                    (thread, throwable) -> new ErrorDialog(throwable).setVisible(true));
    
            loadConfiguration();
            initComponents();

            // use our custom logger
            // this works only if there is no earlier "LogFactory.getLog()" in this class,
            // and if there are no methods that call logging, even invisible
            // use reduced file from PDFBOX-3653 to see logging
            LogDialog.init(this,statusBar.getLogLabel());
            System.setProperty("org.apache.commons.logging.Log", "org.apache.pdfbox.debugger.ui.DebugLog");
            LOG = LogFactory.getLog(PDFDebugger.class);

            TextDialog.init(this);

            // trigger premature initializations for more accurate rendering benchmarks
            // See discussion in PDFBOX-3988
            PDDeviceCMYK.INSTANCE.toRGB(new float[] { 0, 0, 0, 0 });
            PDDeviceRGB.INSTANCE.toRGB(new float[] { 0, 0, 0 });
            IIORegistry.getDefaultInstance();
            FilterFactory.INSTANCE.getFilter(COSName.FLATE_DECODE);

            if (infile != null && infile.exists())
            {
                readPDFFile(infile, password);
            }

            setVisible(true);
        }
        catch (Exception ex)
        {
            SYSERR.println( "Error viewing document: " + ex.getMessage());
            return 4;
        }
        return 0;
    }

    /**
     * Provide the current view mode of the tree view. see {@link TreeViewMenu} for valid values
     */
    public String getTreeViewMode()
    {
        return currentTreeViewMode;
    }

    /**
     * Set the current view mode of the tree view. see {@link TreeViewMenu} for valid values
     * 
     * @param viewMode the view mode to be set
     * 
     */
    public void setTreeViewMode(String viewMode)
    {
        if (TreeViewMenu.isValidViewMode(viewMode))
        {
            currentTreeViewMode = viewMode;
        }
    }

    public boolean hasDocument()
    {
        return document != null;
    }
    
    /**
     * Loads the local configuration file, if any.
     */
    private void loadConfiguration()
    {
        File file = new File("config.properties");
        if (file.exists())
        {
            try
            {
                try (InputStream is = new FileInputStream(file))
                {
                    configuration.load(is);
                }
            }
            catch(IOException e)
            {
                throw new RuntimeException(e);
            }
        }
    }
    
    /**
     * This method is called from within the constructor to initialize the form.
     */
    private void initComponents()
    {
        jSplitPane = new javax.swing.JSplitPane();
        JScrollPane jScrollPaneLeft = new JScrollPane();
        tree = new Tree();
        jScrollPaneRight = new JScrollPane();
        jTextPane = new javax.swing.JTextPane();
        
        tree.setCellRenderer(new PDFTreeCellRenderer());
        tree.setModel(null);

        setTitle("Apache PDFBox Debugger");

        addWindowListener(new java.awt.event.WindowAdapter()
        {
            @Override
            public void windowOpened(WindowEvent windowEvent)
            {
                tree.requestFocusInWindow();
                super.windowOpened(windowEvent);
            }

            @Override
            public void windowClosing(WindowEvent evt)
            {
                exitMenuItemActionPerformed(null);
            }
        });

        windowPrefs = new WindowPrefs(this.getClass());

        jScrollPaneLeft.setBorder(new BevelBorder(BevelBorder.RAISED));
        jSplitPane.setDividerLocation(windowPrefs.getDividerLocation());
        tree.addTreeSelectionListener(this::jTree1ValueChanged);

        jScrollPaneLeft.setViewportView(tree);

        jSplitPane.setRightComponent(jScrollPaneRight);
        jSplitPane.setDividerSize(3);

        jScrollPaneRight.setViewportView(jTextPane);

        jSplitPane.setLeftComponent(jScrollPaneLeft);

        JScrollPane documentScroller = new JScrollPane();
        documentScroller.setViewportView(documentPanel);

        statusPane = new TreeStatusPane(tree);
        statusPane.getPanel().setBorder(new BevelBorder(BevelBorder.RAISED));
        Dimension preferredTreePathSize = statusPane.getPanel().getPreferredSize();
        int treePathHeight = (int) Math.round(preferredTreePathSize.getHeight());
        treePathHeight = Integer.parseInt(
                configuration.getProperty("treePathHeight", Integer.toString(treePathHeight)));
        preferredTreePathSize.height = treePathHeight;
        statusPane.getPanel().setPreferredSize(preferredTreePathSize);
        getContentPane().add(statusPane.getPanel(), BorderLayout.PAGE_START);

        getContentPane().add(jSplitPane, BorderLayout.CENTER);

        statusBar = new ReaderBottomPanel();
        getContentPane().add(statusBar, BorderLayout.SOUTH);

        // create menus
        JMenuBar menuBar = new JMenuBar();
        menuBar.add(createFileMenu());
        menuBar.add(createEditMenu());
        
        ViewMenu viewMenu = ViewMenu.getInstance(this);
        menuBar.add(viewMenu.getMenu());
        setJMenuBar(menuBar);

        setExtendedState(windowPrefs.getExtendedState());
        setBounds(windowPrefs.getBounds());

        // drag and drop to open files
        setTransferHandler(new TransferHandler()
        {
            @Override
            public boolean canImport(TransferSupport transferSupport)
            {
                return transferSupport.isDataFlavorSupported(DataFlavor.javaFileListFlavor);
            }

            @Override
            @SuppressWarnings("unchecked")
            public boolean importData(TransferSupport transferSupport)
            {
                try
                {
                    Transferable transferable = transferSupport.getTransferable();
                    List<File> files = (List<File>) transferable.getTransferData(
                            DataFlavor.javaFileListFlavor);
                    readPDFFile(files.get(0), "");
                }
                catch (UnsupportedFlavorException e)
                {
                    new ErrorDialog(e).setVisible(true);
                    return false;
                }
                catch (Exception e)
                {
                    new ErrorDialog(e).setVisible(true);
                }
                return true;
            }
        });

        initGlobalEventHandlers();

    }

    /**
     * Initialize application global event handlers.
     * Protected to allow subclasses to override this method if they
     * don't want the global event handler overridden.
     */
    @SuppressWarnings("WeakerAccess")
    protected void initGlobalEventHandlers()
    {
        // Mac OS X file open/quit handler
        if (IS_MAC_OS)
        {
            try
            {
                Method osxOpenFiles = getClass().getDeclaredMethod("osxOpenFiles", String.class);
                osxOpenFiles.setAccessible(true);
                OSXAdapter.setFileHandler(this, osxOpenFiles);

                Method osxQuit = getClass().getDeclaredMethod("osxQuit");
                osxQuit.setAccessible(true);
                OSXAdapter.setQuitHandler(this, osxQuit);
            }
            catch (NoSuchMethodException e)
            {
                throw new RuntimeException(e);
            }
        }
    }
    
    private JMenu createFileMenu()
    {
        JMenuItem openMenuItem = new JMenuItem("Open...");
        openMenuItem.setAccelerator(KeyStroke.getKeyStroke(KeyEvent.VK_O, shortcutKeyMask));
        openMenuItem.addActionListener(this::openMenuItemActionPerformed);

        JMenu fileMenu = new JMenu("File");
        fileMenu.add(openMenuItem);
        fileMenu.setMnemonic('F');

        JMenuItem openUrlMenuItem = new JMenuItem("Open URL...");
        openUrlMenuItem.setAccelerator(KeyStroke.getKeyStroke(KeyEvent.VK_U, shortcutKeyMask));
        openUrlMenuItem.addActionListener(evt ->
        {
            String urlString = JOptionPane.showInputDialog("Enter an URL");
            if (urlString == null || urlString.isEmpty())
            {
                return;
            }
            try
            {
                readPDFUrl(urlString, "");
            }
            catch (IOException | URISyntaxException e)
            {
                throw new RuntimeException(e);
            }
        });
        fileMenu.add(openUrlMenuItem);
        
        reopenMenuItem = new JMenuItem("Reopen");
        reopenMenuItem.setAccelerator(KeyStroke.getKeyStroke(KeyEvent.VK_R, shortcutKeyMask));
        reopenMenuItem.addActionListener(evt ->
        {
            try
            {
                if (currentFilePath.startsWith("http"))
                {
                    readPDFUrl(currentFilePath, "");
                }
                else
                {
                    readPDFFile(currentFilePath, "");
                }
            }
            catch (IOException | URISyntaxException e)
            {
                new ErrorDialog(e).setVisible(true);
            }
        });
        reopenMenuItem.setEnabled(false);
        fileMenu.add(reopenMenuItem);

        recentFiles = new RecentFiles(this.getClass(), 5);
        recentFilesMenu = new JMenu("Open Recent");
        recentFilesMenu.setEnabled(false);
        addRecentFileItems();
        fileMenu.add(recentFilesMenu);

        saveAsMenuItem = new JMenuItem("Save as...");
        saveAsMenuItem.addActionListener(this::saveAsMenuItemActionPerformed);
        saveAsMenuItem.setEnabled(false);        
        fileMenu.add(saveAsMenuItem);

        printMenuItem = new JMenuItem("Print");
        printMenuItem.setAccelerator(KeyStroke.getKeyStroke(KeyEvent.VK_P, shortcutKeyMask));
        printMenuItem.setEnabled(false);
        printMenuItem.addActionListener(this::printMenuItemActionPerformed);

        fileMenu.addSeparator();
        fileMenu.add(printMenuItem);

        printDpiMenu = PrintDpiMenu.getInstance().getMenu();
        printDpiMenu.setEnabled(false);
        fileMenu.add(printDpiMenu);

        if (!IS_MAC_OS)
        {
            JMenuItem exitMenuItem = new JMenuItem("Exit");
            exitMenuItem.setAccelerator(KeyStroke.getKeyStroke("alt F4"));
            exitMenuItem.addActionListener(this::exitMenuItemActionPerformed);

            fileMenu.addSeparator();
            fileMenu.add(exitMenuItem);
        }
        
        return fileMenu;
    }
    
    private JMenu createEditMenu()
    {
        JMenu editMenu = new JMenu("Edit");
        editMenu.setMnemonic('E');
        
        JMenuItem cutMenuItem = new JMenuItem("Cut");
        cutMenuItem.setEnabled(false);
        editMenu.add(cutMenuItem);

        JMenuItem copyMenuItem = new JMenuItem("Copy");
        copyMenuItem.setEnabled(false);
        editMenu.add(copyMenuItem);

        JMenuItem pasteMenuItem = new JMenuItem("Paste");
        pasteMenuItem.setEnabled(false);
        editMenu.add(pasteMenuItem);

        JMenuItem deleteMenuItem = new JMenuItem("Delete");
        deleteMenuItem.setEnabled(false);
        editMenu.add(deleteMenuItem);
        editMenu.addSeparator();
        editMenu.add(createFindMenu());
        
        return editMenu;
    }

    private JMenu createFindMenu()
    {
        findMenu = new JMenu("Find");
        findMenu.setEnabled(false);
        
        findMenuItem = new JMenuItem("Find...");
        findMenuItem.setActionCommand("find");
        findMenuItem.setAccelerator(KeyStroke.getKeyStroke(KeyEvent.VK_F, shortcutKeyMask));
        
        findNextMenuItem = new JMenuItem("Find Next");
        if (IS_MAC_OS)
        {
            findNextMenuItem.setAccelerator(KeyStroke.getKeyStroke(KeyEvent.VK_G, shortcutKeyMask));
        }
        else
        {
            findNextMenuItem.setAccelerator(KeyStroke.getKeyStroke("F3"));
        }

        findPreviousMenuItem = new JMenuItem("Find Previous");
        if (IS_MAC_OS)
        {
            findPreviousMenuItem.setAccelerator(KeyStroke.getKeyStroke(
                    KeyEvent.VK_G, shortcutKeyMask | InputEvent.SHIFT_DOWN_MASK));
        }
        else
        {
            findPreviousMenuItem.setAccelerator(KeyStroke.getKeyStroke(
                    KeyEvent.VK_F3, InputEvent.SHIFT_DOWN_MASK));
        }
        
        findMenu.add(findMenuItem);
        findMenu.add(findNextMenuItem);
        findMenu.add(findPreviousMenuItem);
        
        return findMenu;
    }

    /**
     * Returns the File menu.
     * 
     * @return the File menu
     */
    public JMenu getFindMenu()
    {
        return findMenu;
    }

    /**
     * Returns the Edit &gt; Find &gt; Find menu item.
     * 
     * @return the Find menu
     */
    public JMenuItem getFindMenuItem()
    {
        return findMenuItem;
    }
    
    /**
     * Returns the Edit &gt; Find &gt; Find Next menu item.
     * 
     * @return the FindNext menu
     */
    public JMenuItem getFindNextMenuItem()
    {
        return findNextMenuItem;
    }

    /**
     * Returns the Edit &gt; Find &gt; Find Previous menu item.
     * 
     * @return the FindPrevious menu
     */
    public JMenuItem getFindPreviousMenuItem()
    {
        return findPreviousMenuItem;
    }

    /**
     * This method is called via reflection on Mac OS X.
     */
    private void osxOpenFiles(String filename)
    {
        try
        {
            readPDFFile(filename, "");
        }
        catch (IOException | URISyntaxException e)
        {
            new ErrorDialog(e).setVisible(true);
        }
    }

    /**
     * This method is called via reflection on Mac OS X.
     */
    private void osxQuit()
    {
        exitMenuItemActionPerformed(null);
    }

    private void saveAsMenuItemActionPerformed(ActionEvent evt)
    {
        try
        {
            if (IS_MAC_OS)
            {
                FileDialog openDialog = new FileDialog(this, "Save", FileDialog.SAVE);
                openDialog.setFilenameFilter((dir, name) -> name.toLowerCase().endsWith(".pdf"));
                openDialog.setVisible(true);
                String file = openDialog.getFile();
                if (file != null)
                {
                    document.setAllSecurityToBeRemoved(true);
                    document.save(file);
                }
            }
            else
            {
                FileOpenSaveDialog saveAsDialog = new FileOpenSaveDialog(this, PDF_FILTER);
                saveAsDialog.saveDocument(document, "pdf");
            }
        }
        catch (IOException e)
        {
            new ErrorDialog(e).setVisible(true);
        }
    }

    private void openMenuItemActionPerformed(ActionEvent evt)
    {
        try
        {
            if (IS_MAC_OS)
            {
                FileDialog openDialog = new FileDialog(this, "Open");
                openDialog.setFilenameFilter((dir, name) -> name.toLowerCase().endsWith(".pdf"));
                openDialog.setVisible(true);
                if (openDialog.getFile() != null)
                {
                    readPDFFile(new File(openDialog.getDirectory(),openDialog.getFile()), "");
                }
            }
            else
            {
                FileOpenSaveDialog openDialog = new FileOpenSaveDialog(this, PDF_FILTER);

                File file = openDialog.openFile();
                if (file != null)
                {
                    readPDFFile(file, "");
                }
            }
        }
        catch (IOException | URISyntaxException e)
        {
            new ErrorDialog(e).setVisible(true);
        }
    }

    private void jTree1ValueChanged(TreeSelectionEvent evt)
    {
        TreePath path = tree.getSelectionPath();
        if (path != null)
        {
            try
            {
                Object selectedNode = path.getLastPathComponent();
                
                statusBar.getStatusLabel().setText("");
                
                if (selectedNode instanceof XrefEntry)
                {
                    if (jSplitPane.getRightComponent() == null
                            || !jSplitPane.getRightComponent().equals(jScrollPaneRight))
                    {
                        replaceRightComponent(jScrollPaneRight);
                    }
                    jTextPane.setText(convertToString(selectedNode));
                    return;
                }

                if (isPage(selectedNode))
                {
                    showPage(selectedNode);
                    return;
                }
                
                if (isSpecialColorSpace(selectedNode) || isOtherColorSpace(selectedNode))
                {
                    showColorPane(selectedNode);
                    return;
                }
                if (path.getParentPath() != null
                        && isFlagNode(selectedNode, path.getParentPath().getLastPathComponent()))
                {
                    Object parentNode = path.getParentPath().getLastPathComponent();
                    showFlagPane(parentNode, selectedNode);
                    return;
                }
                if (isStream(selectedNode))
                {
                    showStream((COSStream) getUnderneathObject(selectedNode), path);
                    return;
                }
                if (isFont(selectedNode))
                {
                    showFont(selectedNode, path);
                    return;
                }
                if (isString(selectedNode))
                {
                    showString(selectedNode);
                    return;
                }
                if (jSplitPane.getRightComponent() == null
                        || !jSplitPane.getRightComponent().equals(jScrollPaneRight))
                {
                    replaceRightComponent(jScrollPaneRight);
                }
                jTextPane.setText(convertToString(selectedNode));
            }
            catch (Exception e)
            {
                e.printStackTrace();
                throw new RuntimeException(e);
            }
        }
    }

    private boolean isSpecialColorSpace(Object selectedNode)
    {
        selectedNode = getUnderneathObject(selectedNode);

        if (selectedNode instanceof COSArray && ((COSArray) selectedNode).size() > 0)
        {
            COSBase arrayEntry = ((COSArray)selectedNode).get(0);
            if (arrayEntry instanceof COSName)
            {
                COSName name = (COSName) arrayEntry;
                return SPECIALCOLORSPACES.contains(name);
            }
        }
        return false;
    }

    private boolean isOtherColorSpace(Object selectedNode)
    {
        selectedNode = getUnderneathObject(selectedNode);

        if (selectedNode instanceof COSArray && ((COSArray) selectedNode).size() > 0)
        {
            COSBase arrayEntry = ((COSArray)selectedNode).get(0);
            if (arrayEntry instanceof COSName)
            {
                COSName name = (COSName) arrayEntry;
                return OTHERCOLORSPACES.contains(name);
            }
        }
        return false;
    }

    private boolean isPage(Object selectedNode)
    {
        selectedNode = getUnderneathObject(selectedNode);

        if (selectedNode instanceof COSDictionary)
        {
            COSDictionary dict = (COSDictionary) selectedNode;
            COSBase typeItem = dict.getItem(COSName.TYPE);
            if (COSName.PAGE.equals(typeItem))
            {
                return true;
            }
        }
        else if (selectedNode instanceof PageEntry)
        {
            return true;
        }
        return false;
    }

    private boolean isFlagNode(Object selectedNode, Object parentNode)
    {
        if (selectedNode instanceof MapEntry)
        {
            Object key = ((MapEntry) selectedNode).getKey();
            return (COSName.FLAGS.equals(key) && isFontDescriptor(parentNode)) || 
                    (COSName.F.equals(key) && isAnnot(parentNode)) || 
                    COSName.FF.equals(key) || 
                    COSName.PANOSE.equals(key) ||
                    COSName.SIG_FLAGS.equals(key) ||
                    (COSName.P.equals(key) && isEncrypt(parentNode));
        }
        return false;
    }

    private boolean isEncrypt(Object obj)
    {
        if (obj instanceof MapEntry)
        {
            MapEntry entry = (MapEntry) obj;
            return COSName.ENCRYPT.equals(entry.getKey()) && entry.getValue() instanceof COSDictionary;
        }
        return false;
    }

    private boolean isFontDescriptor(Object obj)
    {
        Object underneathObject = getUnderneathObject(obj);
        return underneathObject instanceof COSDictionary &&
                COSName.FONT_DESC.equals(((COSDictionary) underneathObject).getCOSName(COSName.TYPE));
    }

    private boolean isAnnot(Object obj)
    {
        Object underneathObject = getUnderneathObject(obj);
        return underneathObject instanceof COSDictionary &&
                COSName.ANNOT.equals(((COSDictionary) underneathObject).getCOSName(COSName.TYPE));
    }

    private boolean isStream(Object selectedNode)
    {
        return getUnderneathObject(selectedNode) instanceof COSStream;
    }

    private boolean isString(Object selectedNode)
    {
        return getUnderneathObject(selectedNode) instanceof COSString;
    }

    private boolean isFont(Object selectedNode)
    {
        selectedNode = getUnderneathObject(selectedNode);
        if (selectedNode instanceof COSDictionary)
        {
            COSDictionary dic = (COSDictionary) selectedNode;
            return COSName.FONT.equals(dic.getCOSName(COSName.TYPE)) && !isCIDFont(dic);
        }
        return false;
    }

    private boolean isCIDFont(COSDictionary dic)
    {
        return COSName.CID_FONT_TYPE0.equals(dic.getCOSName(COSName.SUBTYPE)) ||
               COSName.CID_FONT_TYPE2.equals(dic.getCOSName(COSName.SUBTYPE));
    }

    /**
     * Show a Panel describing color spaces in more detail and interactive way.
     * @param csNode the special color space containing node.
     */
    private void showColorPane(Object csNode) throws IOException
    {
        csNode = getUnderneathObject(csNode);

        if (csNode instanceof COSArray && ((COSArray) csNode).size() > 0)
        {
            COSArray array = (COSArray)csNode;
            COSBase arrayEntry = array.get(0);
            if (arrayEntry instanceof COSName)
            {
                COSName csName = (COSName) arrayEntry;
                if (csName.equals(COSName.SEPARATION))
                {
                    replaceRightComponent(new CSSeparation(array).getPanel());
                }
                else if (csName.equals(COSName.DEVICEN))
                {
                    replaceRightComponent(new CSDeviceN(array).getPanel());
                }
                else if (csName.equals(COSName.INDEXED))
                {
                    replaceRightComponent(new CSIndexed(array).getPanel());
                }
                else if (OTHERCOLORSPACES.contains(csName))
                {
                    replaceRightComponent(new CSArrayBased(array).getPanel());
                }
            }
        }
    }

    private void showPage(Object selectedNode)
    {
        selectedNode = getUnderneathObject(selectedNode);

        COSDictionary page;
        if (selectedNode instanceof COSDictionary)
        {
            page = (COSDictionary) selectedNode;
        }
        else
        {
            page = ((PageEntry) selectedNode).getDict();
        }

        COSBase typeItem = page.getItem(COSName.TYPE);
        if (COSName.PAGE.equals(typeItem))
        {
            PagePane pagePane = new PagePane(document, page, statusBar.getStatusLabel());
            replaceRightComponent(new JScrollPane(pagePane.getPanel()));
        }
    }

    private void showFlagPane(Object parentNode, Object selectedNode)
    {
        parentNode = getUnderneathObject(parentNode);
        if (parentNode instanceof COSDictionary)
        {
            selectedNode = ((MapEntry)selectedNode).getKey();
            selectedNode = getUnderneathObject(selectedNode);
            FlagBitsPane flagBitsPane = new FlagBitsPane(document,
                    (COSDictionary) parentNode,
                    (COSName) selectedNode);
            replaceRightComponent(flagBitsPane.getPane());
        }
    }

    private void showStream(COSStream stream, TreePath path) throws IOException
    {
        boolean isContentStream = false;
        boolean isThumb = false;

        COSName key = getNodeKey(path.getLastPathComponent());
        COSName parentKey = getNodeKey(path.getParentPath().getLastPathComponent());
        COSDictionary resourcesDic = null;

        if (COSName.CONTENTS.equals(key))
        {
            Object pageObj = path.getParentPath().getLastPathComponent();
            COSDictionary page = (COSDictionary) getUnderneathObject(pageObj);
            resourcesDic = page.getCOSDictionary(COSName.RESOURCES);
            isContentStream = true;
        }
        else if (COSName.CONTENTS.equals(parentKey) || COSName.CHAR_PROCS.equals(parentKey))
        {
            Object pageObj = path.getParentPath().getParentPath().getLastPathComponent();
            COSDictionary page = (COSDictionary) getUnderneathObject(pageObj);
            resourcesDic = page.getCOSDictionary(COSName.RESOURCES);
            isContentStream = true;
        }
        else if (COSName.FORM.equals(stream.getCOSName(COSName.SUBTYPE)) ||
                COSName.PATTERN.equals(stream.getCOSName(COSName.TYPE)) ||
                stream.getInt(COSName.PATTERN_TYPE) == 1)
        {
            if (stream.containsKey(COSName.RESOURCES))
            {
                resourcesDic = stream.getCOSDictionary(COSName.RESOURCES);
            }
            isContentStream = true;
        }
        else if (COSName.THUMB.equals(key))
        {
            isThumb = true;
        }
        else if (COSName.IMAGE.equals((stream).getCOSName(COSName.SUBTYPE)))
        {
            // not to be used for /Thumb, even if it contains /Subtype /Image
            Object resourcesObj = path.getParentPath().getParentPath().getLastPathComponent();
            // resources may be unreachable if the selected node is on the first level of a cross reference table
            if (!(resourcesObj instanceof XrefEntries))
            {
                resourcesDic = (COSDictionary) getUnderneathObject(resourcesObj);
            }
        }
        StreamPane streamPane = new StreamPane(stream, isContentStream, isThumb, resourcesDic);
        replaceRightComponent(streamPane.getPanel());
    }

    private void showFont(Object selectedNode, TreePath path)
    {
        JPanel pane = null;
        COSName fontName = getNodeKey(selectedNode);
        // may be null if the selected node is on the first level of a cross reference table
        if (fontName != null)
        {
            COSDictionary resourceDic = (COSDictionary) getUnderneathObject(
                    path.getParentPath().getParentPath().getLastPathComponent());

            FontEncodingPaneController fontEncodingPaneController = new FontEncodingPaneController(
                    fontName, resourceDic);
            pane = fontEncodingPaneController.getPane();
        }
        if (pane == null)
        {
            // unsupported font type
            replaceRightComponent(jScrollPaneRight);
            return;
        }
        replaceRightComponent(pane);
    }

    // replace the right component while keeping divider position
    private void replaceRightComponent(Component pane)
    {
        int div = jSplitPane.getDividerLocation();
        jSplitPane.setRightComponent(pane);
        jSplitPane.setDividerLocation(div);
    }

    private void showString(Object selectedNode)
    {
        COSString string = (COSString)getUnderneathObject(selectedNode);
        replaceRightComponent(new StringPane(string).getPane());
    }

    private COSName getNodeKey(Object selectedNode)
    {
        if (selectedNode instanceof MapEntry)
        {
            return ((MapEntry) selectedNode).getKey();
        }
        return null;
    }

    private Object getUnderneathObject(Object selectedNode)
    {
        if (selectedNode instanceof MapEntry)
        {
            selectedNode = ((MapEntry) selectedNode).getValue();
        }
        else if (selectedNode instanceof ArrayEntry)
        {
            selectedNode = ((ArrayEntry) selectedNode).getValue();
        }
        else if (selectedNode instanceof PageEntry)
        {
            selectedNode = ((PageEntry) selectedNode).getDict();
        }
        else if (selectedNode instanceof XrefEntry)
        {
            selectedNode = ((XrefEntry) selectedNode).getCOSObject();
        }

        if (selectedNode instanceof COSObject)
        {
            selectedNode = ((COSObject) selectedNode).getObject();
        }
        return selectedNode;
    }

    private String convertToString( Object selectedNode )
    {
        String data = null;
        if(selectedNode instanceof COSBoolean)
        {
            return "" + ((COSBoolean) selectedNode).getValue();
        }
        if (selectedNode instanceof COSFloat)
        {
            return "" + ((COSFloat) selectedNode).floatValue();
        }
        if (selectedNode instanceof COSNull)
        {
            return "null";
        }
        if (selectedNode instanceof COSInteger)
        {
            return "" + ((COSInteger) selectedNode).intValue();
        }
        if (selectedNode instanceof COSName)
        {
            return "" + ((COSName) selectedNode).getName();
        }
        if (selectedNode instanceof COSString)
        {
            String text = ((COSString) selectedNode).getString();
            // display unprintable strings as hex
            for (char c : text.toCharArray())
            {
                if (Character.isISOControl(c))
                {
                    text = "<" + ((COSString) selectedNode).toHexString() + ">";
                    break;
                }
            }
            return text;
        }
        if (selectedNode instanceof COSStream)
        {
            try
            {
                COSStream stream = (COSStream) selectedNode;
                try (InputStream in = stream.createInputStream())
                {
                    return new String(IOUtils.toByteArray(in));
                }
            }
            catch( IOException e )
            {
                throw new RuntimeException(e);
            }
        }
        if (selectedNode instanceof COSDictionary)
        {
            // just a placeholder, the values are shown within the tree on the left hand side
            return "COSDictionary";
        }
        if (selectedNode instanceof COSArray)
        {
            // just a placeholder, the values are shown within the tree on the left hand side
            return "COSArray";
        }
        if (selectedNode instanceof MapEntry)
        {
            return convertToString(((MapEntry) selectedNode).getValue());
        }
        if (selectedNode instanceof ArrayEntry)
        {
            return convertToString(((ArrayEntry) selectedNode).getValue());
        }
        if (selectedNode instanceof XrefEntry)
        {
            return ((XrefEntry) selectedNode).toString();
        }
        return null;
    }
    
    private void exitMenuItemActionPerformed(ActionEvent ignored)
    {
        if( document != null )
        {
            try
            {
                document.close();
                if (!currentFilePath.startsWith("http"))
                {
                    recentFiles.addFile(currentFilePath);
                }
                recentFiles.close();
            }
            catch( IOException e )
            {
                // no dialogbox, don't interfere with exit wish
                e.printStackTrace();
            }
        }
        windowPrefs.setExtendedState(getExtendedState());
        this.setExtendedState(Frame.NORMAL);
        windowPrefs.setBounds(getBounds());
        windowPrefs.setDividerLocation(jSplitPane.getDividerLocation());
        performApplicationExit();
    }

    /**
     * Exit the application after the window is closed. This is protected to
     * let subclasses override the behavior.
     */
    @SuppressWarnings("WeakerAccess")
    protected void performApplicationExit()
    {
        System.exit(0);
    }

    private void printMenuItemActionPerformed(ActionEvent evt)
    {
        if (document == null)
        {
            return;
        }
        AccessPermission ap = document.getCurrentAccessPermission();
        if (!ap.canPrint())
        {
            JOptionPane.showMessageDialog(this, "You do not have permission to print");
            return;
        }

        try
        {
            PrinterJob job = PrinterJob.getPrinterJob();
            job.setPageable(new PDFPageable(document, Orientation.AUTO, false, PrintDpiMenu.getDpiSelection()));
            PrintRequestAttributeSet pras = new HashPrintRequestAttributeSet();
            PDViewerPreferences vp = document.getDocumentCatalog().getViewerPreferences();
            if (vp != null && vp.getDuplex() != null)
            {
                String dp = vp.getDuplex();
                if (PDViewerPreferences.DUPLEX.DuplexFlipLongEdge.toString().equals(dp))
                {
                    pras.add(Sides.TWO_SIDED_LONG_EDGE);
                }
                else if (PDViewerPreferences.DUPLEX.DuplexFlipShortEdge.toString().equals(dp))
                {
                    pras.add(Sides.TWO_SIDED_SHORT_EDGE);
                }
                else if (PDViewerPreferences.DUPLEX.Simplex.toString().equals(dp))
                {
                    pras.add(Sides.ONE_SIDED);
                }
            }
            if (job.printDialog(pras))
            {
                setCursor(Cursor.getPredefinedCursor(Cursor.WAIT_CURSOR));
                try
                {
                    long t0 = System.nanoTime();
                    job.print(pras);
                    long t1 = System.nanoTime();
                    long ms = TimeUnit.MILLISECONDS.convert(t1 - t0, TimeUnit.NANOSECONDS);
                    LOG.info("Printed in " + ms + " ms");
                }
                finally
                {
                    setCursor(Cursor.getDefaultCursor());
                }
            }
        }
        catch (PrinterException e)
        {
            new ErrorDialog(e).setVisible(true);
        }
    }

    private void readPDFFile(String filePath, String password) throws IOException, URISyntaxException
    {
        File file = new File(filePath);
        readPDFFile(file, password);
    }
    
    private void readPDFFile(final File file, String password) throws IOException, URISyntaxException
    {
        if( document != null )
        {
            document.close();
            if (!currentFilePath.startsWith("http"))
            {
                recentFiles.addFile(currentFilePath);
            }
        }
        currentFilePath = file.getPath();
        recentFiles.removeFile(file.getPath());
        LogDialog.instance().clear();
        TextDialog.instance().setVisible(false);
        
        DocumentOpener documentOpener = new DocumentOpener(password)
        {
            @Override
            PDDocument open() throws IOException
            {
                long t0 = System.nanoTime();
                PDDocument doc = Loader.loadPDF(file, password);
                long t1 = System.nanoTime();
                long ms = TimeUnit.MILLISECONDS.convert(t1 - t0, TimeUnit.NANOSECONDS);
                LOG.info("Parsed in " + ms + " ms");
                return doc;
            }
        };
        document = documentOpener.parse();
        printMenuItem.setEnabled(true);
        printDpiMenu.setEnabled(true);
        reopenMenuItem.setEnabled(true);
        saveAsMenuItem.setEnabled(true);
        
        initTree();
        
        if (IS_MAC_OS)
        {
            setTitle(file.getName());
            getRootPane().putClientProperty("Window.documentFile", file);
        }
        else
        {
            setTitle("PDF Debugger - " + file.getAbsolutePath());
        }
        addRecentFileItems();
    }
<<<<<<< HEAD
    
    private void readPDFUrl(final String urlString, String password) throws IOException
=======

    private void readPDFurl(final String urlString, String password)
            throws IOException, URISyntaxException
>>>>>>> 0f9738e2
    {
        if (document != null)
        {
            document.close();
            if (!currentFilePath.startsWith("http"))
            {
                recentFiles.addFile(currentFilePath);
            }
        }
        currentFilePath = urlString;
        LogDialog.instance().clear();
        TextDialog.instance().setVisible(false);

        DocumentOpener documentOpener = new DocumentOpener(password)
        {
            @Override
            PDDocument open() throws IOException, URISyntaxException
            {
                long t0 = System.nanoTime();
                PDDocument doc = Loader.loadPDF(RandomAccessReadBuffer
                        .createBufferFromStream(new URI(urlString).toURL().openStream()), password);
                long t1 = System.nanoTime();
                long ms = TimeUnit.MILLISECONDS.convert(t1 - t0, TimeUnit.NANOSECONDS);
                LOG.info("Parsed in " + ms + " ms");
                return doc;
            }
        };
        document = documentOpener.parse();
        printMenuItem.setEnabled(true);
        printDpiMenu.setEnabled(true);
        reopenMenuItem.setEnabled(true);
        saveAsMenuItem.setEnabled(true);

        initTree();

        if (IS_MAC_OS)
        {
            setTitle(urlString);
        }
        else
        {
            setTitle("PDF Debugger - " + urlString);
        }
        addRecentFileItems();
    }

    public void initTree()
    {
        TreeStatus treeStatus = new TreeStatus(document.getDocument().getTrailer());
        statusPane.updateTreeStatus(treeStatus);
        
        String treeViewMode = TreeViewMenu.getInstance().getTreeViewSelection();
        if (TreeViewMenu.VIEW_PAGES.equals(treeViewMode))
        {
            File file = new File(currentFilePath);
            DocumentEntry documentEntry = new DocumentEntry(document, file.getName());
            ZoomMenu.getInstance().resetZoom();
            RotationMenu.getInstance().setRotationSelection(RotationMenu.ROTATE_0_DEGREES);
            ImageTypeMenu.getInstance().setImageTypeSelection(ImageTypeMenu.IMAGETYPE_RGB);
            RenderDestinationMenu.getInstance()
                    .setRenderDestinationSelection(RenderDestinationMenu.RENDER_DESTINATION_EXPORT);
            tree.setModel(new PDFTreeModel(documentEntry));
            // Root/Pages/Kids/[0] is not always the first page, so use the first row instead:
            tree.setSelectionPath(tree.getPathForRow(1));
        }
        else if (TreeViewMenu.VIEW_STRUCTURE.equals(treeViewMode))
        {
            tree.setModel(new PDFTreeModel(document));
            tree.setSelectionPath(treeStatus.getPathForString("Root"));
            tree.setSelectionPath(tree.getPathForRow(1));
        }
        else if (TreeViewMenu.VIEW_CROSS_REF_TABLE.equals(treeViewMode))
        {
            tree.setModel(new PDFTreeModel(new XrefEntries(document)));
            tree.setSelectionPath(treeStatus.getPathForString("CRT"));
            tree.setSelectionPath(tree.getPathForRow(1));
        }
    }

    /**
     * Internal class to avoid double code in password entry loop.
     */
    abstract static class DocumentOpener
    {
        String password;

        DocumentOpener(String password)
        {
            this.password = password;
        }

        /**
         * Override to load the actual input type (File, URL, stream), don't call it directly!
         * 
         * @return the PDDocument instance
         * @throws IOException Cannot read document
         * @throws URISyntaxException
         */
        abstract PDDocument open() throws IOException, URISyntaxException;

        /**
         * Call this!
         * 
         * @return the PDDocument instance
         * @throws IOException Cannot read document
         */
        final PDDocument parse() throws IOException, URISyntaxException 
        {
            while (true)
            {
                try
                {
                    return open();
                }
                catch (InvalidPasswordException ipe)
                {
                    // https://stackoverflow.com/questions/8881213/joptionpane-to-get-password
                    JPanel panel = new JPanel();
                    JLabel label = new JLabel("Password:");
                    JPasswordField pass = new JPasswordField(10);
                    panel.add(label);
                    panel.add(pass);
                    String[] options = new String[]
                    {
                        "OK", "Cancel"
                    };
                    int option = JOptionPane.showOptionDialog(null, panel, "Enter password",
                            JOptionPane.NO_OPTION, JOptionPane.PLAIN_MESSAGE,
                            null, options, "");
                    if (option == 0)
                    {
                        password = new String(pass.getPassword());
                        continue;
                    }
                    throw ipe;
                }
            }
        }
    }

    private void addRecentFileItems()
    {
        Action recentMenuAction = new AbstractAction()
        {
            @Override
            public void actionPerformed(ActionEvent actionEvent)
            {
                String filePath = (String) ((JComponent) actionEvent.getSource()).getClientProperty("path");
                try
                {
                    readPDFFile(filePath, "");
                }
                catch (Exception e)
                {
                    throw new RuntimeException(e);
                }
            }
        };
        if (!recentFiles.isEmpty())
        {
            recentFilesMenu.removeAll();
            List<String> files = recentFiles.getFiles();
            for (int i = files.size() - 1; i >= 0; i--)
            {
                String path = files.get(i);
                String name = new File(path).getName();
                JMenuItem recentFileMenuItem = new JMenuItem(name);
                recentFileMenuItem.putClientProperty("path", path);
                recentFileMenuItem.addActionListener(recentMenuAction);
                recentFilesMenu.add(recentFileMenuItem);
            }
            recentFilesMenu.setEnabled(true);
        }
    }

    /**
     * Convenience method to get the page label if available.
     * 
     * @param document the current document
     * @param pageIndex 0-based page number.
     * @return a page label or null if not available.
     */
    public static String getPageLabel(PDDocument document, int pageIndex)
    {
        PDPageLabels pageLabels;
        try
        {
            pageLabels = document.getDocumentCatalog().getPageLabels();
        }
        catch (IOException ex)
        {
            return ex.getMessage();
        }
        if (pageLabels != null)
        {
            String[] labels = pageLabels.getLabelsByPageIndices();
            if (labels.length > 0 && labels[pageIndex] != null)
            {
                return labels[pageIndex];
            }
        }
        return null;
    }
}<|MERGE_RESOLUTION|>--- conflicted
+++ resolved
@@ -1387,14 +1387,9 @@
         }
         addRecentFileItems();
     }
-<<<<<<< HEAD
-    
-    private void readPDFUrl(final String urlString, String password) throws IOException
-=======
 
     private void readPDFurl(final String urlString, String password)
             throws IOException, URISyntaxException
->>>>>>> 0f9738e2
     {
         if (document != null)
         {
