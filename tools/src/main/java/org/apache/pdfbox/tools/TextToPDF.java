--- conflicted
+++ resolved
@@ -231,12 +231,8 @@
         {
             final int margin = 40;
             float height = font.getBoundingBox().getHeight() / FONTSCALE;
-<<<<<<< HEAD
-            PDRectangle actualMediaBox = landscape ? new PDRectangle(mediaBox.getHeight(), mediaBox.getWidth()) : mediaBox;
-=======
             PDRectangle actualMediaBox =
                     landscape ? new PDRectangle(mediaBox.getHeight(), mediaBox.getWidth()) : mediaBox;
->>>>>>> 4d77b4fe
 
             //calculate font height and increase by a factor.
             height = height*fontSize*LINE_HEIGHT_FACTOR;
