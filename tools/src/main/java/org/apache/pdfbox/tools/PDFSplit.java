/*
 * Licensed to the Apache Software Foundation (ASF) under one or more
 * contributor license agreements.  See the NOTICE file distributed with
 * this work for additional information regarding copyright ownership.
 * The ASF licenses this file to You under the Apache License, Version 2.0
 * (the "License"); you may not use this file except in compliance with
 * the License.  You may obtain a copy of the License at
 *
 *      http://www.apache.org/licenses/LICENSE-2.0
 *
 * Unless required by applicable law or agreed to in writing, software
 * distributed under the License is distributed on an "AS IS" BASIS,
 * WITHOUT WARRANTIES OR CONDITIONS OF ANY KIND, either express or implied.
 * See the License for the specific language governing permissions and
 * limitations under the License.
 */
package org.apache.pdfbox.tools;

import java.io.File;
import java.io.IOException;
import java.io.PrintStream;
import java.util.List;
import java.util.concurrent.Callable;

import org.apache.commons.io.FilenameUtils;
import org.apache.pdfbox.Loader;
import org.apache.pdfbox.io.IOUtils;
import org.apache.pdfbox.multipdf.Splitter;
import org.apache.pdfbox.pdmodel.PDDocument;

import picocli.CommandLine;
import picocli.CommandLine.Command;
import picocli.CommandLine.Option;

/**
 * This is the main program that will take a pdf document and split it into
 * a number of other documents.
 *
 * @author Ben Litchfield
 */
@Command(name = "pdfsplit", header = "Splits a PDF document into number of new documents", versionProvider = Version.class, mixinStandardHelpOptions = true)
public final class PDFSplit implements Callable<Integer>
{
    // Expected for CLI app to write to System.out/System.err
    @SuppressWarnings("squid:S106")
    private static final PrintStream SYSERR = System.err;

    @Option(names = "-password", description = "the password to decrypt the document.", arity = "0..1", interactive = true)    
    private String password;

    @Option(names = "-split", description = "split after this many pages (default 1, if startPage and endPage are unset).")    
    private int split = -1;

    @Option(names = "-startPage", description = "start page.")    
    private int startPage = -1;

    @Option(names = "-endPage", description = "end page.")    
    private int endPage = -1;

    @Option(names = "-outputPrefix", description = "the filename prefix for split files.")    
    private String outputPrefix;

    @Option(names = {"-i", "--input"}, description = "the PDF file to split", required = true)
    private File infile;

    /**
     * Infamous main method.
     *
     * @param args Command line arguments, should be one and a reference to a file.
     */
    public static void main( String[] args )
    {
        // suppress the Dock icon on OS X
        System.setProperty("apple.awt.UIElement", "true");

        int exitCode = new CommandLine(new PDFSplit()).execute(args);
        System.exit(exitCode);
    }

    public Integer call()
    {
        Splitter splitter = new Splitter();

        if (outputPrefix == null)
        {
            outputPrefix = FilenameUtils.removeExtension(infile.getAbsolutePath());
        }

        List<PDDocument> documents = null;

        try (PDDocument document = Loader.loadPDF(infile, password))
        {
            int numberOfPages = document.getNumberOfPages();
            boolean startEndPageSet = false;
            if (startPage != -1)
            {
                splitter.setStartPage(startPage);
                startEndPageSet = true;
                if (split == -1)
                {
                    splitter.setSplitAtPage(numberOfPages);
                }
            }
            if (endPage != -1)
            {
                splitter.setEndPage(endPage);
                startEndPageSet = true;
                if (split == -1)
                {
                    splitter.setSplitAtPage(endPage);
                }
            }
            if (split != -1)
            {
                splitter.setSplitAtPage(split);
            }
            else 
            {
                if (!startEndPageSet)
                {
                    splitter.setSplitAtPage(1);
                }
            }
                
            documents = splitter.split( document );
            for( int i=0; i<documents.size(); i++ )
            {
                try (PDDocument doc = documents.get(i))
                {
                    doc.save(outputPrefix + "-" + (i + 1) + ".pdf");
                }
            }
        }
        catch (IOException ioe)
        {
            SYSERR.println( "Error splitting document [" + ioe.getClass().getSimpleName() + "]: " + ioe.getMessage());
            return 4;
        }
        finally
        {
            if (documents != null)
            {
<<<<<<< HEAD
                for( int i=0; i<documents.size(); i++ )
                {
                    PDDocument doc = documents.get(i);
                    IOUtils.closeQuietly(doc);
                }
=======
                documents.forEach(IOUtils::closeQuietly);
>>>>>>> 9c381e48
            }
        }
        return 0;
    }
}<|MERGE_RESOLUTION|>--- conflicted
+++ resolved
@@ -140,15 +140,7 @@
         {
             if (documents != null)
             {
-<<<<<<< HEAD
-                for( int i=0; i<documents.size(); i++ )
-                {
-                    PDDocument doc = documents.get(i);
-                    IOUtils.closeQuietly(doc);
-                }
-=======
                 documents.forEach(IOUtils::closeQuietly);
->>>>>>> 9c381e48
             }
         }
         return 0;
