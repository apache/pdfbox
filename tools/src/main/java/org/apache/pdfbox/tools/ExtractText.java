--- conflicted
+++ resolved
@@ -404,10 +404,7 @@
 
     static int getAngle(TextPosition text)
     {
-<<<<<<< HEAD
-=======
         // should this become a part of TextPosition?
->>>>>>> 9ddf6410
         Matrix m = text.getTextMatrix().clone();
         m.concatenate(text.getFont().getFontMatrix());
         return (int) Math.round(Math.toDegrees(Math.atan2(m.getShearY(), m.getScaleY())));
