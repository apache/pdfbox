/*
 * Licensed to the Apache Software Foundation (ASF) under one
 * or more contributor license agreements.  See the NOTICE file
 * distributed with this work for additional information
 * regarding copyright ownership.  The ASF licenses this file
 * to you under the Apache License, Version 2.0 (the
 * "License"); you may not use this file except in compliance
 * with the License.  You may obtain a copy of the License at
 * 
 * http://www.apache.org/licenses/LICENSE-2.0
 * 
 * Unless required by applicable law or agreed to in writing,
 * software distributed under the License is distributed on an
 * "AS IS" BASIS, WITHOUT WARRANTIES OR CONDITIONS OF ANY
 * KIND, either express or implied.  See the License for the
 * specific language governing permissions and limitations
 * under the License.
 */

package org.apache.xmpbox.xml;

import java.io.OutputStream;
import java.util.ArrayList;
import java.util.List;

import javax.xml.XMLConstants;
import javax.xml.parsers.DocumentBuilder;
import javax.xml.parsers.DocumentBuilderFactory;
import javax.xml.parsers.ParserConfigurationException;
import javax.xml.transform.OutputKeys;
import javax.xml.transform.Result;
import javax.xml.transform.Transformer;
import javax.xml.transform.TransformerException;
import javax.xml.transform.TransformerFactory;
import javax.xml.transform.dom.DOMSource;
import javax.xml.transform.stream.StreamResult;

import org.apache.xmpbox.XMPMetadata;
import org.apache.xmpbox.XmpConstants;
import org.apache.xmpbox.schema.XMPSchema;
import org.apache.xmpbox.type.AbstractComplexProperty;
import org.apache.xmpbox.type.AbstractField;
import org.apache.xmpbox.type.AbstractSimpleProperty;
import org.apache.xmpbox.type.AbstractStructuredType;
import org.apache.xmpbox.type.ArrayProperty;
import org.apache.xmpbox.type.Attribute;
import org.w3c.dom.Document;
import org.w3c.dom.Element;
import org.w3c.dom.Node;
import org.w3c.dom.ProcessingInstruction;

public class XmpSerializer
{

    private final TransformerFactory transformerFactory;
    private final DocumentBuilder documentBuilder;

    /**
     * Default constructor.
     */
    @SuppressWarnings({ "squid:S2755" }) // self-created XML
    public XmpSerializer()
    {
        this(TransformerFactory.newInstance(), DocumentBuilderFactory.newInstance());
    }

    /**
     * Constructor to be used if other factories than the default ones are needed.
     * 
     * @param transformerFactory     transformer factory to be used
     * @param documentBuilderFactory document builder factory to be used
     */
    public XmpSerializer(TransformerFactory transformerFactory,
            DocumentBuilderFactory documentBuilderFactory)
    {
        this.transformerFactory = transformerFactory;
        // xml init
        try
        {
            documentBuilder = documentBuilderFactory.newDocumentBuilder();
        }
        catch (ParserConfigurationException e)
        {
            // never happens, because we don't call builderFactory#setAttribute
            throw new RuntimeException(e);
        }
    }

    public void serialize(XMPMetadata metadata, OutputStream os, boolean withXpacket) throws TransformerException
    {
        Document doc = documentBuilder.newDocument();
        // fill document
        Element rdf = createRdfElement(doc, metadata, withXpacket);
        for (XMPSchema schema : metadata.getAllSchemas())
        {
            rdf.appendChild(serializeSchema(doc, schema));
        }
        // save
        save(doc, os, "UTF-8");
    }

    protected Element serializeSchema(Document doc, XMPSchema schema)
    {
        // prepare schema
        Element selem = doc.createElementNS(XmpConstants.RDF_NAMESPACE, "rdf:Description");
        selem.setAttributeNS(XmpConstants.RDF_NAMESPACE, "rdf:about", schema.getAboutValue());
        selem.setAttributeNS(XMLConstants.XMLNS_ATTRIBUTE_NS_URI, "xmlns:" + schema.getPrefix(), schema.getNamespace());
        // the other attributes
        fillElementWithAttributes(selem, schema);
        // the content
        List<AbstractField> fields = schema.getAllProperties();
        serializeFields(doc, selem, fields,schema.getPrefix(), null, true);
        // return created schema
        return selem;
    }

    public void serializeFields(Document doc, Element parent, List<AbstractField> fields, String resourceNS, String prefix, boolean wrapWithProperty)
    {
        boolean usePrefix = prefix != null && !prefix.isEmpty();
<<<<<<< HEAD

=======
>>>>>>> 8391f3dd
        for (AbstractField field : fields)
        {
            if (field instanceof AbstractSimpleProperty)
            {
                AbstractSimpleProperty simple = (AbstractSimpleProperty) field;
                
                String localPrefix;
                
                if (usePrefix)
                {
                    localPrefix = prefix;
                }
                else
                {
                    localPrefix = simple.getPrefix();
                }
                
                Element esimple = doc.createElement(localPrefix + ":" + simple.getPropertyName());
                esimple.setTextContent(simple.getStringValue());
                List<Attribute> attributes = simple.getAllAttributes();
                for (Attribute attribute : attributes)
                {
                    esimple.setAttributeNS(attribute.getNamespace(), attribute.getName(), attribute.getValue());
                }
                parent.appendChild(esimple);
            }
            else if (field instanceof ArrayProperty)
            {
                ArrayProperty array = (ArrayProperty) field;
                // property
                Element asimple = doc.createElement(array.getPrefix() + ":" + array.getPropertyName());
                parent.appendChild(asimple);
                // attributes
                fillElementWithAttributes(asimple, array);
                // the array definition
                Element econtainer = doc.createElement(XmpConstants.DEFAULT_RDF_PREFIX + ":" + array.getArrayType());
                asimple.appendChild(econtainer);
                // for each element of the array
                List<AbstractField> innerFields = array.getAllProperties();
                serializeFields(doc, econtainer, innerFields,resourceNS, XmpConstants.DEFAULT_RDF_PREFIX, false);
            }
            else if (field instanceof AbstractStructuredType)
            {
                AbstractStructuredType structured = (AbstractStructuredType) field;
                List<AbstractField> innerFields = structured.getAllProperties();
                // property name attribute
                Element listParent = parent;
                if (wrapWithProperty)
                {
                    Element nstructured = doc
                            .createElement(resourceNS + ":" + structured.getPropertyName());
                    parent.appendChild(nstructured);
                    listParent = nstructured;
                }

                // element li
                Element estructured = doc.createElement(XmpConstants.DEFAULT_RDF_PREFIX + ":" + XmpConstants.LIST_NAME);
                listParent.appendChild(estructured);
                estructured.setAttribute("rdf:parseType", "Resource");

                // all properties
                serializeFields(doc, estructured, innerFields,resourceNS, null, true);
            }
            else
            {
                // XXX finish serialization classes
                System.err.println(">> TODO >> " + field.getClass());
            }
        }
    }

    private void fillElementWithAttributes(Element target, AbstractComplexProperty property)
    {
        // normalize the attributes list
        List<Attribute> toSerialize = normalizeAttributes(property);        

        toSerialize.forEach(attribute ->
        {
            if (XmpConstants.RDF_NAMESPACE.equals(attribute.getNamespace()))
            {
                target.setAttribute(XmpConstants.DEFAULT_RDF_PREFIX + ":" + attribute.getName(), attribute.getValue());
            }
            else
            {
                target.setAttribute(attribute.getName(), attribute.getValue());
            }
        });

        property.getAllNamespacesWithPrefix().forEach((key, value) ->
                target.setAttribute(XMLConstants.XMLNS_ATTRIBUTE + ":" + value, key));
    }

    /** Normalize the list of attributes.
     * 
     * Attributes which match a schema property are serialized as child elements
     * so only return the ones which do not match a schema property
     * 
     * @param property the property that needs to be inspected
     * @return the list of attributed for serializing
     */
    private List<Attribute> normalizeAttributes(AbstractComplexProperty property)
    {
        List<Attribute> attributes = property.getAllAttributes();
        List<Attribute> toSerialize = new ArrayList<>();
        List<AbstractField> fields = property.getAllProperties();
                
        for (Attribute attribute : attributes)
        {
            boolean matchesField = false;
            for (AbstractField field : fields)
            {
                if (attribute.getName().compareTo(field.getPropertyName()) == 0)
                {
                    matchesField = true;
                    break;
                }
            }
            if (!matchesField)
            {
                toSerialize.add(attribute);
            }
        }
        return toSerialize;
        
    }

    protected Element createRdfElement(Document doc, XMPMetadata metadata, boolean withXpacket)
    {
        // starting xpacket
        if (withXpacket)
        {
            ProcessingInstruction beginXPacket = doc.createProcessingInstruction("xpacket",
                    "begin=\"" + metadata.getXpacketBegin() + "\" id=\"" + metadata.getXpacketId() + "\"");
            doc.appendChild(beginXPacket);
        }
        // meta element
        Element xmpmeta = doc.createElementNS("adobe:ns:meta/", "x:xmpmeta");
        xmpmeta.setAttributeNS(XMLConstants.XMLNS_ATTRIBUTE_NS_URI, "xmlns:x", "adobe:ns:meta/");
        doc.appendChild(xmpmeta);
        // ending xpacket
        if (withXpacket)
        {
            ProcessingInstruction endXPacket = doc.createProcessingInstruction("xpacket",
                    "end=\"" + metadata.getEndXPacket() + "\"");
            doc.appendChild(endXPacket);
        }
        // rdf element
        Element rdf = doc.createElementNS(XmpConstants.RDF_NAMESPACE, "rdf:RDF");
        // rdf.setAttributeNS(XMPSchema.NS_NAMESPACE, qualifiedName, value)
        xmpmeta.appendChild(rdf);
        // return the rdf element where all will be put
        return rdf;
    }

    /**
     * Save the XML document to an output stream.
     * 
     * @param doc       The XML document to save.
     * @param outStream The stream to save the document to.
     * @param encoding  The encoding to save the file as.
     * 
     * @throws TransformerException If there is an error while saving the XML.
     */
    private void save(Node doc, OutputStream outStream, String encoding) throws TransformerException
    {
        Transformer transformer = transformerFactory.newTransformer();
        // human readable
        transformer.setOutputProperty(OutputKeys.INDENT, "yes");
        // indent elements
        transformer.setOutputProperty("{http://xml.apache.org/xslt}indent-amount", "2");
        // encoding
        transformer.setOutputProperty(OutputKeys.ENCODING, encoding);
        transformer.setOutputProperty(OutputKeys.OMIT_XML_DECLARATION, "yes");
        // initialize StreamResult with File object to save to file
        Result result = new StreamResult(outStream);
        DOMSource source = new DOMSource(doc);
        // save
        transformer.transform(source, result);
    }
}
<|MERGE_RESOLUTION|>--- conflicted
+++ resolved
@@ -117,10 +117,6 @@
     public void serializeFields(Document doc, Element parent, List<AbstractField> fields, String resourceNS, String prefix, boolean wrapWithProperty)
     {
         boolean usePrefix = prefix != null && !prefix.isEmpty();
-<<<<<<< HEAD
-
-=======
->>>>>>> 8391f3dd
         for (AbstractField field : fields)
         {
             if (field instanceof AbstractSimpleProperty)
@@ -300,4 +296,4 @@
         // save
         transformer.transform(source, result);
     }
-}
+}