--- conflicted
+++ resolved
@@ -329,11 +329,7 @@
             retval.append('0');
         }
         retval.append(hours);
-<<<<<<< HEAD
-        retval.append(":");
-=======
         retval.append(':');
->>>>>>> f2c9a7ef
         if (minutes < 10)
         {
             retval.append('0');
